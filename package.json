{
    "devDependencies": {
        "@types/bootstrap": "^5.2.10",
        "@types/jest": "^29.5.12",
        "@types/jquery": "^3.5.16",
        "@types/sortablejs": "^1.3.32",
        "@eslint/js": "^9.20.0",
        "jest": "^29.7.0",
        "jest-environment-jsdom": "^29.7.0",
        "jest-jasmine2": "^29.7.0",
        "jest-ts-webcompat-resolver": "^1.0.0",
<<<<<<< HEAD
        "prettier": "^3.4.1",
=======
        "prettier": "^3.5.1",
        "puppeteer": "^24.0.0",
>>>>>>> 086237fa
        "sass": "1.77.1",
        "ts-jest": "^29.2.0",
        "typescript": "^5.7.2",
        "typescript-eslint": "^8.24.1"
    },
    "jest": {
        "testRunner": "jest-jasmine2",
        "rootDir": "evap/static/ts",
        "testMatch": [
            "**/tests/unit/**/*.ts",
            "**/tests/frontend/**/*.ts"
        ],
        "moduleDirectories": [
            "node_modules",
            "evap/static/ts"
        ],
        "transform": {
            "^.+\\.ts$": "ts-jest"
        },
        "resolver": "jest-ts-webcompat-resolver"
    },
    "type": "module"
}<|MERGE_RESOLUTION|>--- conflicted
+++ resolved
@@ -9,12 +9,7 @@
         "jest-environment-jsdom": "^29.7.0",
         "jest-jasmine2": "^29.7.0",
         "jest-ts-webcompat-resolver": "^1.0.0",
-<<<<<<< HEAD
-        "prettier": "^3.4.1",
-=======
         "prettier": "^3.5.1",
-        "puppeteer": "^24.0.0",
->>>>>>> 086237fa
         "sass": "1.77.1",
         "ts-jest": "^29.2.0",
         "typescript": "^5.7.2",
