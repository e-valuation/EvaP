--- conflicted
+++ resolved
@@ -8,14 +8,8 @@
         "jest-environment-jsdom": "^29.7.0",
         "jest-jasmine2": "^29.7.0",
         "jest-ts-webcompat-resolver": "^1.0.0",
-<<<<<<< HEAD
-        "prettier": "^3.2.2",
-        "sass": "1.75.0",
-=======
         "prettier": "^3.3.0",
-        "puppeteer": "^21.0.1",
         "sass": "1.77.1",
->>>>>>> 581200eb
         "ts-jest": "^29.1.0",
         "typescript": "^5.4.2"
     },
