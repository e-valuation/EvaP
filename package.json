{
    "devDependencies": {
        "@types/bootstrap": "^5.2.6",
        "@types/jest": "^29.5.0",
        "@types/jest-environment-puppeteer": "^5.0.3",
        "@types/jquery": "^3.5.16",
        "@types/sortablejs": "^1.15.1",
        "jest": "^29.5.0",
        "jest-environment-jsdom": "^29.5.0",
        "jest-environment-puppeteer": "^9.0.0",
        "jest-jasmine2": "^29.5.0",
        "prettier": "^2.8.7",
        "puppeteer": "^20.4.0",
        "sass": "1.62.0",
        "ts-jest": "^29.1.0",
<<<<<<< HEAD
        "typescript": "^5.0.4",
        "jest-ts-webcompat-resolver": "^1.0.0"
=======
        "typescript": "^5.1.3"
>>>>>>> 70930d46
    },
    "jest": {
        "testRunner": "jest-jasmine2",
        "rootDir": "evap/static/ts",
        "testMatch": [
            "**/tests/unit/**/*.ts",
            "**/tests/frontend/**/*.ts"
        ],
        "moduleDirectories": [
            "node_modules",
            "evap/static/ts"
        ],
        "transform": {
            "^.+\\.ts$": "ts-jest"
        },
        "globalSetup": "jest-environment-puppeteer/setup",
        "globalTeardown": "jest-environment-puppeteer/teardown",
        "testEnvironment": "jest-environment-puppeteer",
        "resolver": "jest-ts-webcompat-resolver"
    }
}<|MERGE_RESOLUTION|>--- conflicted
+++ resolved
@@ -13,12 +13,8 @@
         "puppeteer": "^20.4.0",
         "sass": "1.62.0",
         "ts-jest": "^29.1.0",
-<<<<<<< HEAD
-        "typescript": "^5.0.4",
+        "typescript": "^5.1.13",
         "jest-ts-webcompat-resolver": "^1.0.0"
-=======
-        "typescript": "^5.1.3"
->>>>>>> 70930d46
     },
     "jest": {
         "testRunner": "jest-jasmine2",
