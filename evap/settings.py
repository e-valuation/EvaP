--- conflicted
+++ resolved
@@ -223,11 +223,8 @@
     'django.middleware.clickjacking.XFrameOptionsMiddleware',
     'mozilla_django_oidc.middleware.SessionRefresh',
     'evap.middleware.RequireLoginMiddleware',
-<<<<<<< HEAD
+    'evap.staff.staff_mode.staff_mode_middleware',
     'evap.evaluation.middleware.LoggingRequestMiddleware',
-=======
-    'evap.staff.staff_mode.staff_mode_middleware',
->>>>>>> ed622325
 ]
 
 TEMPLATES = [
