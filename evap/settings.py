# type: ignore

"""
Django settings for EvaP project.

For more information on this file, see
https://docs.djangoproject.com/en/2.0/topics/settings/

For the full list of settings and their values, see
https://docs.djangoproject.com/en/2.0/ref/settings/
"""

import logging
import os
import sys

BASE_DIR = os.path.dirname(os.path.realpath(__file__))


### Debugging

DEBUG = True

# Very helpful but eats a lot of performance on sql-heavy pages.
# Works only with DEBUG = True and Django's development server (so no apache).
ENABLE_DEBUG_TOOLBAR = False

### EvaP logic

LOGIN_KEY_VALIDITY = 210  # days, so roughly 7 months

VOTER_COUNT_NEEDED_FOR_PUBLISHING_RATING_RESULTS = 2
VOTER_PERCENTAGE_NEEDED_FOR_PUBLISHING_AVERAGE_GRADE = 0.2
SMALL_COURSE_SIZE = 5  # up to which number of participants the evaluation gets additional warnings about anonymity

# a warning is shown next to results where less than RESULTS_WARNING_COUNT answers were given
# or the number of answers is less than RESULTS_WARNING_PERCENTAGE times the median number of answers (for this question in this evaluation)
RESULTS_WARNING_COUNT = 4
RESULTS_WARNING_PERCENTAGE = 0.5

## percentages for calculating an evaluation's total average grade
# grade questions are weighted this much for each contributor's average grade
CONTRIBUTOR_GRADE_QUESTIONS_WEIGHT = 4
# non-grade questions are weighted this much for each contributor's average grade
CONTRIBUTOR_NON_GRADE_RATING_QUESTIONS_WEIGHT = 6
# the average contribution grade is weighted this much for the evaluation's average grade
CONTRIBUTIONS_WEIGHT = 1
# the average grade of all general grade questions is weighted this much for the evaluation's average grade
GENERAL_GRADE_QUESTIONS_WEIGHT = 1
# the average grade of all general non-grade questions is weighted this much for the evaluation's average grade
GENERAL_NON_GRADE_QUESTIONS_WEIGHT = 1

# number of reward points a student should have for a semester after evaluating the given fraction of evaluations.
REWARD_POINTS = [
    (1 / 3, 1),
    (2 / 3, 2),
    (3 / 3, 3),
]

# days before end date to send reminder
REMIND_X_DAYS_AHEAD_OF_END_DATE = [2, 0]

# days of the week on which managers are reminded to handle urgent text answer reviews
# where Monday is 0 and Sunday is 6
TEXTANSWER_REVIEW_REMINDER_WEEKDAYS = [3]

# email domains for the internal users of the hosting institution used to
# figure out who is an internal user
INSTITUTION_EMAIL_DOMAINS = ["institution.example.com"]

# List of tuples defining email domains that should be replaced on saving UserProfiles.
# Emails ending on the first value will have this part replaced by the second value.
# e.g.: [("institution.example.com", "institution.com")]
INSTITUTION_EMAIL_REPLACEMENTS = []

# the importer accepts only these two strings in the 'graded' column
IMPORTER_GRADED_YES = "yes"
IMPORTER_GRADED_NO = "no"

# the importer will warn if any participant has more enrollments than this number
IMPORTER_MAX_ENROLLMENTS = 7

# the default descriptions for grade documents
DEFAULT_FINAL_GRADES_DESCRIPTION_EN = "Final grades"
DEFAULT_MIDTERM_GRADES_DESCRIPTION_EN = "Midterm grades"
DEFAULT_FINAL_GRADES_DESCRIPTION_DE = "Endnoten"
DEFAULT_MIDTERM_GRADES_DESCRIPTION_DE = "Zwischennoten"

# Specify an offset that will be added to the evaluation end date (e.g. 3: If the end date is 01.01., the evaluation will end at 02.01. 03:00.).
EVALUATION_END_OFFSET_HOURS = 3

# Amount of hours in which participant will be warned
EVALUATION_END_WARNING_PERIOD = 5


### Installation specific settings

# People who get emails on errors.
ADMINS = [
    # ('Your Name', 'your_email@example.com'),
]

# The page URL that is used in email templates.
PAGE_URL = "localhost:8000"

DATABASES = {
    "default": {
        "ENGINE": "django.db.backends.postgresql",
        "NAME": "evap",
        "USER": "postgres",
        "PASSWORD": "",
        "HOST": "",  # Set to empty string for localhost.
        "PORT": "",  # Set to empty string for default.
        "CONN_MAX_AGE": 600,
    }
}

CACHES = {
    "default": {
        "BACKEND": "django.core.cache.backends.redis.RedisCache",
        "LOCATION": "redis://127.0.0.1:6379/0",
    },
    "results": {
        "BACKEND": "django.core.cache.backends.redis.RedisCache",
        "LOCATION": "redis://127.0.0.1:6379/1",
        "TIMEOUT": None,  # is always invalidated manually
    },
    "sessions": {
        "BACKEND": "django.core.cache.backends.redis.RedisCache",
        "LOCATION": "redis://127.0.0.1:6379/2",
    },
}

CONTACT_EMAIL = "webmaster@localhost"
ALLOW_ANONYMOUS_FEEDBACK_MESSAGES = True

# Config for mail system
DEFAULT_FROM_EMAIL = "webmaster@localhost"
REPLY_TO_EMAIL = DEFAULT_FROM_EMAIL
if DEBUG:
    EMAIL_BACKEND = "django.core.mail.backends.console.EmailBackend"


LOGGING = {
    "version": 1,
    "disable_existing_loggers": False,
    "formatters": {
        "default": {
            "format": "[%(asctime)s] %(levelname)s: %(message)s",
        },
    },
    "handlers": {
        "file": {
            "level": "DEBUG",
            "class": "logging.handlers.RotatingFileHandler",
            "filename": BASE_DIR + "/logs/evap.log",
            "maxBytes": 1024 * 1024 * 10,
            "backupCount": 5,
            "formatter": "default",
        },
        "mail_admins": {
            "level": "ERROR",
            "class": "django.utils.log.AdminEmailHandler",
        },
        "console": {
            "class": "logging.StreamHandler",
            "formatter": "default",
        },
    },
    "loggers": {
        "django": {
            "handlers": ["console", "file", "mail_admins"],
            "level": "INFO",
            "propagate": True,
        },
        "evap": {
            "handlers": ["console", "file", "mail_admins"],
            "level": "DEBUG",
            "propagate": True,
        },
        "mozilla_django_oidc": {
            "handlers": ["console", "file", "mail_admins"],
            "level": "DEBUG",
            "propagate": True,
        },
    },
}


### Application definition

AUTH_USER_MODEL = "evaluation.UserProfile"

INSTALLED_APPS = [
    "django.contrib.auth",
    "django.contrib.contenttypes",
    "django.contrib.sessions",
    "django.contrib.messages",
    "django.contrib.staticfiles",
    "django_extensions",
    "evap.evaluation",
    "evap.staff",
    "evap.results",
    "evap.student",
    "evap.contributor",
    "evap.rewards",
    "evap.grades",
    "django.forms",
    "mozilla_django_oidc",
]

MIDDLEWARE = [
    "django.middleware.security.SecurityMiddleware",
    "django.contrib.sessions.middleware.SessionMiddleware",
    # LocaleMiddleware should be here according to https://docs.djangoproject.com/en/2.2/topics/i18n/translation/#how-django-discovers-language-preference
    "django.middleware.locale.LocaleMiddleware",
    "django.middleware.common.CommonMiddleware",
    "django.middleware.csrf.CsrfViewMiddleware",
    "django.contrib.auth.middleware.AuthenticationMiddleware",
    "django.contrib.messages.middleware.MessageMiddleware",
    "django.middleware.clickjacking.XFrameOptionsMiddleware",
    "mozilla_django_oidc.middleware.SessionRefresh",
    "evap.middleware.RequireLoginMiddleware",
    "evap.middleware.user_language_middleware",
    "evap.staff.staff_mode.staff_mode_middleware",
    "evap.evaluation.middleware.LoggingRequestMiddleware",
]

_TEMPLATE_OPTIONS = {
    "context_processors": [
        "django.contrib.auth.context_processors.auth",
        "django.template.context_processors.debug",
        "django.template.context_processors.i18n",
        "django.template.context_processors.static",
        "django.template.context_processors.request",
        "django.contrib.messages.context_processors.messages",
        "evap.context_processors.slogan",
        "evap.context_processors.debug",
<<<<<<< HEAD
        "evap.context_processors.notebook_form",
=======
        "evap.context_processors.allow_anonymous_feedback_messages",
>>>>>>> 06f0c1f9
    ],
    "builtins": ["django.templatetags.i18n"],
}

TEMPLATES = [
    {
        "BACKEND": "django.template.backends.django.DjangoTemplates",
        "APP_DIRS": True,
        "OPTIONS": _TEMPLATE_OPTIONS,
        "NAME": "MainEngine",
    },
    {
        "BACKEND": "django.template.backends.django.DjangoTemplates",
        "APP_DIRS": True,
        "OPTIONS": dict(**_TEMPLATE_OPTIONS, debug=False),
        "NAME": "CachedEngine",  # used for bulk-filling caches
    },
]

# This allows to redefine form widget templates used by Django when generating forms.
# The templates are located in evaluation/templates/django/forms/widgets and add the "form-control" class for correct bootstrap styling.
FORM_RENDERER = "django.forms.renderers.TemplatesSetting"

AUTHENTICATION_BACKENDS = [
    "evap.evaluation.auth.RequestAuthUserBackend",
    "evap.evaluation.auth.OpenIDAuthenticationBackend",
    "evap.evaluation.auth.EmailAuthenticationBackend",
    "django.contrib.auth.backends.ModelBackend",
]

DEFAULT_AUTO_FIELD = "django.db.models.AutoField"

ROOT_URLCONF = "evap.urls"

WSGI_APPLICATION = "evap.wsgi.application"

LOGIN_REDIRECT_URL = "/"
LOGOUT_REDIRECT_URL = "/"

LOGIN_URL = "/"

SESSION_ENGINE = "django.contrib.sessions.backends.cache"
SESSION_CACHE_ALIAS = "sessions"

SESSION_SAVE_EVERY_REQUEST = True
SESSION_COOKIE_AGE = 60 * 60 * 24 * 365  # one year

STAFF_MODE_TIMEOUT = 3 * 60 * 60  # three hours
STAFF_MODE_INFO_TIMEOUT = 3 * 60 * 60  # three hours

### Internationalization

LANGUAGE_CODE = "en"

TIME_ZONE = "Europe/Berlin"

USE_I18N = True

USE_TZ = False

LOCALE_PATHS = [os.path.join(BASE_DIR, "locale")]

FORMAT_MODULE_PATH = ["evap.locale"]

LANGUAGES = [
    ("en", "English"),
    ("de", "Deutsch"),
]


### Static files (CSS, JavaScript, Images)
# https://docs.djangoproject.com/en/2.0/howto/static-files/

STATIC_URL = "/static/"

# Additional locations of static files
STATICFILES_DIRS = [
    os.path.join(BASE_DIR, "static"),
]

STATICFILES_STORAGE = "django.contrib.staticfiles.storage.ManifestStaticFilesStorage"

# Absolute path to the directory static files should be collected to.
STATIC_ROOT = os.path.join(BASE_DIR, "static_collected")


### User-uploaded files

# Absolute filesystem path to the directory that will hold user-uploaded files.
MEDIA_ROOT = os.path.join(BASE_DIR, "upload")


### Slogans
SLOGANS_DE = [
    "Evaluierungen verlässlich ausführen und präsentieren",
    "Entscheidungsgrundlage zur Verbesserung akademischer Programme",
    "Ein voll atemberaubendes Projekt",
    "Evaluierungs-Vereinfachung aus Potsdam",
    "Elegante Verwaltung automatisierter Performancemessungen",
    "Effektive Vermeidung von anstrengendem Papierkram",
    "Einfach Verantwortlichen Abstimmungsergebnisse präsentieren",
    "Ein Vorzeigeprojekt auf Python-Basis",
    "Erleichtert Verfolgung aufgetretener Probleme",
    "Entwickelt von arbeitsamen Personen",
]
SLOGANS_EN = [
    "Extremely valuable automated processing",
    "Exploring various answers professionally",
    "Encourages values and perfection",
    "Enables virtuously adressed petitions",
    "Evades very annoying paperwork",
    "Engineered voluntarily and passionately",
    "Elegant valiantly administered platform",
    "Efficient voting and processing",
    "Everyone values awesome products",
    "Enhances vibrant academic programs",
]


### OpenID Login
# replace 'example.com', OIDC_RP_CLIENT_ID and OIDC_RP_CLIENT_SECRET with real values in localsettings when activating
ACTIVATE_OPEN_ID_LOGIN = False
OIDC_RENEW_ID_TOKEN_EXPIRY_SECONDS = 60 * 60 * 24 * 7  # one week
OIDC_RP_SIGN_ALGO = "RS256"
OIDC_USERNAME_ALGO = ""
OIDC_RP_SCOPES = "openid email profile"

OIDC_RP_CLIENT_ID = "evap"
OIDC_RP_CLIENT_SECRET = "evap-secret"  # nosec

OIDC_OP_AUTHORIZATION_ENDPOINT = "https://example.com/auth"
OIDC_OP_TOKEN_ENDPOINT = "https://example.com/token"  # nosec
OIDC_OP_USER_ENDPOINT = "https://example.com/me"
OIDC_OP_JWKS_ENDPOINT = "https://example.com/certs"


### Other

# Create a localsettings.py if you want to locally override settings
# and don't want the changes to appear in 'git status'.
try:
    # if a localsettings file exists (vagrant), this will cause wildcard-import errors
    # if it does not, (GitHub), it would cause useless-suppression
    from evap.localsettings import *  # pylint: disable=unused-wildcard-import,wildcard-import,useless-suppression
except ImportError:
    pass

TESTING = "test" in sys.argv or "pytest" in sys.modules

# speed up tests
if TESTING:
    # do not use ManifestStaticFilesStorage as it requires running collectstatic beforehand
    STATICFILES_STORAGE = "django.contrib.staticfiles.storage.StaticFilesStorage"

    logging.disable(logging.CRITICAL)  # disable logging, primarily to prevent console spam

    # use the database for caching. it's properly reset between tests in constrast to redis,
    # and does not change behaviour in contrast to disabling the cache entirely.
    CACHES = {
        "default": {
            "BACKEND": "django.core.cache.backends.db.DatabaseCache",
            "LOCATION": "testing_cache_default",
        },
        "results": {
            "BACKEND": "django.core.cache.backends.db.DatabaseCache",
            "LOCATION": "testing_cache_results",
        },
        "sessions": {
            "BACKEND": "django.core.cache.backends.db.DatabaseCache",
            "LOCATION": "testing_cache_sessions",
        },
    }
    from model_bakery import random_gen

    # give random char field values a reasonable length
    BAKER_CUSTOM_FIELDS_GEN = {"django.db.models.CharField": lambda: random_gen.gen_string(20)}


# Development helpers
if DEBUG:
    INSTALLED_APPS += ["evap.development"]

    # Django debug toolbar settings
    if not TESTING and ENABLE_DEBUG_TOOLBAR:
        INSTALLED_APPS += ["debug_toolbar"]
        MIDDLEWARE = ["debug_toolbar.middleware.DebugToolbarMiddleware"] + MIDDLEWARE

        def show_toolbar(request):
            return True

        DEBUG_TOOLBAR_CONFIG = {
            "SHOW_TOOLBAR_CALLBACK": "evap.settings.show_toolbar",
            "JQUERY_URL": "",
        }<|MERGE_RESOLUTION|>--- conflicted
+++ resolved
@@ -236,11 +236,8 @@
         "django.contrib.messages.context_processors.messages",
         "evap.context_processors.slogan",
         "evap.context_processors.debug",
-<<<<<<< HEAD
         "evap.context_processors.notebook_form",
-=======
         "evap.context_processors.allow_anonymous_feedback_messages",
->>>>>>> 06f0c1f9
     ],
     "builtins": ["django.templatetags.i18n"],
 }
