from typing import Any, Iterable

from django.template import Library

from evap.results.tools import (
    STATES_WITH_RESULT_TEMPLATE_CACHING,
    RatingResult,
    get_grade_color,
    normalized_distribution,
)

register = Library()


@register.filter(name="gradecolor")
def gradecolor(grade):
    return "rgb({}, {}, {})".format(*get_grade_color(grade))  # pylint: disable=consider-using-f-string


@register.filter(name="normalized_distribution")
def norm_distribution(distribution):
    return normalized_distribution(distribution)


@register.filter(name="evaluation_results_cache_timeout")
def evaluation_results_cache_timeout(evaluation):
    if evaluation.state in STATES_WITH_RESULT_TEMPLATE_CACHING:
        return None  # cache forever
    return 0  # don't cache at all


@register.filter(name="participationclass")
def participationclass(number_of_voters, number_of_participants):
    return round((number_of_voters / number_of_participants) * 10)


@register.filter
<<<<<<< HEAD
def voters_order(evaluation) -> str:
    """float to string conversion done in python to circumvent localization breaking number parsing"""
    return str(evaluation.voter_ratio)


@register.filter
def aggregated_voters_order(evaluations: Iterable[Any]) -> str:
    return str(max(evaluation.voter_ratio for evaluation in evaluations))
=======
def has_answers(rating_result: RatingResult):
    return RatingResult.has_answers(rating_result)


@register.filter
def is_published(rating_result: RatingResult):
    return RatingResult.is_published(rating_result)
>>>>>>> 19cd751e
<|MERGE_RESOLUTION|>--- conflicted
+++ resolved
@@ -35,7 +35,16 @@
 
 
 @register.filter
-<<<<<<< HEAD
+def has_answers(rating_result: RatingResult):
+    return RatingResult.has_answers(rating_result)
+
+
+@register.filter
+def is_published(rating_result: RatingResult):
+    return RatingResult.is_published(rating_result)
+
+
+@register.filter
 def voters_order(evaluation) -> str:
     """float to string conversion done in python to circumvent localization breaking number parsing"""
     return str(evaluation.voter_ratio)
@@ -43,13 +52,4 @@
 
 @register.filter
 def aggregated_voters_order(evaluations: Iterable[Any]) -> str:
-    return str(max(evaluation.voter_ratio for evaluation in evaluations))
-=======
-def has_answers(rating_result: RatingResult):
-    return RatingResult.has_answers(rating_result)
-
-
-@register.filter
-def is_published(rating_result: RatingResult):
-    return RatingResult.is_published(rating_result)
->>>>>>> 19cd751e
+    return str(max(evaluation.voter_ratio for evaluation in evaluations))