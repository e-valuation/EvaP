--- conflicted
+++ resolved
@@ -99,20 +99,6 @@
         assert self.question.is_yes_no_question
         return self.counts[0] if self.question.is_positive_yes_no_question else self.counts[1]
 
-<<<<<<< HEAD
-    @property
-    def average(self) -> float | None:
-        if not self.has_answers:
-            return None
-        return (
-            sum(grade * count for count, grade in zip(self.counts, self.choices.grades, strict=True)) / self.count_sum
-        )
-
-    @property
-    def has_answers(self) -> bool:
-        return self.is_published and any(count != 0 for count in self.counts)
-=======
->>>>>>> 19cd751e
 
 class AnsweredRatingResult(PublishedRatingResult):
     @property
