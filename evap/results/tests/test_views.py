from io import StringIO
from unittest.mock import patch

from django.contrib.auth.models import Group
from django.core.cache import caches
from django.core.management import call_command
from django.db import connection
from django.test import override_settings
from django.test.utils import CaptureQueriesContext
from model_bakery import baker

from evap.evaluation.models import (
    Contribution,
    Course,
<<<<<<< HEAD
    Degree,
=======
    CourseType,
>>>>>>> cf24a89b
    Evaluation,
    Program,
    Question,
    Questionnaire,
    QuestionType,
    RatingAnswerCounter,
    Semester,
    UserProfile,
)
<<<<<<< HEAD
from evap.evaluation.tests.tools import let_user_vote_for_evaluation, make_manager, make_rating_answer_counters
=======
from evap.evaluation.tests.tools import (
    TestCase,
    WebTest,
    let_user_vote_for_evaluation,
    make_manager,
    make_rating_answer_counters,
    render_pages,
)
>>>>>>> cf24a89b
from evap.results.exporters import TextAnswerExporter
from evap.results.tools import cache_results
from evap.results.views import get_evaluations_with_prefetched_data, update_template_cache
from evap.staff.tests.utils import WebTestStaffMode, helper_exit_staff_mode, run_in_staff_mode


class TestResultsView(WebTest):
    url = "/results/"

<<<<<<< HEAD
=======
    @render_pages
    def render_pages(self):
        def make_winter_semester(year):
            return baker.make(
                Semester,
                name_de=f"Wintersemester {year}/{year + 1}",
                name_en=f"Winter term {year}/{year + 1}",
                short_name_de=f"WS {year % 1000}/{year % 1000 + 1}",
                short_name_en=f"WT {year % 1000}/{year % 1000 + 1}",
            )

        def make_summer_semester(year):
            return baker.make(
                Semester,
                name_de=f"Sommersemester {year}",
                name_en=f"Summer term {year}",
                short_name_de=f"SS {year % 1000}",
                short_name_en=f"ST {year % 1000}",
            )

        semesters = [
            make_summer_semester(2014),
            make_winter_semester(2013),
            make_summer_semester(2013),
        ]
        programs = {
            "ba-a": baker.make(Program, name_de="Bachelor A", name_en="Bachelor A"),
            "ma-a": baker.make(Program, name_de="Master A", name_en="Master A"),
            "ma-b": baker.make(Program, name_de="Master B", name_en="Master B"),
        }
        course_types = {
            "l": baker.make(CourseType, name_de="Vorlesung", name_en="Lecture"),
            "s": baker.make(CourseType, name_de="Seminar", name_en="Seminar"),
        }

        def make_responsible(title, first_name, last_name):
            return baker.make(
                UserProfile,
                title=title,
                first_name_given=first_name,
                last_name=last_name,
            )

        responsibles = {
            "responsible": make_responsible("Prof. Dr.", "", "responsible"),
            "goldwasser": make_responsible("Dr.", "Clara", "Goldwasser"),
            "kuchenbuch": make_responsible("Dr.", "Tony", "Kuchenbuch"),
        }

        def make_course(name, semester, course_type_name, program_names, responsible_names):
            return baker.make(
                Course,
                semester=semesters[semester],
                name_de=f"Veranstaltung {name}",
                name_en=f"Course {name}",
                type=course_types[course_type_name],
                programs={programs[program_name] for program_name in program_names},
                responsibles={responsibles[responsible_name] for responsible_name in responsible_names},
            )

        courses = {
            "a-0": make_course("A", 0, "l", {"ba-a"}, {"responsible"}),
            "a-1": make_course("A", 1, "l", {"ba-a"}, {"responsible"}),
            "a-2": make_course("A", 2, "l", {"ba-a"}, {"responsible"}),
            "c": make_course("C", 0, "s", {"ba-a", "ma-a"}, {"goldwasser"}),
            "d": make_course("D", 0, "l", {"ma-a", "ma-b"}, {"kuchenbuch", "goldwasser"}),
            "e": make_course("E", 2, "s", {"ma-a"}, {"kuchenbuch"}),
        }

        def make_evaluation(course_name, participant_count, voter_count, **attrs):
            baker.make(
                Evaluation,
                state=Evaluation.State.PUBLISHED,
                course=courses[course_name],
                _participant_count=participant_count,
                _voter_count=voter_count,
                **attrs,
            )

        make_evaluation("a-0", 100, 80)
        make_evaluation("a-1", 100, 85)
        make_evaluation("a-2", 100, 80)
        make_evaluation("a-2", 100, 75, name_de="Klausur", name_en="Exam")
        make_evaluation("c", 20, 15)
        make_evaluation("d", 50, 45)
        make_evaluation("e", 5, 5)

        return {
            "student": self.app.get(self.url, user="student@institution.example.com").content,
        }

>>>>>>> cf24a89b
    @patch("evap.evaluation.models.Evaluation.can_be_seen_by", new=(lambda self, user: True))
    def test_multiple_evaluations_per_course(self):
        student = baker.make(UserProfile, email="student@institution.example.com")

        # course with no evaluations does not show up
        course = baker.make(Course)
        page = self.app.get(self.url, user=student)
        self.assertNotContains(page, course.name)
        caches["results"].clear()

        # course with one evaluation is a single line with the evaluation's full_name
        evaluation = baker.make(
            Evaluation,
            course=course,
            name_en="unique_evaluation_name1",
            name_de="foo",
            state=Evaluation.State.PUBLISHED,
        )
        page = self.app.get(self.url, user=student)
        self.assertContains(page, evaluation.full_name)
        caches["results"].clear()

        # course with two evaluations is three lines without using the full names
        evaluation2 = baker.make(
            Evaluation,
            course=course,
            name_en="unique_evaluation_name2",
            name_de="bar",
            state=Evaluation.State.PUBLISHED,
        )
        page = self.app.get(self.url, user=student)
        self.assertContains(page, course.name)
        self.assertContains(page, evaluation.name_en)
        self.assertContains(page, evaluation2.name_en)
        self.assertNotContains(page, evaluation.full_name)
        self.assertNotContains(page, evaluation2.full_name)
        caches["results"].clear()

    @patch("evap.evaluation.models.Evaluation.can_be_seen_by", new=(lambda self, user: True))
    def test_order(self):
        student = baker.make(UserProfile, email="student@institution.example.com", language="de")

        course = baker.make(Course)
        evaluation1 = baker.make(
            Evaluation,
            name_de="random_evaluation_d",
            name_en="random_evaluation_a",
            course=course,
            state=Evaluation.State.PUBLISHED,
        )
        evaluation2 = baker.make(
            Evaluation,
            name_de="random_evaluation_c",
            name_en="random_evaluation_b",
            course=course,
            state=Evaluation.State.PUBLISHED,
        )

        page = self.app.get(self.url, user=student).body.decode()
        self.assertGreater(page.index(evaluation1.name_de), page.index(evaluation2.name_de))

        student.language = "en"
        student.save()
        page = self.app.get(self.url, user=student).body.decode()
        self.assertLess(page.index(evaluation1.name_en), page.index(evaluation2.name_en))

    # using LocMemCache so the cache queries don't show up in the query count that's measured here
    @override_settings(
        CACHES={
            "default": {
                "BACKEND": "django.core.cache.backends.locmem.LocMemCache",
                "LOCATION": "testing_cache_default",
            },
            "sessions": {
                "BACKEND": "django.core.cache.backends.locmem.LocMemCache",
                "LOCATION": "testing_cache_results",
            },
            "results": {
                "BACKEND": "django.core.cache.backends.locmem.LocMemCache",
                "LOCATION": "testing_cache_sessions",
            },
        }
    )
    @patch("evap.evaluation.models.Evaluation.can_be_seen_by", new=(lambda self, user: True))
    def test_num_queries_is_constant(self):
        """
        ensures that the number of queries in the user list is constant
        and not linear to the number of courses/evaluations
        """
        student = baker.make(UserProfile, email="student@institution.example.com")

        # warm up some caches
        self.app.get(self.url, user=student)

        def make_course_with_evaluations(unique_suffix):
            course = baker.make(Course)
            baker.make(
                Evaluation,
                course=course,
                name_en="foo" + unique_suffix,
                name_de="foo" + unique_suffix,
                state=Evaluation.State.PUBLISHED,
                _voter_count=0,
                _participant_count=0,
            )
            baker.make(
                Evaluation,
                course=course,
                name_en="bar" + unique_suffix,
                name_de="bar" + unique_suffix,
                state=Evaluation.State.PUBLISHED,
                _voter_count=0,
                _participant_count=0,
            )

        # first measure the number of queries with two courses
        make_course_with_evaluations("frob")
        make_course_with_evaluations("spam")
        call_command("refresh_results_cache", stdout=StringIO())
        with CaptureQueriesContext(connection) as context:
            self.app.get(self.url, user=student)
        num_queries_before = context.final_queries - context.initial_queries

        # then measure the number of queries with one more course and compare
        make_course_with_evaluations("eggs")
        call_command("refresh_results_cache", stdout=StringIO())
        with CaptureQueriesContext(connection) as context:
            self.app.get(self.url, user=student)
        num_queries_after = context.final_queries - context.initial_queries

        self.assertEqual(num_queries_before, num_queries_after)

        # django does not clear the LocMemCache in between tests. clear it here just to be safe.
        caches["default"].clear()
        caches["sessions"].clear()
        caches["results"].clear()

    def test_evaluation_weight_sums(self):
        """Regression test for #1691"""
        student = baker.make(UserProfile, email="student@institution.example.com")
        course = baker.make(Course)

        published = baker.make(
            Evaluation,
            course=course,
            name_en=iter(["evaluation_1", "evaluation_2", "evaluation_3"]),
            state=iter([Evaluation.State.NEW, Evaluation.State.PUBLISHED, Evaluation.State.PUBLISHED]),
            weight=iter([8, 3, 4]),
            is_single_result=True,
            _quantity=3,
            _fill_optional=["name_de"],
        )[1:]

        contributions = [e.general_contribution for e in published]
        baker.make(RatingAnswerCounter, contribution=iter(contributions), answer=2, count=2, _quantity=len(published))
        update_template_cache(published)

        page = self.app.get(self.url, user=student)
        decoded = page.body.decode()

        self.assertTrue(
            decoded.index("evaluation_2")
            < decoded.index("contributes 20% to")
            < decoded.index("evaluation_3")
            < decoded.index("contributes 26% to")
        )
        self.assertNotContains(page, "contributes 53% to")


class TestGetEvaluationsWithPrefetchedData(TestCase):
    def test_returns_correct_participant_count(self):
        """Regression test for #1248"""
        participants = baker.make(UserProfile, _bulk_create=True, _quantity=2)
        evaluation = baker.make(
            Evaluation,
            state=Evaluation.State.PUBLISHED,
            _participant_count=2,
            _voter_count=2,
            participants=participants,
            voters=participants,
        )
        cache_results(evaluation)
        participants[0].delete()
        evaluation = Evaluation.objects.get(pk=evaluation.pk)

        evaluations = get_evaluations_with_prefetched_data([evaluation])
        self.assertEqual(evaluations[0].num_participants, 2)
        self.assertEqual(evaluations[0].num_voters, 2)
        evaluations = get_evaluations_with_prefetched_data(Evaluation.objects.filter(pk=evaluation.pk))
        self.assertEqual(evaluations[0].num_participants, 2)
        self.assertEqual(evaluations[0].num_voters, 2)


class TestResultsViewContributionWarning(WebTest):
    @classmethod
    def setUpTestData(cls):
        cls.manager = make_manager()
        cls.semester = baker.make(Semester)
        contributor = baker.make(UserProfile)

        # Set up an evaluation with one question but no answers
        students = list(baker.make(UserProfile, _quantity=2, _bulk_create=True))
        cls.evaluation = baker.make(
            Evaluation,
            state=Evaluation.State.PUBLISHED,
            course=baker.make(Course, semester=cls.semester),
            participants=students,
            voters=students,
        )
        cls.questionnaire = baker.make(Questionnaire)
        cls.evaluation.general_contribution.questionnaires.set([cls.questionnaire])
        cls.contribution = baker.make(
            Contribution,
            evaluation=cls.evaluation,
            questionnaires=[cls.questionnaire],
            contributor=contributor,
        )
        cls.likert_question = baker.make(
            Question, type=QuestionType.POSITIVE_LIKERT, questionnaire=cls.questionnaire, order=2
        )
        cls.url = f"/results/semester/{cls.semester.id}/evaluation/{cls.evaluation.id}"

    def test_contributor_no_results_warning(self):
        # The contributor card should be collapsed iff all questions have no results
        # Regression test from https://github.com/e-valuation/EvaP/pull/2245
        question2 = baker.make(Question, type=QuestionType.POSITIVE_LIKERT, questionnaire=self.questionnaire, order=2)

        cache_results(self.evaluation)
        page = self.app.get(self.url, user=self.manager, status=200)
        self.assertIn("There are no results for this person", page)
        self.assertIn('class="collapse"', page)

        make_rating_answer_counters(question2, self.contribution, [0, 0, 10, 0, 0])

        cache_results(self.evaluation)
        page = self.app.get(self.url, user=self.manager, status=200)
        self.assertNotIn("There are no results for this person", page)
        self.assertNotIn('class="collapse"', page)

    def test_many_answers_evaluation_no_warning(self):
        make_rating_answer_counters(self.likert_question, self.contribution, [0, 0, 10, 0, 0])
        cache_results(self.evaluation)
        page = self.app.get(self.url, user=self.manager, status=200)
        self.assertNotIn("Only a few participants answered these questions.", page)

    def test_zero_answers_evaluation_no_warning(self):
        cache_results(self.evaluation)
        page = self.app.get(self.url, user=self.manager, status=200)
        self.assertNotIn("Only a few participants answered these questions.", page)

    def test_few_answers_evaluation_show_warning(self):
        make_rating_answer_counters(self.likert_question, self.contribution, [0, 0, 3, 0, 0])
        cache_results(self.evaluation)
        page = self.app.get(self.url, user=self.manager, status=200)
        self.assertIn("Only a few participants answered these questions.", page)


class TestResultsSemesterEvaluationDetailView(WebTestStaffMode):
    @classmethod
    def setUpTestData(cls):
        cls.manager = make_manager()
        cls.semester = baker.make(Semester)

        contributor = baker.make(UserProfile, email="contributor@institution.example.com")
        responsible = baker.make(UserProfile, email="responsible@institution.example.com")

        cls.test_users = [cls.manager, contributor, responsible]

        # Normal evaluation with responsible and contributor.
        cls.evaluation = baker.make(
            Evaluation, state=Evaluation.State.PUBLISHED, course=baker.make(Course, semester=cls.semester)
        )

        baker.make(
            Contribution,
            evaluation=cls.evaluation,
            contributor=responsible,
            role=Contribution.Role.EDITOR,
            textanswer_visibility=Contribution.TextAnswerVisibility.GENERAL_TEXTANSWERS,
        )
        cls.contribution = baker.make(
            Contribution,
            evaluation=cls.evaluation,
            contributor=contributor,
            role=Contribution.Role.EDITOR,
        )

        cls.url = f"/results/semester/{cls.semester.id}/evaluation/{cls.evaluation.id}"

    def test_questionnaire_ordering(self):
        top_questionnaire = baker.make(Questionnaire, type=Questionnaire.Type.TOP)
        contributor_questionnaire = baker.make(Questionnaire, type=Questionnaire.Type.CONTRIBUTOR)
        bottom_questionnaire = baker.make(Questionnaire, type=Questionnaire.Type.BOTTOM)

        top_heading_question = baker.make(Question, type=QuestionType.HEADING, questionnaire=top_questionnaire, order=0)
        top_likert_question = baker.make(
            Question, type=QuestionType.POSITIVE_LIKERT, questionnaire=top_questionnaire, order=1
        )

        contributor_likert_question = baker.make(
            Question, type=QuestionType.POSITIVE_LIKERT, questionnaire=contributor_questionnaire
        )

        bottom_heading_question = baker.make(
            Question, type=QuestionType.HEADING, questionnaire=bottom_questionnaire, order=0
        )
        bottom_likert_question = baker.make(
            Question, type=QuestionType.POSITIVE_LIKERT, questionnaire=bottom_questionnaire, order=1
        )

        self.evaluation.general_contribution.questionnaires.set([top_questionnaire, bottom_questionnaire])
        self.contribution.questionnaires.set([contributor_questionnaire])

        make_rating_answer_counters(top_likert_question, self.evaluation.general_contribution)
        make_rating_answer_counters(contributor_likert_question, self.contribution)
        make_rating_answer_counters(bottom_likert_question, self.evaluation.general_contribution)

        cache_results(self.evaluation)

        content = self.app.get(self.url, user=self.manager).body.decode()

        top_heading_index = content.index(top_heading_question.text)
        top_likert_index = content.index(top_likert_question.text)
        contributor_likert_index = content.index(contributor_likert_question.text)
        bottom_heading_index = content.index(bottom_heading_question.text)
        bottom_likert_index = content.index(bottom_likert_question.text)

        self.assertTrue(
            top_heading_index < top_likert_index < contributor_likert_index < bottom_heading_index < bottom_likert_index
        )

    def test_heading_question_filtering(self):
        contributor = baker.make(UserProfile)
        questionnaire = baker.make(Questionnaire)

        heading_question_0 = baker.make(Question, type=QuestionType.HEADING, questionnaire=questionnaire, order=0)
        heading_question_1 = baker.make(Question, type=QuestionType.HEADING, questionnaire=questionnaire, order=1)
        likert_question = baker.make(Question, type=QuestionType.POSITIVE_LIKERT, questionnaire=questionnaire, order=2)
        heading_question_2 = baker.make(Question, type=QuestionType.HEADING, questionnaire=questionnaire, order=3)

        contribution = baker.make(
            Contribution, evaluation=self.evaluation, questionnaires=[questionnaire], contributor=contributor
        )
        make_rating_answer_counters(likert_question, contribution)

        cache_results(self.evaluation)

        page = self.app.get(self.url, user=self.manager)

        self.assertNotIn(heading_question_0.text, page)
        self.assertIn(heading_question_1.text, page)
        self.assertIn(likert_question.text, page)
        self.assertNotIn(heading_question_2.text, page)

    @override_settings(VOTER_COUNT_NEEDED_FOR_PUBLISHING_RATING_RESULTS=0)
    def test_default_view_is_public(self):
        cache_results(self.evaluation)

        page_without_get_parameter = self.app.get(self.url, user=self.manager)
        self.assertEqual(page_without_get_parameter.context["view"], "public")

        page_with_get_parameter = self.app.get(self.url + "?view=public", user=self.manager)
        self.assertEqual(page_with_get_parameter.context["view"], "public")

        page_with_random_get_parameter = self.app.get(self.url + "?view=asdf", user=self.manager)
        self.assertEqual(page_with_random_get_parameter.context["view"], "public")

        page_with_full_get_parameter = self.app.get(f"{self.url}?view=full", user=self.manager)
        self.assertEqual(page_with_full_get_parameter.context["view"], "full")

        page_with_export_get_parameter = self.app.get(f"{self.url}?view=export", user=self.manager)
        self.assertEqual(page_with_export_get_parameter.context["view"], "export")

    def test_wrong_state(self):
        helper_exit_staff_mode(self)
        evaluation = baker.make(
            Evaluation, state=Evaluation.State.REVIEWED, course=baker.make(Course, semester=self.semester)
        )
        cache_results(evaluation)
        url = f"/results/semester/{self.semester.id}/evaluation/{evaluation.id}"
        self.app.get(url, user="student@institution.example.com", status=403)

    def test_preview_without_rating_answers(self):
        evaluation = baker.make(
            Evaluation, state=Evaluation.State.EVALUATED, course=baker.make(Course, semester=self.semester)
        )
        cache_results(evaluation)
        url = f"/results/semester/{self.semester.id}/evaluation/{evaluation.id}"
        self.app.get(url, user=self.manager)

    def test_preview_with_rating_answers(self):
        evaluation = baker.make(
            Evaluation, state=Evaluation.State.EVALUATED, course=baker.make(Course, semester=self.semester)
        )
        questionnaire = baker.make(Questionnaire, type=Questionnaire.Type.TOP)
        likert_question = baker.make(Question, type=QuestionType.POSITIVE_LIKERT, questionnaire=questionnaire, order=1)
        evaluation.general_contribution.questionnaires.set([questionnaire])
        participants = baker.make(UserProfile, _bulk_create=True, _quantity=20)
        evaluation.participants.set(participants)
        evaluation.voters.set(participants)
        make_rating_answer_counters(likert_question, evaluation.general_contribution, [20, 0, 0, 0, 0])
        cache_results(evaluation)

        url = f"/results/semester/{self.semester.id}/evaluation/{evaluation.id}"
        self.app.get(url, user=self.manager)

    def test_unpublished_single_results_show_results(self) -> None:
        """Regression test for #1621"""
        # make regular evaluation with some answers
        participants = baker.make(UserProfile, _bulk_create=True, _quantity=20)
        evaluation = baker.make(
            Evaluation,
            state=Evaluation.State.REVIEWED,
            course=baker.make(Course, semester=self.semester),
            participants=participants,
            voters=participants,
        )
        questionnaire = baker.make(Questionnaire, type=Questionnaire.Type.TOP)
        likert_question = baker.make(Question, type=QuestionType.POSITIVE_LIKERT, questionnaire=questionnaire, order=1)
        evaluation.general_contribution.questionnaires.set([questionnaire])
        make_rating_answer_counters(likert_question, evaluation.general_contribution)

        # make single result
        evaluation2: Evaluation = baker.make(
            Evaluation,
            state=Evaluation.State.REVIEWED,
            course=evaluation.course,
            is_single_result=True,
            name_de="foo",
            name_en="foo",
            participants=participants,
            voters=participants,
        )
        evaluation2.general_contribution.questionnaires.set([questionnaire])
        make_rating_answer_counters(likert_question, evaluation2.general_contribution)

        cache_results(evaluation)

        url = f"/results/semester/{self.semester.id}/evaluation/{evaluation.id}"
        response = self.app.get(url, user=self.manager)

        # this one is the course result. The two evaluations shouldn't use this
        self.assertTemplateUsed(response, "distribution_with_grade_disabled.html", count=1)
        # Both evaluations should use this
        self.assertTemplateUsed(response, "evaluation_result_widget.html", count=2)
        # Both evaluations should use this, plus one for the questionnaire
        self.assertTemplateUsed(response, "distribution_with_grade.html", count=3)

    def test_invalid_contributor_id(self):
        cache_results(self.evaluation)
        self.app.get(self.url + "?contributor_id=", user=self.manager, status=400)
        self.app.get(self.url + "?contributor_id=asd", user=self.manager, status=400)
        self.app.get(self.url + "?contributor_id=1234", user=self.manager, status=404)

    def test_evaluation_sorting(self):
        names = ["EvaluationB", "EvaluationA", "EvaluationC"]
        additional_evaluations = baker.make(
            Evaluation,
            state=Evaluation.State.PUBLISHED,
            course=self.evaluation.course,
            _quantity=3,
            _bulk_create=True,
            name_en=iter(names),
            name_de=iter(names),
        )

        for evaluation in (self.evaluation, *additional_evaluations):
            cache_results(evaluation)

        body = self.app.get(self.url, user=self.manager).body.decode()
        self.assertTrue(body.find("EvaluationA") < body.find("EvaluationB") < body.find("EvaluationC"))


class TestResultsSemesterEvaluationDetailViewFewVoters(WebTest):
    @classmethod
    def setUpTestData(cls):
        make_manager()
        responsible = baker.make(UserProfile, email="responsible@institution.example.com")
        cls.student1 = baker.make(UserProfile, email="student1@institution.example.com")
        cls.student2 = baker.make(UserProfile, email="student2@example.com")
        students = baker.make(UserProfile, _bulk_create=True, _quantity=10)
        students.extend([cls.student1, cls.student2])

        cls.evaluation = baker.make(Evaluation, state=Evaluation.State.IN_EVALUATION, participants=students)
        cls.url = f"/results/semester/{cls.evaluation.course.semester.pk}/evaluation/{cls.evaluation.pk}"

        questionnaire = baker.make(Questionnaire)
        cls.question_grade = baker.make(Question, questionnaire=questionnaire, type=QuestionType.GRADE)
        baker.make(Question, questionnaire=questionnaire, type=QuestionType.POSITIVE_LIKERT)
        cls.evaluation.general_contribution.questionnaires.set([questionnaire])
        cls.responsible_contribution = baker.make(
            Contribution, contributor=responsible, evaluation=cls.evaluation, questionnaires=[questionnaire]
        )

    def helper_test_answer_visibility_one_voter(self, user_email, expect_page_not_visible=False):
        page = self.app.get(self.url, user=user_email, expect_errors=expect_page_not_visible)
        if expect_page_not_visible:
            self.assertEqual(page.status_code, 403)
        else:
            self.assertEqual(page.status_code, 200)
            number_of_grade_badges = str(page).count("badge-grade")
            self.assertEqual(number_of_grade_badges, 5)  # 1 evaluation overview and 4 questions
            number_of_visible_grade_badges = str(page).count("background-color")
            self.assertEqual(number_of_visible_grade_badges, 0)
            number_of_disabled_grade_badges = str(page).count("badge-grade badge-disabled")
            self.assertEqual(number_of_disabled_grade_badges, 5)

    def helper_test_answer_visibility_two_voters(self, user_email):
        page = self.app.get(self.url, user=user_email)
        number_of_grade_badges = str(page).count("badge-grade")
        self.assertEqual(number_of_grade_badges, 5)  # 1 evaluation overview and 4 questions
        number_of_visible_grade_badges = str(page).count("background-color")
        self.assertEqual(number_of_visible_grade_badges, 4)  # all but average grade in evaluation overview
        number_of_disabled_grade_badges = str(page).count("badge-grade badge-disabled")
        self.assertEqual(number_of_disabled_grade_badges, 1)

    def test_answer_visibility_one_voter(self):
        let_user_vote_for_evaluation(self.student1, self.evaluation)
        self.evaluation.end_evaluation()
        self.evaluation.end_review()
        self.evaluation.publish()
        self.evaluation.save()
        self.assertEqual(self.evaluation.voters.count(), 1)
        with run_in_staff_mode(self):
            self.helper_test_answer_visibility_one_voter("manager@institution.example.com")
        self.evaluation = Evaluation.objects.get(id=self.evaluation.id)
        self.helper_test_answer_visibility_one_voter("responsible@institution.example.com")
        self.helper_test_answer_visibility_one_voter("student@institution.example.com", expect_page_not_visible=True)

    def test_answer_visibility_two_voters(self):
        let_user_vote_for_evaluation(self.student1, self.evaluation, create_answers=True)
        let_user_vote_for_evaluation(self.student2, self.evaluation, create_answers=True)
        self.evaluation.end_evaluation()
        self.evaluation.end_review()
        self.evaluation.publish()
        self.evaluation.save()
        self.assertEqual(self.evaluation.voters.count(), 2)

        with run_in_staff_mode(self):
            self.helper_test_answer_visibility_two_voters("manager@institution.example.com")
        self.helper_test_answer_visibility_two_voters("responsible@institution.example.com")
        self.helper_test_answer_visibility_two_voters("student@institution.example.com")


class TestResultsSemesterEvaluationDetailViewPrivateEvaluation(WebTest):
    @patch("evap.results.templatetags.results_templatetags.get_grade_color", new=lambda x: (0, 0, 0))
    def test_private_evaluation(self):
        semester = baker.make(Semester)
        manager = make_manager()
        student = baker.make(UserProfile, email="student@institution.example.com")
        student_external = baker.make(UserProfile, email="student_external@example.com")
        contributor = baker.make(UserProfile, email="contributor@institution.example.com")
        responsible = baker.make(UserProfile, email="responsible@institution.example.com")
        editor = baker.make(UserProfile, email="editor@institution.example.com")
        voter1 = baker.make(UserProfile, email="voter1@institution.example.com")
        voter2 = baker.make(UserProfile, email="voter2@institution.example.com")
        non_participant = baker.make(UserProfile, email="non_participant@institution.example.com")
        program = baker.make(Program)
        course = baker.make(
            Course, semester=semester, programs=[program], is_private=True, responsibles=[responsible, editor]
        )
        private_evaluation = baker.make(
            Evaluation,
            course=course,
            state=Evaluation.State.PUBLISHED,
            participants=[student, student_external, voter1, voter2],
            voters=[voter1, voter2],
        )
        private_evaluation.general_contribution.questionnaires.set([baker.make(Questionnaire)])
        baker.make(
            Contribution,
            evaluation=private_evaluation,
            contributor=editor,
            role=Contribution.Role.EDITOR,
            textanswer_visibility=Contribution.TextAnswerVisibility.GENERAL_TEXTANSWERS,
        )
        baker.make(Contribution, evaluation=private_evaluation, contributor=contributor, role=Contribution.Role.EDITOR)
        cache_results(private_evaluation)

        url = "/results/"
        self.assertNotIn(private_evaluation.full_name, self.app.get(url, user=non_participant))
        self.assertIn(private_evaluation.full_name, self.app.get(url, user=student))
        self.assertIn(private_evaluation.full_name, self.app.get(url, user=responsible))
        self.assertIn(private_evaluation.full_name, self.app.get(url, user=editor))
        self.assertIn(private_evaluation.full_name, self.app.get(url, user=contributor))
        with run_in_staff_mode(self):
            self.assertIn(private_evaluation.full_name, self.app.get(url, user=manager))
        self.app.get(url, user=student_external, status=403)  # external users can't see results semester view

        url = f"/results/semester/{semester.id}/evaluation/{private_evaluation.id}"
        self.app.get(url, user=non_participant, status=403)
        self.app.get(url, user=student, status=200)
        self.app.get(url, user=responsible, status=200)
        self.app.get(url, user=editor, status=200)
        self.app.get(url, user=contributor, status=200)
        with run_in_staff_mode(self):
            self.app.get(url, user=manager, status=200)

        # this external user participates in the evaluation and can see the results
        self.app.get(url, user=student_external, status=200)


class TestResultsTextanswerVisibilityForManager(WebTestStaffMode):
    fixtures = ["minimal_test_data_results"]

    @classmethod
    def setUpTestData(cls):
        cls.manager = make_manager()
        cache_results(Evaluation.objects.get(id=1))

    def test_textanswer_visibility_for_manager_before_publish(self):
        evaluation = Evaluation.objects.get(id=1)
        voter_count = evaluation._voter_count
        participant_count = evaluation._participant_count
        evaluation._voter_count = 0  # set these to 0 to make unpublishing work
        evaluation._participant_count = 0
        evaluation.unpublish()
        evaluation._voter_count = voter_count  # reset to original values
        evaluation._participant_count = participant_count
        evaluation.save()

        page = self.app.get("/results/semester/1/evaluation/1?view=full", user=self.manager)
        self.assertIn(".general_orig_published.", page)
        self.assertNotIn(".general_orig_hidden.", page)
        self.assertNotIn(".general_orig_published_changed.", page)
        self.assertIn(".general_additional_orig_published.", page)
        self.assertNotIn(".general_additional_orig_hidden.", page)
        self.assertIn(".general_changed_published.", page)
        self.assertIn(".contributor_orig_published.", page)
        self.assertIn(".contributor_orig_private.", page)
        self.assertIn(".responsible_contributor_orig_published.", page)
        self.assertNotIn(".responsible_contributor_orig_hidden.", page)
        self.assertNotIn(".responsible_contributor_orig_published_changed.", page)
        self.assertIn(".responsible_contributor_changed_published.", page)
        self.assertIn(".responsible_contributor_orig_private.", page)
        self.assertNotIn(".responsible_contributor_orig_notreviewed.", page)
        self.assertIn(".responsible_contributor_additional_orig_published.", page)
        self.assertNotIn(".responsible_contributor_additional_orig_hidden.", page)

    def test_textanswer_visibility_for_manager(self):
        page = self.app.get("/results/semester/1/evaluation/1?view=full", user=self.manager)
        self.assertIn(".general_orig_published.", page)
        self.assertNotIn(".general_orig_hidden.", page)
        self.assertNotIn(".general_orig_published_changed.", page)
        self.assertIn(".general_additional_orig_published.", page)
        self.assertNotIn(".general_additional_orig_hidden.", page)
        self.assertIn(".general_changed_published.", page)
        self.assertIn(".contributor_orig_published.", page)
        self.assertIn(".contributor_orig_private.", page)
        self.assertIn(".responsible_contributor_orig_published.", page)
        self.assertNotIn(".responsible_contributor_orig_hidden.", page)
        self.assertNotIn(".responsible_contributor_orig_published_changed.", page)
        self.assertIn(".responsible_contributor_changed_published.", page)
        self.assertIn(".responsible_contributor_orig_private.", page)
        self.assertNotIn(".responsible_contributor_orig_notreviewed.", page)
        self.assertIn(".responsible_contributor_additional_orig_published.", page)
        self.assertNotIn(".responsible_contributor_additional_orig_hidden.", page)


class TestResultsTextanswerVisibility(WebTest):
    fixtures = ["minimal_test_data_results"]

    @classmethod
    def setUpTestData(cls):
        cache_results(Evaluation.objects.get(id=1))

    def test_textanswer_visibility_for_responsible(self):
        page = self.app.get("/results/semester/1/evaluation/1", user="responsible@institution.example.com")
        self.assertIn(".general_orig_published.", page)
        self.assertNotIn(".general_orig_hidden.", page)
        self.assertNotIn(".general_orig_published_changed.", page)
        self.assertIn(".general_additional_orig_published.", page)
        self.assertNotIn(".general_additional_orig_hidden.", page)
        self.assertIn(".general_changed_published.", page)
        self.assertNotIn(".contributor_orig_published.", page)
        self.assertNotIn(".contributor_orig_private.", page)
        self.assertNotIn(".responsible_contributor_orig_published.", page)
        self.assertNotIn(".responsible_contributor_orig_hidden.", page)
        self.assertNotIn(".responsible_contributor_orig_published_changed.", page)
        self.assertNotIn(".responsible_contributor_changed_published.", page)
        self.assertNotIn(".responsible_contributor_orig_private.", page)
        self.assertNotIn(".responsible_contributor_orig_notreviewed.", page)
        self.assertNotIn(".responsible_contributor_additional_orig_published.", page)
        self.assertNotIn(".responsible_contributor_additional_orig_hidden.", page)

    def test_textanswer_visibility_for_responsible_contributor(self):
        page = self.app.get("/results/semester/1/evaluation/1", user="responsible_contributor@institution.example.com")
        self.assertIn(".general_orig_published.", page)
        self.assertNotIn(".general_orig_hidden.", page)
        self.assertNotIn(".general_orig_published_changed.", page)
        self.assertIn(".general_additional_orig_published.", page)
        self.assertNotIn(".general_additional_orig_hidden.", page)
        self.assertIn(".general_changed_published.", page)
        self.assertNotIn(".contributor_orig_published.", page)
        self.assertNotIn(".contributor_orig_private.", page)
        self.assertIn(".responsible_contributor_orig_published.", page)
        self.assertNotIn(".responsible_contributor_orig_hidden.", page)
        self.assertNotIn(".responsible_contributor_orig_published_changed.", page)
        self.assertIn(".responsible_contributor_changed_published.", page)
        self.assertIn(".responsible_contributor_orig_private.", page)
        self.assertNotIn(".responsible_contributor_orig_notreviewed.", page)
        self.assertIn(".responsible_contributor_additional_orig_published.", page)
        self.assertNotIn(".responsible_contributor_additional_orig_hidden.", page)

    def test_textanswer_visibility_for_delegate_for_responsible(self):
        page = self.app.get("/results/semester/1/evaluation/1", user="delegate_for_responsible@institution.example.com")
        self.assertIn(".general_orig_published.", page)
        self.assertNotIn(".general_orig_hidden.", page)
        self.assertNotIn(".general_orig_published_changed.", page)
        self.assertIn(".general_additional_orig_published.", page)
        self.assertNotIn(".general_additional_orig_hidden.", page)
        self.assertIn(".general_changed_published.", page)
        self.assertNotIn(".contributor_orig_published.", page)
        self.assertNotIn(".contributor_orig_private.", page)
        self.assertNotIn(".responsible_contributor_orig_published.", page)
        self.assertNotIn(".responsible_contributor_orig_hidden.", page)
        self.assertNotIn(".responsible_contributor_orig_published_changed.", page)
        self.assertNotIn(".responsible_contributor_changed_published.", page)
        self.assertNotIn(".responsible_contributor_orig_private.", page)
        self.assertNotIn(".responsible_contributor_orig_notreviewed.", page)
        self.assertNotIn(".responsible_contributor_additional_orig_published.", page)
        self.assertNotIn(".responsible_contributor_additional_orig_hidden.", page)

    def test_textanswer_visibility_for_contributor(self):
        page = self.app.get("/results/semester/1/evaluation/1", user="contributor@institution.example.com")
        self.assertNotIn(".general_orig_published.", page)
        self.assertNotIn(".general_orig_hidden.", page)
        self.assertNotIn(".general_orig_published_changed.", page)
        self.assertNotIn(".general_additional_orig_published.", page)
        self.assertNotIn(".general_additional_orig_hidden.", page)
        self.assertNotIn(".general_changed_published.", page)
        self.assertIn(".contributor_orig_published.", page)
        self.assertIn(".contributor_orig_private.", page)
        self.assertNotIn(".responsible_contributor_orig_published.", page)
        self.assertNotIn(".responsible_contributor_orig_hidden.", page)
        self.assertNotIn(".responsible_contributor_orig_published_changed.", page)
        self.assertNotIn(".responsible_contributor_changed_published.", page)
        self.assertNotIn(".responsible_contributor_orig_private.", page)
        self.assertNotIn(".responsible_contributor_orig_notreviewed.", page)
        self.assertNotIn(".responsible_contributor_additional_orig_published.", page)
        self.assertNotIn(".responsible_contributor_additional_orig_hidden.", page)

    def test_textanswer_visibility_for_delegate_for_contributor(self):
        page = self.app.get("/results/semester/1/evaluation/1", user="delegate_for_contributor@institution.example.com")
        self.assertNotIn(".general_orig_published.", page)
        self.assertNotIn(".general_orig_hidden.", page)
        self.assertNotIn(".general_orig_published_changed.", page)
        self.assertNotIn(".general_additional_orig_published.", page)
        self.assertNotIn(".general_additional_orig_hidden.", page)
        self.assertNotIn(".general_changed_published.", page)
        self.assertIn(".contributor_orig_published.", page)
        self.assertNotIn(".contributor_orig_private.", page)
        self.assertNotIn(".responsible_contributor_orig_published.", page)
        self.assertNotIn(".responsible_contributor_orig_hidden.", page)
        self.assertNotIn(".responsible_contributor_orig_published_changed.", page)
        self.assertNotIn(".responsible_contributor_changed_published.", page)
        self.assertNotIn(".responsible_contributor_orig_private.", page)
        self.assertNotIn(".responsible_contributor_orig_notreviewed.", page)
        self.assertNotIn(".responsible_contributor_additional_orig_published.", page)
        self.assertNotIn(".responsible_contributor_additional_orig_hidden.", page)

    def test_textanswer_visibility_for_contributor_general_textanswers(self):
        page = self.app.get(
            "/results/semester/1/evaluation/1", user="contributor_general_textanswers@institution.example.com"
        )
        self.assertIn(".general_orig_published.", page)
        self.assertNotIn(".general_orig_hidden.", page)
        self.assertNotIn(".general_orig_published_changed.", page)
        self.assertIn(".general_additional_orig_published.", page)
        self.assertNotIn(".general_additional_orig_hidden.", page)
        self.assertIn(".general_changed_published.", page)
        self.assertNotIn(".contributor_orig_published.", page)
        self.assertNotIn(".contributor_orig_private.", page)
        self.assertNotIn(".responsible_contributor_orig_published.", page)
        self.assertNotIn(".responsible_contributor_orig_hidden.", page)
        self.assertNotIn(".responsible_contributor_orig_published_changed.", page)
        self.assertNotIn(".responsible_contributor_changed_published.", page)
        self.assertNotIn(".responsible_contributor_orig_private.", page)
        self.assertNotIn(".responsible_contributor_orig_notreviewed.", page)
        self.assertNotIn(".responsible_contributor_additional_orig_published.", page)
        self.assertNotIn(".responsible_contributor_additional_orig_hidden.", page)

    def test_textanswer_visibility_for_student(self):
        page = self.app.get("/results/semester/1/evaluation/1", user="student@institution.example.com")
        self.assertNotIn(".general_orig_published.", page)
        self.assertNotIn(".general_orig_hidden.", page)
        self.assertNotIn(".general_orig_published_changed.", page)
        self.assertNotIn(".general_additional_orig_published.", page)
        self.assertNotIn(".general_additional_orig_hidden.", page)
        self.assertNotIn(".general_changed_published.", page)
        self.assertNotIn(".contributor_orig_published.", page)
        self.assertNotIn(".contributor_orig_private.", page)
        self.assertNotIn(".responsible_contributor_orig_published.", page)
        self.assertNotIn(".responsible_contributor_orig_hidden.", page)
        self.assertNotIn(".responsible_contributor_orig_published_changed.", page)
        self.assertNotIn(".responsible_contributor_changed_published.", page)
        self.assertNotIn(".responsible_contributor_orig_private.", page)
        self.assertNotIn(".responsible_contributor_orig_notreviewed.", page)
        self.assertNotIn(".responsible_contributor_additional_orig_published.", page)
        self.assertNotIn(".responsible_contributor_additional_orig_hidden.", page)

    def test_textanswer_visibility_for_student_external(self):
        # the external user does not participate in or contribute to the evaluation and therefore can't see the results
        self.app.get("/results/semester/1/evaluation/1", user="student_external@example.com", status=403)

    def test_textanswer_visibility_info_is_shown(self):
        page = self.app.get("/results/semester/1/evaluation/1", user="contributor@institution.example.com")
        self.assertRegex(page.body.decode(), r"can be seen by:<br />\s*contributor user")

    def test_textanswer_visibility_info_for_proxy_user(self):
        page = self.app.get("/results/semester/1/evaluation/1", user="responsible@institution.example.com")
        self.assertIn("responsible_contributor user (1 person)", page)


class TestResultsOtherContributorsListOnExportView(WebTest):
    @classmethod
    def setUpTestData(cls):
        cls.responsible = baker.make(UserProfile, email="responsible@institution.example.com")

        evaluation = baker.make(Evaluation, state=Evaluation.State.PUBLISHED)
        cls.url = f"/results/semester/{evaluation.course.semester.id}/evaluation/{evaluation.id}?view=export"

        questionnaire = baker.make(Questionnaire)
        baker.make(Question, questionnaire=questionnaire, type=QuestionType.POSITIVE_LIKERT)
        evaluation.general_contribution.questionnaires.set([questionnaire])

        baker.make(
            Contribution,
            evaluation=evaluation,
            contributor=cls.responsible,
            questionnaires=[questionnaire],
            role=Contribution.Role.EDITOR,
            textanswer_visibility=Contribution.TextAnswerVisibility.GENERAL_TEXTANSWERS,
        )
        cls.other_contributor_1 = baker.make(UserProfile, email="other_contributor_1@institution.example.com")
        baker.make(
            Contribution,
            evaluation=evaluation,
            contributor=cls.other_contributor_1,
            questionnaires=[questionnaire],
            textanswer_visibility=Contribution.TextAnswerVisibility.OWN_TEXTANSWERS,
        )
        cls.other_contributor_2 = baker.make(UserProfile, email="other_contributor_2@institution.example.com")
        baker.make(
            Contribution,
            evaluation=evaluation,
            contributor=cls.other_contributor_2,
            questionnaires=[questionnaire],
            textanswer_visibility=Contribution.TextAnswerVisibility.OWN_TEXTANSWERS,
        )
        cache_results(evaluation)

    def test_contributor_list(self):
        page = self.app.get(self.url, user=self.responsible)
        self.assertIn(f"<li>{self.other_contributor_1.full_name}</li>", page)
        self.assertIn(f"<li>{self.other_contributor_2.full_name}</li>", page)


class TestResultsTextanswerVisibilityForExportView(WebTest):
    fixtures = ["minimal_test_data_results"]

    @classmethod
    def setUpTestData(cls):
        cls.manager = make_manager()
        cache_results(Evaluation.objects.get(id=1))

    def test_textanswer_visibility_for_responsible(self):
        page = self.app.get("/results/semester/1/evaluation/1?view=export", user="responsible@institution.example.com")

        self.assertIn(".general_orig_published.", page)
        self.assertNotIn(".general_orig_hidden.", page)
        self.assertNotIn(".general_orig_published_changed.", page)
        self.assertIn(".general_changed_published.", page)
        self.assertNotIn(".contributor_orig_published.", page)
        self.assertNotIn(".contributor_orig_private.", page)
        self.assertNotIn(".responsible_contributor_orig_published.", page)
        self.assertNotIn(".responsible_contributor_orig_hidden.", page)
        self.assertNotIn(".responsible_contributor_orig_published_changed.", page)
        self.assertNotIn(".responsible_contributor_changed_published.", page)
        self.assertNotIn(".responsible_contributor_orig_private.", page)
        self.assertNotIn(".responsible_contributor_orig_notreviewed.", page)

    def test_textanswer_visibility_for_responsible_contributor(self):
        page = self.app.get(
            "/results/semester/1/evaluation/1?view=export", user="responsible_contributor@institution.example.com"
        )

        self.assertIn(".general_orig_published.", page)
        self.assertNotIn(".general_orig_hidden.", page)
        self.assertNotIn(".general_orig_published_changed.", page)
        self.assertIn(".general_changed_published.", page)
        self.assertNotIn(".contributor_orig_published.", page)
        self.assertNotIn(".contributor_orig_private.", page)
        self.assertIn(".responsible_contributor_orig_published.", page)
        self.assertNotIn(".responsible_contributor_orig_hidden.", page)
        self.assertNotIn(".responsible_contributor_orig_published_changed.", page)
        self.assertIn(".responsible_contributor_changed_published.", page)
        self.assertNotIn(".responsible_contributor_orig_private.", page)
        self.assertNotIn(".responsible_contributor_orig_notreviewed.", page)

    def test_textanswer_visibility_for_contributor(self):
        page = self.app.get("/results/semester/1/evaluation/1?view=export", user="contributor@institution.example.com")

        self.assertNotIn(".general_orig_published.", page)
        self.assertNotIn(".general_orig_hidden.", page)
        self.assertNotIn(".general_orig_published_changed.", page)
        self.assertNotIn(".general_changed_published.", page)
        self.assertIn(".contributor_orig_published.", page)
        self.assertNotIn(".contributor_orig_private.", page)
        self.assertNotIn(".responsible_contributor_orig_published.", page)
        self.assertNotIn(".responsible_contributor_orig_hidden.", page)
        self.assertNotIn(".responsible_contributor_orig_published_changed.", page)
        self.assertNotIn(".responsible_contributor_changed_published.", page)
        self.assertNotIn(".responsible_contributor_orig_private.", page)
        self.assertNotIn(".responsible_contributor_orig_notreviewed.", page)

    def test_textanswer_visibility_for_contributor_general_textanswers(self):
        page = self.app.get(
            "/results/semester/1/evaluation/1?view=export",
            user="contributor_general_textanswers@institution.example.com",
        )

        self.assertIn(".general_orig_published.", page)
        self.assertNotIn(".general_orig_hidden.", page)
        self.assertNotIn(".general_orig_published_changed.", page)
        self.assertIn(".general_changed_published.", page)
        self.assertNotIn(".contributor_orig_published.", page)
        self.assertNotIn(".contributor_orig_private.", page)
        self.assertNotIn(".responsible_contributor_orig_published.", page)
        self.assertNotIn(".responsible_contributor_orig_hidden.", page)
        self.assertNotIn(".responsible_contributor_orig_published_changed.", page)
        self.assertNotIn(".responsible_contributor_changed_published.", page)
        self.assertNotIn(".responsible_contributor_orig_private.", page)
        self.assertNotIn(".responsible_contributor_orig_notreviewed.", page)

    def test_textanswer_visibility_for_student(self):
        page = self.app.get("/results/semester/1/evaluation/1?view=export", user="student@institution.example.com")

        self.assertNotIn(".general_orig_published.", page)
        self.assertNotIn(".general_orig_hidden.", page)
        self.assertNotIn(".general_orig_published_changed.", page)
        self.assertNotIn(".general_changed_published.", page)
        self.assertNotIn(".contributor_orig_published.", page)
        self.assertNotIn(".contributor_orig_private.", page)
        self.assertNotIn(".responsible_contributor_orig_published.", page)
        self.assertNotIn(".responsible_contributor_orig_hidden.", page)
        self.assertNotIn(".responsible_contributor_orig_published_changed.", page)
        self.assertNotIn(".responsible_contributor_changed_published.", page)
        self.assertNotIn(".responsible_contributor_orig_private.", page)
        self.assertNotIn(".responsible_contributor_orig_notreviewed.", page)

    def test_textanswer_visibility_for_manager(self):
        with run_in_staff_mode(self):
            contributor_id = UserProfile.objects.get(email="responsible@institution.example.com").id
            page = self.app.get(
                f"/results/semester/1/evaluation/1?view=export&contributor_id={contributor_id}",
                user="manager@institution.example.com",
            )

            self.assertIn(".general_orig_published.", page)
            self.assertNotIn(".general_orig_hidden.", page)
            self.assertNotIn(".general_orig_published_changed.", page)
            self.assertIn(".general_changed_published.", page)
            self.assertNotIn(".contributor_orig_published.", page)
            self.assertNotIn(".contributor_orig_private.", page)
            self.assertNotIn(".responsible_contributor_orig_published.", page)
            self.assertNotIn(".responsible_contributor_orig_hidden.", page)
            self.assertNotIn(".responsible_contributor_orig_published_changed.", page)
            self.assertNotIn(".responsible_contributor_changed_published.", page)
            self.assertNotIn(".responsible_contributor_orig_private.", page)
            self.assertNotIn(".responsible_contributor_orig_notreviewed.", page)

    def test_textanswer_visibility_for_manager_contributor(self):
        manager_group = Group.objects.get(name="Manager")
        contributor = UserProfile.objects.get(email="contributor@institution.example.com")
        contributor.groups.add(manager_group)
        page = self.app.get(
            f"/results/semester/1/evaluation/1?view=export&contributor_id={contributor.id}",
            user="contributor@institution.example.com",
        )

        self.assertNotIn(".general_orig_published.", page)
        self.assertNotIn(".general_orig_hidden.", page)
        self.assertNotIn(".general_orig_published_changed.", page)
        self.assertNotIn(".general_changed_published.", page)
        self.assertIn(".contributor_orig_published.", page)
        self.assertNotIn(".contributor_orig_private.", page)
        self.assertNotIn(".responsible_contributor_orig_published.", page)
        self.assertNotIn(".responsible_contributor_orig_hidden.", page)
        self.assertNotIn(".responsible_contributor_orig_published_changed.", page)
        self.assertNotIn(".responsible_contributor_changed_published.", page)
        self.assertNotIn(".responsible_contributor_orig_private.", page)
        self.assertNotIn(".responsible_contributor_orig_notreviewed.", page)


class TestArchivedResults(WebTest):
    @classmethod
    def setUpTestData(cls):
        cls.semester = baker.make(Semester)
        cls.manager = make_manager()
        cls.reviewer = baker.make(
            UserProfile, email="reviewer@institution.example.com", groups=[Group.objects.get(name="Reviewer")]
        )
        cls.student = baker.make(UserProfile, email="student@institution.example.com")
        cls.student_external = baker.make(UserProfile, email="student_external@example.com")
        cls.contributor = baker.make(UserProfile, email="contributor@institution.example.com")
        cls.responsible = baker.make(UserProfile, email="responsible@institution.example.com")

        course = baker.make(
            Course, semester=cls.semester, programs=[baker.make(Program)], responsibles=[cls.responsible]
        )
        cls.evaluation = baker.make(
            Evaluation,
            course=course,
            state=Evaluation.State.PUBLISHED,
            participants=[cls.student, cls.student_external],
            voters=[cls.student, cls.student_external],
        )
        cls.evaluation.general_contribution.questionnaires.set([baker.make(Questionnaire)])

        baker.make(
            Contribution,
            evaluation=cls.evaluation,
            contributor=cls.responsible,
            role=Contribution.Role.EDITOR,
            textanswer_visibility=Contribution.TextAnswerVisibility.GENERAL_TEXTANSWERS,
        )
        baker.make(Contribution, evaluation=cls.evaluation, contributor=cls.contributor)
        cache_results(cls.evaluation)

    @patch("evap.results.templatetags.results_templatetags.get_grade_color", new=lambda x: (0, 0, 0))
    def test_unarchived_results(self):
        url = "/results/"
        self.assertIn(self.evaluation.full_name, self.app.get(url, user=self.student))
        self.assertIn(self.evaluation.full_name, self.app.get(url, user=self.responsible))
        self.assertIn(self.evaluation.full_name, self.app.get(url, user=self.contributor))
        self.assertIn(self.evaluation.full_name, self.app.get(url, user=self.manager))
        self.assertIn(self.evaluation.full_name, self.app.get(url, user=self.reviewer))
        self.app.get(url, user=self.student_external, status=403)  # external users can't see results semester view

        url = f"/results/semester/{self.semester.id}/evaluation/{self.evaluation.id}"
        self.app.get(url, user=self.student, status=200)
        self.app.get(url, user=self.responsible, status=200)
        self.app.get(url, user=self.contributor, status=200)
        self.app.get(url, user=self.manager, status=200)
        self.app.get(url, user=self.reviewer, status=200)
        self.app.get(url, user=self.student_external, status=200)

    def test_archived_results(self):
        self.semester.archive_results()

        url = f"/results/semester/{self.semester.id}/evaluation/{self.evaluation.id}"
        self.app.get(url, user=self.student, status=403)
        self.app.get(url, user=self.responsible, status=200)
        self.app.get(url, user=self.contributor, status=200)
        with run_in_staff_mode(self):
            self.app.get(url, user=self.manager, status=200)
        self.app.get(url, user=self.reviewer, status=403)
        self.app.get(url, user=self.student_external, status=403)


class TestTextAnswerExportView(WebTest):
    @classmethod
    def setUpTestData(cls):
        cls.reviewer = baker.make(
            UserProfile,
            email="reviewer@institution.example.com",
            groups=[Group.objects.get(name="Reviewer")],
        )
        evaluation = baker.make(Evaluation, state=Evaluation.State.PUBLISHED)
        cache_results(evaluation)

        cls.url = f"/results/evaluation/{evaluation.id}/text_answers_export"

    def test_file_sent(self):
        def mock(_self, res):
            res.write(b"1337")

        with patch.object(TextAnswerExporter, "export", mock):
            with run_in_staff_mode(self):
                response = self.app.get(self.url, user=self.reviewer, status=200)
                self.assertEqual(response.headers["Content-Type"], "application/vnd.ms-excel")
                self.assertEqual(response.content, b"1337")

    @patch("evap.results.exporters.TextAnswerExporter.export")
    def test_permission_denied(self, export_method):
        manager = make_manager()
        student = baker.make(UserProfile, email="student@institution.example.com")

        self.app.get(self.url, user=student, status=403)
        export_method.assert_not_called()

        with run_in_staff_mode(self):
            self.app.get(self.url, user=self.reviewer, status=200)
            export_method.assert_called_once()

        export_method.reset_mock()
        with run_in_staff_mode(self):
            self.app.get(self.url, user=manager, status=200)
            export_method.assert_called_once()

    @patch("evap.results.exporters.TextAnswerExporter.export")
    def test_invalid_contributor_id(self, export_method):
        with run_in_staff_mode(self):
            self.app.get(self.url + "?contributor_id=1234", user=self.reviewer, status=404)
            self.app.get(self.url + "?contributor_id=", user=self.reviewer, status=400)
            self.app.get(self.url + "?contributor_id=asd", user=self.reviewer, status=400)
            export_method.assert_not_called()<|MERGE_RESOLUTION|>--- conflicted
+++ resolved
@@ -12,11 +12,6 @@
 from evap.evaluation.models import (
     Contribution,
     Course,
-<<<<<<< HEAD
-    Degree,
-=======
-    CourseType,
->>>>>>> cf24a89b
     Evaluation,
     Program,
     Question,
@@ -26,18 +21,13 @@
     Semester,
     UserProfile,
 )
-<<<<<<< HEAD
-from evap.evaluation.tests.tools import let_user_vote_for_evaluation, make_manager, make_rating_answer_counters
-=======
 from evap.evaluation.tests.tools import (
     TestCase,
     WebTest,
     let_user_vote_for_evaluation,
     make_manager,
     make_rating_answer_counters,
-    render_pages,
 )
->>>>>>> cf24a89b
 from evap.results.exporters import TextAnswerExporter
 from evap.results.tools import cache_results
 from evap.results.views import get_evaluations_with_prefetched_data, update_template_cache
@@ -47,100 +37,6 @@
 class TestResultsView(WebTest):
     url = "/results/"
 
-<<<<<<< HEAD
-=======
-    @render_pages
-    def render_pages(self):
-        def make_winter_semester(year):
-            return baker.make(
-                Semester,
-                name_de=f"Wintersemester {year}/{year + 1}",
-                name_en=f"Winter term {year}/{year + 1}",
-                short_name_de=f"WS {year % 1000}/{year % 1000 + 1}",
-                short_name_en=f"WT {year % 1000}/{year % 1000 + 1}",
-            )
-
-        def make_summer_semester(year):
-            return baker.make(
-                Semester,
-                name_de=f"Sommersemester {year}",
-                name_en=f"Summer term {year}",
-                short_name_de=f"SS {year % 1000}",
-                short_name_en=f"ST {year % 1000}",
-            )
-
-        semesters = [
-            make_summer_semester(2014),
-            make_winter_semester(2013),
-            make_summer_semester(2013),
-        ]
-        programs = {
-            "ba-a": baker.make(Program, name_de="Bachelor A", name_en="Bachelor A"),
-            "ma-a": baker.make(Program, name_de="Master A", name_en="Master A"),
-            "ma-b": baker.make(Program, name_de="Master B", name_en="Master B"),
-        }
-        course_types = {
-            "l": baker.make(CourseType, name_de="Vorlesung", name_en="Lecture"),
-            "s": baker.make(CourseType, name_de="Seminar", name_en="Seminar"),
-        }
-
-        def make_responsible(title, first_name, last_name):
-            return baker.make(
-                UserProfile,
-                title=title,
-                first_name_given=first_name,
-                last_name=last_name,
-            )
-
-        responsibles = {
-            "responsible": make_responsible("Prof. Dr.", "", "responsible"),
-            "goldwasser": make_responsible("Dr.", "Clara", "Goldwasser"),
-            "kuchenbuch": make_responsible("Dr.", "Tony", "Kuchenbuch"),
-        }
-
-        def make_course(name, semester, course_type_name, program_names, responsible_names):
-            return baker.make(
-                Course,
-                semester=semesters[semester],
-                name_de=f"Veranstaltung {name}",
-                name_en=f"Course {name}",
-                type=course_types[course_type_name],
-                programs={programs[program_name] for program_name in program_names},
-                responsibles={responsibles[responsible_name] for responsible_name in responsible_names},
-            )
-
-        courses = {
-            "a-0": make_course("A", 0, "l", {"ba-a"}, {"responsible"}),
-            "a-1": make_course("A", 1, "l", {"ba-a"}, {"responsible"}),
-            "a-2": make_course("A", 2, "l", {"ba-a"}, {"responsible"}),
-            "c": make_course("C", 0, "s", {"ba-a", "ma-a"}, {"goldwasser"}),
-            "d": make_course("D", 0, "l", {"ma-a", "ma-b"}, {"kuchenbuch", "goldwasser"}),
-            "e": make_course("E", 2, "s", {"ma-a"}, {"kuchenbuch"}),
-        }
-
-        def make_evaluation(course_name, participant_count, voter_count, **attrs):
-            baker.make(
-                Evaluation,
-                state=Evaluation.State.PUBLISHED,
-                course=courses[course_name],
-                _participant_count=participant_count,
-                _voter_count=voter_count,
-                **attrs,
-            )
-
-        make_evaluation("a-0", 100, 80)
-        make_evaluation("a-1", 100, 85)
-        make_evaluation("a-2", 100, 80)
-        make_evaluation("a-2", 100, 75, name_de="Klausur", name_en="Exam")
-        make_evaluation("c", 20, 15)
-        make_evaluation("d", 50, 45)
-        make_evaluation("e", 5, 5)
-
-        return {
-            "student": self.app.get(self.url, user="student@institution.example.com").content,
-        }
-
->>>>>>> cf24a89b
     @patch("evap.evaluation.models.Evaluation.can_be_seen_by", new=(lambda self, user: True))
     def test_multiple_evaluations_per_course(self):
         student = baker.make(UserProfile, email="student@institution.example.com")
