from django.contrib import messages
from django.core.exceptions import PermissionDenied
from django.forms.models import inlineformset_factory
from django.shortcuts import get_object_or_404, redirect, render_to_response
from django.template import RequestContext
from django.utils.datastructures import SortedDict
from django.utils.translation import ugettext as _

from evap.evaluation.models import Contribution, Course, Semester, UserProfile
from evap.evaluation.auth import editor_required, editor_or_delegate_required
from evap.evaluation.tools import questionnaires_and_contributions, STATES_ORDERED
from evap.contributor.forms import CourseForm, UserForm
from evap.fsr.forms import AtLeastOneFormSet, ContributionForm, ContributorFormSet
from evap.student.forms import QuestionsForm

@editor_or_delegate_required
def index(request):
    user = request.user
    
    sorter = lambda course: STATES_ORDERED.keys().index(course.state)
    
    own_courses = list(set(Course.objects.filter(contributions__can_edit=True, contributions__contributor=user, state__in=['prepared', 'lecturerApproved', 'approved', 'inEvaluation', 'evaluated', 'reviewed'])))
    own_courses.sort(key=sorter)

<<<<<<< HEAD
    represented_users = user.represented_users.all()
    for u in represented_users:
        u = u.user
=======
    represented_userprofiles = user.represented_users.all()
    represented_users = []
    for profile in represented_userprofiles:
        represented_users.append(profile.user)
>>>>>>> 78876ee5

    delegated_courses = list(set(Course.objects.exclude(id__in=Course.objects.filter(contributions__can_edit=True, contributions__contributor=user)).filter(contributions__can_edit=True, contributions__contributor__in=represented_users, state__in=['prepared', 'lecturerApproved', 'approved', 'inEvaluation', 'evaluated', 'reviewed'])))
    delegated_courses.sort(key=sorter)
    
    return render_to_response("contributor_index.html", dict(own_courses=own_courses, delegated_courses=delegated_courses), context_instance=RequestContext(request))


@editor_required
def profile_edit(request):
    user = request.user
    form = UserForm(request.POST or None, request.FILES or None, instance = UserProfile.objects.get_or_create(user=user)[0])
    
    if form.is_valid():
        form.save()
        
        messages.add_message(request, messages.INFO, _("Successfully updated your profile."))
        return redirect('evap.contributor.views.index')
    else:
        return render_to_response("contributor_profile.html", dict(form=form), context_instance=RequestContext(request))

@editor_or_delegate_required
def course_view(request, course_id):
    user = request.user
    course = get_object_or_404(Course, id=course_id)
        
    # check rights
    if not (course.is_user_editor_or_delegate(user) and course.state in ['prepared', 'lecturerApproved', 'approved', 'inEvaluation', 'evaluated', 'reviewed']):
        raise PermissionDenied

    ContributionFormset = inlineformset_factory(Course, Contribution, formset=ContributorFormSet, form=ContributionForm, extra=1, exclude=('course',))
    
    form = CourseForm(request.POST or None, instance=course)
    formset = ContributionFormset(request.POST or None, instance=course, queryset=course.contributions.exclude(contributor=None))
    
    # make everything read-only
    for cform in formset.forms + [form]:
        for name, field in cform.fields.iteritems():
            field.widget.attrs['readonly'] = True
            field.widget.attrs['disabled'] = True
    
    return render_to_response("contributor_course_form.html", dict(form=form, formset=formset, course=course, edit=False, responsible=course.responsible_contributors_username), context_instance=RequestContext(request))


@editor_or_delegate_required
def course_edit(request, course_id):
    user = request.user
    course = get_object_or_404(Course, id=course_id)
    
    # check rights
    if not (course.is_user_editor_or_delegate(user) and course.state in ('prepared')):
        raise PermissionDenied
    
    ContributionFormset = inlineformset_factory(Course, Contribution, formset=ContributorFormSet, form=ContributionForm, extra=1, exclude=('course',))
    
    form = CourseForm(request.POST or None, instance=course)
    formset = ContributionFormset(request.POST or None, instance=course, queryset=course.contributions.exclude(contributor=None))
    
    operation = request.POST.get('operation')
    
    if form.is_valid() and formset.is_valid():
        if operation not in ('save', 'approve'):
            raise PermissionDenied
        
        form.save(user=request.user)
        formset.save()
        
        if operation == 'approve':
            # approve course
            course.contributor_approve()
            course.save()
            messages.add_message(request, messages.INFO, _("Successfully updated and approved course."))
        else:
            messages.add_message(request, messages.INFO, _("Successfully updated course."))
        
        return redirect('evap.contributor.views.index')
    else:
        return render_to_response("contributor_course_form.html", dict(form=form, formset=formset, course=course, edit=True, responsible=course.responsible_contributors_username), context_instance=RequestContext(request))


@editor_or_delegate_required
def course_preview(request, course_id):
    user = request.user
    course = get_object_or_404(Course, id=course_id)

    # build forms
    forms = SortedDict()
    for questionnaire, contribution in questionnaires_and_contributions(course):
        form = QuestionsForm(request.POST or None, contribution=contribution, questionnaire=questionnaire)
        forms[(contribution, questionnaire)] = form
    
    return render_to_response("contributor_course_preview.html", dict(forms=forms.values(), course=course), context_instance=RequestContext(request))<|MERGE_RESOLUTION|>--- conflicted
+++ resolved
@@ -22,16 +22,10 @@
     own_courses = list(set(Course.objects.filter(contributions__can_edit=True, contributions__contributor=user, state__in=['prepared', 'lecturerApproved', 'approved', 'inEvaluation', 'evaluated', 'reviewed'])))
     own_courses.sort(key=sorter)
 
-<<<<<<< HEAD
-    represented_users = user.represented_users.all()
-    for u in represented_users:
-        u = u.user
-=======
     represented_userprofiles = user.represented_users.all()
     represented_users = []
     for profile in represented_userprofiles:
         represented_users.append(profile.user)
->>>>>>> 78876ee5
 
     delegated_courses = list(set(Course.objects.exclude(id__in=Course.objects.filter(contributions__can_edit=True, contributions__contributor=user)).filter(contributions__can_edit=True, contributions__contributor__in=represented_users, state__in=['prepared', 'lecturerApproved', 'approved', 'inEvaluation', 'evaluated', 'reviewed'])))
     delegated_courses.sort(key=sorter)
