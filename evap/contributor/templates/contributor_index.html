{% extends 'base.html' %}

{% load static %}

{% load infotext_templatetags %}
{% load results_templatetags %}
{% load evaluation_filters %}

{% block title %}{% translate 'Your EvaP' %} - {{ block.super }}{% endblock %}

{% block content %}
    {{ block.super }}
    {% show_infotext 'contributor_index' %}


    <div class="row mb-3 align-items-end">
        <h3 class="col-4 mb-0">
            Your Contributions
        </h3>
        <div class="col-8 d-flex">
            <div class="me-2 text-nowrap">
                <a href="{% url 'contributor:export' %}" class="btn btn-light">{% translate 'Export results' %}</a>
            </div>
            {% if user.is_delegate %}
                <div class="btn-switch btn-switch-light me-2">
                    <div class="btn-switch-label">
                        <span class="fas fa-people-arrows-left-right me-1"></span>
                        {% translate 'Delegated evaluations' %}
                    </div>
                    <div class="btn-switch btn-group">
                        <a href="{% url 'contributor:index' %}?show_delegated=true" role="button" class="btn btn-light{% if show_delegated %} active{% endif %}">
                            {% translate 'Show' %}
                        </a>
                        <a href="{% url 'contributor:index' %}?show_delegated=false" role="button" class="btn btn-light{% if not show_delegated %} active{% endif %}">
                            {% translate 'Hide' %}
                        </a>
                    </div>
                </div>
            {% endif %}
            {% if user.show_startpage_button %}
                <div class="me-2">
                    {% include 'startpage_button.html' with page='CO' btnClass='btn' %}
                </div>
            {% endif %}
            <div class="input-group">
                <input type="search" name="search" class="form-control" placeholder="{% translate 'Search...' %}" />
                <button class="btn btn-light text-secondary" type="button" data-reset="search" data-bs-toggle="tooltip" data-bs-placement="top" title="{% translate 'Clear search filter' %}">
                    <span class="fas fa-delete-left"></span>
                </button>
            </div>
        </div>
    </div>

    {% for semester in semester_list %}
        {% if semester.evaluations %}
        <div class="card{% if not forloop.last %} mb-3{% endif %}{% if semester.is_active %} card-outline-primary{% endif %}">
            <div class="card-header">
                {{ semester.semester_name }}
            </div>
            <div class="card-body table-responsive">
                <table class="table table-seamless-links table-vertically-aligned contributions-table">
                    <thead>
                    <tr>
                        <th class="width-percent-35">{% translate 'Name' %}</th>
                        <th class="width-percent-15">{% translate 'State' %}</th>
                        <th class="width-percent-17">{% translate 'Evaluation period' %}</th>
                        <th class="width-percent-15">{% translate 'Participants' %}</th>
                        <th class="width-percent-18"></th>
                    </tr>
                    </thead>
                    <tbody>
                        {% regroup semester.evaluations by course as course_evaluations %}
                        {% for course, evaluations in course_evaluations|dictsort:"grouper.name" %}
                            {% if course.evaluation_count > 1 %}
                                <tr class="course-row heading-row">
                                    <td>
                                        <div>
                                            {{ course.name }}
                                        </div>
                                        {% for program in course.programs.all %}
                                            <span class="badge bg-primary">{{ program }}</span>
                                        {% endfor %}
                                        <span class="badge bg-secondary">{{ course.type }}</span>
                                    </td>
                                    <td></td>
                                    <td></td>
                                    <td></td>
                                    <td>
                                        {% if course.not_all_evaluations_are_published %}
                                            <div class="d-flex" data-bs-toggle="tooltip" data-bs-placement="left" title="{% translate 'Course result is not yet available.' %}">
                                                {% include 'distribution_with_grade_disabled.html' with icon="fas fa-hourglass" %}
                                            </div>
                                        {% else %}
                                            {% include 'evaluation_result_widget.html' with course_or_evaluation=course %}
                                        {% endif %}
                                    </td>
                                </tr>
                            {% endif %}
                            {% for evaluation in evaluations|dictsort:"name" %}
                                <tr {% if evaluation|is_user_editor_or_delegate:user and evaluation.state == evaluation.State.PREPARED %}
                                        class="{% if course.evaluation_count > 1 %}evaluation-row{% else %}heading-row{% endif %} hover-row hover-row-info" data-url="{% url 'contributor:evaluation_edit' evaluation.id %}"
                                    {% elif evaluation.state == evaluation.State.PUBLISHED and evaluation|can_results_page_be_seen_by:user %}
                                        class="{% if course.evaluation_count > 1 %}evaluation-row{% else %}heading-row{% endif %} hover-row results-row" data-url="{% url 'results:evaluation_detail' semester.id evaluation.id %}"
                                    {% else %}
                                        class="{% if course.evaluation_count > 1 %}evaluation-row{% else %}heading-row{% endif %}"
                                    {% endif %}>
                                    <td>
                                        <div class="evaluation-name">
                                            {% if evaluation.delegated_evaluation %}
                                                <span class="text-secondary" data-bs-toggle="tooltip" data-bs-placement="top"
                                                        title="{% translate 'You are a delegate of a contributor who can edit the evaluation.' %}">
                                                    <span class="fas fa-fw fa-people-arrows-left-right"></span>
                                                </span>
                                            {% elif evaluation.contributes_to %}
                                                <span class="text-primary" data-bs-toggle="tooltip" data-bs-placement="top"
                                                        title="{% translate 'You are listed as a contributor for this evaluation.' %}">
                                                    <span class="fas fa-person-chalkboard"></span>
                                                </span>
                                            {% else %}
                                                <span class="text-secondary" data-bs-toggle="tooltip" data-bs-placement="top"
                                                        title="{% translate 'You are not listed as a contributor for this evaluation.' %}">
                                                    <span class="fas fa-user-slash"></span>
                                                </span>
                                            {% endif %}
                                            {% if course.evaluation_count > 1 %}
                                                {% if evaluation.name %}
                                                    {{ evaluation.name }}
                                                {% else %}
                                                    {{ course.name }}
                                                {% endif %}
                                            {% else %}
                                                {{ evaluation.full_name }}
                                            {% endif %}
                                        </div>
                                        {% if course.evaluation_count == 1 %}
                                            {% include 'evaluation_badges.html' with mode='contributor' %}
                                        {% else %}
                                            {% if evaluation.is_midterm_evaluation %}<span class="badge bg-dark">{% translate 'Midterm evaluation' %}</span>{% endif %}
                                        {% endif %}
                                    </td>
                                    <td>
                                        <span data-bs-toggle="tooltip" data-bs-placement="left" title="{{ evaluation.state|statedescription }}">{{ evaluation.state|statename }}</span>
                                    </td>
                                    <td>
                                        {{ evaluation.vote_start_datetime }} &ndash;<br />
                                        {{ evaluation.vote_end_date }}<br />
                                    </td>
                                    {% if evaluation.state >= evaluation.State.IN_EVALUATION %}
                                        <td>{% include 'progress_bar.html' with done=evaluation.num_voters total=evaluation.num_participants %}</td>
                                    {% else %}
                                        <td class="text-center">
                                            <span class="fas fa-user"></span> {{ evaluation.num_participants }}
                                        </td>
                                    {% endif %}
                                    <td class="text-end">
                                        {% if evaluation.state != evaluation.State.PUBLISHED %}
                                            {% if evaluation|is_user_editor_or_delegate:user %}
                                                {% if evaluation.state == evaluation.State.PREPARED %}
                                                    <a href="{% url 'contributor:evaluation_edit' evaluation.id %}" class="btn btn-primary btn-row-hover"
                                                        data-bs-toggle="tooltip" data-bs-placement="top" title="{% translate 'Edit or approve' %}">
                                                        <span class="fas fa-pencil"></span>
                                                    </a>
                                                    {% if not evaluation|has_nonresponsible_editor %}
                                                        <form class="d-inline" method="POST" action="{% url 'contributor:evaluation_direct_delegation' evaluation.id %}">
                                                            {% csrf_token %}

                                                            <confirmation-modal type="submit">
                                                                <span slot="title">{% translate 'Delegate preparation' %}</span>
                                                                <span slot="action-text">{% translate 'Delegate preparation' %}</span>
                                                                <span slot="question">
                                                                    {% blocktranslate trimmed %}Do you really want to delegate the preparation of the evaluation <strong>{{ evaluation }}</strong>?{% endblocktranslate %}
                                                                </span>
                                                                <div slot="extra-inputs">
                                                                    <div class="my-4">
                                                                        {% include 'bootstrap_form.html' with form=delegate_selection_form plain=True %}
                                                                    </div>
                                                                </div>

                                                                <button slot="show-button" type="button" class="btn btn-sm btn-dark" title="{% translate 'Delegate preparation' %}" data-bs-toggle="tooltip" data-bs-placement="top">
                                                                    <span class="fas fa-hand-point-left"></span>
                                                                </button>
                                                            </confirmation-modal>
                                                        </form>
                                                    {% endif %}
                                                {% elif evaluation.state == evaluation.State.EDITOR_APPROVED or evaluation.state == evaluation.State.APPROVED %}
                                                    <a href="{% url 'contributor:evaluation_view' evaluation.id %}" class="btn btn-sm btn-light"
                                                        data-bs-toggle="tooltip" data-bs-placement="top"
                                                        title="{% translate 'You already approved the evaluation, the edit form will be disabled.' %}">
                                                        <span class="fas fa-pencil"></span>
                                                    </a>
                                                {% endif %}
                                            {% endif %}
                                            {% if evaluation|is_user_responsible_or_contributor_or_delegate:user %}
                                                <a href="{% url 'contributor:evaluation_preview' evaluation.id %}" class="btn btn-sm btn-light"
                                                    data-bs-toggle="tooltip" data-bs-placement="top" title="{% translate 'Preview' %}">
                                                    <span class="fas fa-eye"></span>
                                                </a>
                                            {% endif %}
                                        {% elif evaluation.state == evaluation.State.PUBLISHED %}
                                            {% include 'evaluation_result_widget.html' with course_or_evaluation=evaluation %}
                                        {% endif %}
                                    </td>
                                </tr>
                            {% endfor %}
                        {% endfor %}
                    </tbody>
                </table>
            </div>
        </div>
        {% endif %}
    {% endfor %}
<<<<<<< HEAD
{% endblock %}

{% block additional_javascript %}
    <script type="module">
        import {TableGrid} from "{% static 'js/datagrid.js' %}";
        document.querySelectorAll(".contributions-table").forEach(table => {
            new TableGrid({
                storageKey: "contributions-data-grid",
                table: table,
                searchInput: document.querySelector("input[name=search]"),
                resetSearch: document.querySelector("[data-reset=search]"),
            }).init();
        });
    </script>
{% endblock %}


{% block modals %}
    {{ block.super }}

    {% with modal_id='delegateSelectionModal' %}
        <div class="modal fade" id="{{ modal_id }}" role="dialog" aria-labelledby="{{ modal_id }}Label" aria-hidden="true">
            <div class="modal-dialog modal-lg" role="document">
                <div class="modal-content">
                    <form method="POST">
                        {% csrf_token %}
                        <div class="modal-header">
                            <h5 class="modal-title" id="{{ modal_id }}Label">{% translate 'Delegate preparation' %}</h5>
                            <button type="button" class="btn-close" data-bs-dismiss="modal" aria-label="Close"></button>
                        </div>
                        <div class="modal-body">
                            {% translate 'Do you really want to delegate the preparation of the evaluation <strong data-label=""></strong>?' %}
                            <div class="my-4">
                                {% include 'bootstrap_form.html' with form=delegate_selection_form plain=True %}
                            </div>
                            <div class="modal-submit-group">
                                <button type="button" class="btn btn-light" data-bs-dismiss="modal">{% translate 'Cancel' %}</button>
                                <button type="submit" id="btn-action" class="btn btn-primary ms-2">{% translate 'Delegate preparation' %}</button>
                            </div>
                        </div>

                    </form>
                </div>
            </div>
        </div>

        <script type="module">
            document.querySelectorAll("[data-evaluation-name][data-delegation-url]").forEach(showButton => {
                showButton.addEventListener("click", event => {
                    event.stopPropagation();

                    const modal = document.getElementById("{{ modal_id }}");
                    // set form's action location
                    modal.querySelectorAll("form").forEach(form => form.action = showButton.dataset.delegationUrl);

                    // put the correct evaluation name in the modal
                    modal.querySelectorAll('[data-label=""]').forEach(el => el.innerText = showButton.dataset.evaluationName);

                    // unselect any previously selected options in the modal
                    modal.querySelectorAll("select").forEach(select => select.tomselect.clear());

                    // show modal
                    var {{ modal_id }} = new bootstrap.Modal(document.getElementById('{{ modal_id }}'));
                    {{ modal_id }}.show();
                });
            });
        </script>
    {% endwith %}
=======
>>>>>>> e1e659e9
{% endblock %}<|MERGE_RESOLUTION|>--- conflicted
+++ resolved
@@ -209,7 +209,6 @@
         </div>
         {% endif %}
     {% endfor %}
-<<<<<<< HEAD
 {% endblock %}
 
 {% block additional_javascript %}
@@ -224,60 +223,4 @@
             }).init();
         });
     </script>
-{% endblock %}
-
-
-{% block modals %}
-    {{ block.super }}
-
-    {% with modal_id='delegateSelectionModal' %}
-        <div class="modal fade" id="{{ modal_id }}" role="dialog" aria-labelledby="{{ modal_id }}Label" aria-hidden="true">
-            <div class="modal-dialog modal-lg" role="document">
-                <div class="modal-content">
-                    <form method="POST">
-                        {% csrf_token %}
-                        <div class="modal-header">
-                            <h5 class="modal-title" id="{{ modal_id }}Label">{% translate 'Delegate preparation' %}</h5>
-                            <button type="button" class="btn-close" data-bs-dismiss="modal" aria-label="Close"></button>
-                        </div>
-                        <div class="modal-body">
-                            {% translate 'Do you really want to delegate the preparation of the evaluation <strong data-label=""></strong>?' %}
-                            <div class="my-4">
-                                {% include 'bootstrap_form.html' with form=delegate_selection_form plain=True %}
-                            </div>
-                            <div class="modal-submit-group">
-                                <button type="button" class="btn btn-light" data-bs-dismiss="modal">{% translate 'Cancel' %}</button>
-                                <button type="submit" id="btn-action" class="btn btn-primary ms-2">{% translate 'Delegate preparation' %}</button>
-                            </div>
-                        </div>
-
-                    </form>
-                </div>
-            </div>
-        </div>
-
-        <script type="module">
-            document.querySelectorAll("[data-evaluation-name][data-delegation-url]").forEach(showButton => {
-                showButton.addEventListener("click", event => {
-                    event.stopPropagation();
-
-                    const modal = document.getElementById("{{ modal_id }}");
-                    // set form's action location
-                    modal.querySelectorAll("form").forEach(form => form.action = showButton.dataset.delegationUrl);
-
-                    // put the correct evaluation name in the modal
-                    modal.querySelectorAll('[data-label=""]').forEach(el => el.innerText = showButton.dataset.evaluationName);
-
-                    // unselect any previously selected options in the modal
-                    modal.querySelectorAll("select").forEach(select => select.tomselect.clear());
-
-                    // show modal
-                    var {{ modal_id }} = new bootstrap.Modal(document.getElementById('{{ modal_id }}'));
-                    {{ modal_id }}.show();
-                });
-            });
-        </script>
-    {% endwith %}
-=======
->>>>>>> e1e659e9
 {% endblock %}