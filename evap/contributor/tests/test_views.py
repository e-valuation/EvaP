--- conflicted
+++ resolved
@@ -274,7 +274,22 @@
         self.assertEqual(page.body.decode().count("Request changes"), 0)
         self.assertEqual(page.body.decode().count("Request creation of new account"), 2)
 
-<<<<<<< HEAD
+    def test_questionnaire_input_hidden_if_options_empty(self):
+        Questionnaire.objects.update(visibility=Questionnaire.Visibility.MANAGERS)
+
+        self.evaluation.general_contribution.questionnaires.clear()
+        self.evaluation.save()
+
+        page = self.app.get(self.url, user=self.responsible, status=200)
+        self.assertNotContains(page, "General questionnaires")
+        self.assertNotContains(page, "Dropout questionnaires")
+
+        Questionnaire.objects.update(visibility=Questionnaire.Visibility.EDITORS)
+
+        page = self.app.get(self.url, user=self.responsible, status=200)
+        self.assertContains(page, "General questionnaires")
+        self.assertContains(page, "Dropout questionnaires")
+
     def test_contributor_evaluation_edit_main_language(self):
         self.evaluation.main_language = "en"
         self.evaluation.save()
@@ -293,23 +308,6 @@
 
         with self.assertRaises(ValueError):
             form["main_language"] = "some_other_wrong_value"
-=======
-    def test_questionnaire_input_hidden_if_options_empty(self):
-        Questionnaire.objects.update(visibility=Questionnaire.Visibility.MANAGERS)
-
-        self.evaluation.general_contribution.questionnaires.clear()
-        self.evaluation.save()
-
-        page = self.app.get(self.url, user=self.responsible, status=200)
-        self.assertNotContains(page, "General questionnaires")
-        self.assertNotContains(page, "Dropout questionnaires")
-
-        Questionnaire.objects.update(visibility=Questionnaire.Visibility.EDITORS)
-
-        page = self.app.get(self.url, user=self.responsible, status=200)
-        self.assertContains(page, "General questionnaires")
-        self.assertContains(page, "Dropout questionnaires")
->>>>>>> f5b6dd10
 
 
 class TestContributorResultsExportView(WebTest):
