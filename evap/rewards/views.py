from datetime import datetime

from django.contrib import messages
from django.core.exceptions import BadRequest, SuspiciousOperation
from django.http import HttpResponse
from django.shortcuts import get_object_or_404, redirect, render
from django.utils.translation import get_language
from django.utils.translation import gettext as _
from django.views.decorators.http import require_POST

from evap.evaluation.auth import manager_required, reward_user_required
from evap.evaluation.models import Semester
from evap.evaluation.tools import AttachmentResponse, get_object_from_dict_pk_entry_or_logged_40x
from evap.rewards.exporters import RewardsExporter
from evap.rewards.forms import RewardPointRedemptionEventForm
from evap.rewards.models import (
    NoPointsSelected,
    NotEnoughPoints,
    OutdatedRedemptionData,
    RedemptionEventExpired,
    RewardPointGranting,
    RewardPointRedemption,
    RewardPointRedemptionEvent,
    SemesterActivation,
)
from evap.rewards.tools import grant_eligible_reward_points_for_semester, reward_points_of_user, save_redemptions
from evap.staff.views import semester_view


def redeem_reward_points(request):
    redemptions = {}
    try:
        for key, value in request.POST.items():
            if key.startswith("points-"):
                event_id = int(key.rpartition("-")[2])
                redemptions[event_id] = int(value)
        previous_redeemed_points = int(request.POST["previous_redeemed_points"])
    except (ValueError, KeyError, TypeError) as e:
        raise BadRequest from e

    try:
        save_redemptions(request, redemptions, previous_redeemed_points)
        messages.success(request, _("You successfully redeemed your points."))
    except (NoPointsSelected, NotEnoughPoints, RedemptionEventExpired) as error:
        messages.warning(request, error)
    except OutdatedRedemptionData as error:
        messages.error(request, error)
        return 409
    return 200


@reward_user_required
def index(request):
<<<<<<< HEAD
    status = 200
    if request.method == "POST":
        status = redeem_reward_points(request)
=======
    # pylint: disable=too-many-locals
    status = 200
    if request.method == "POST":
        redemptions = {}
        try:
            for key, value in request.POST.items():
                if key.startswith("points-"):
                    event_id = int(key.rpartition("-")[2])
                    redemptions[event_id] = int(value)
        except ValueError as e:
            raise BadRequest from e

        try:
            save_redemptions(request, redemptions)
            messages.success(request, _("You successfully redeemed your points."))
        except (NoPointsSelected, NotEnoughPoints, RedemptionEventExpired) as error:
            messages.warning(request, error)
            status = 400

>>>>>>> 17075cdc
    total_points_available = reward_points_of_user(request.user)
    reward_point_grantings = RewardPointGranting.objects.filter(user_profile=request.user)
    reward_point_redemptions = RewardPointRedemption.objects.filter(user_profile=request.user)
    events = RewardPointRedemptionEvent.objects.filter(redeem_end_date__gte=datetime.now()).order_by("date")

    reward_point_actions = []
    for granting in reward_point_grantings:
        reward_point_actions.append(
            (granting.granting_time, _("Reward for") + " " + granting.semester.name, granting.value, "")
        )
    for redemption in reward_point_redemptions:
        reward_point_actions.append((redemption.redemption_time, redemption.event.name, "", redemption.value))

    reward_point_actions.sort(key=lambda action: action[0], reverse=True)

    template_data = dict(
        reward_point_actions=reward_point_actions,
        total_points_available=total_points_available,
        total_points_spent=sum(redemption.value for redemption in reward_point_redemptions),
        events=events,
    )
    return render(request, "rewards_index.html", template_data, status=status)


@manager_required
def reward_point_redemption_events(request):
    upcoming_events = RewardPointRedemptionEvent.objects.filter(redeem_end_date__gte=datetime.now()).order_by("date")
    past_events = RewardPointRedemptionEvent.objects.filter(redeem_end_date__lt=datetime.now()).order_by("-date")
    template_data = dict(upcoming_events=upcoming_events, past_events=past_events)
    return render(request, "rewards_reward_point_redemption_events.html", template_data)


@manager_required
def reward_point_redemption_event_create(request):
    event = RewardPointRedemptionEvent()
    form = RewardPointRedemptionEventForm(request.POST or None, instance=event)

    if form.is_valid():
        form.save()
        messages.success(request, _("Successfully created event."))
        return redirect("rewards:reward_point_redemption_events")

    return render(request, "rewards_reward_point_redemption_event_form.html", dict(form=form))


@manager_required
def reward_point_redemption_event_edit(request, event_id):
    event = get_object_or_404(RewardPointRedemptionEvent, id=event_id)
    form = RewardPointRedemptionEventForm(request.POST or None, instance=event)

    if form.is_valid():
        event = form.save()

        messages.success(request, _("Successfully updated event."))
        return redirect("rewards:reward_point_redemption_events")

    return render(request, "rewards_reward_point_redemption_event_form.html", dict(event=event, form=form))


@require_POST
@manager_required
def reward_point_redemption_event_delete(request):
    event = get_object_from_dict_pk_entry_or_logged_40x(RewardPointRedemptionEvent, request.POST, "event_id")

    if not event.can_delete:
        raise SuspiciousOperation("Deleting redemption event not allowed")
    event.delete()
    return HttpResponse()  # 200 OK


@manager_required
def reward_point_redemption_event_export(request, event_id):
    event = get_object_or_404(RewardPointRedemptionEvent, id=event_id)

    filename = _("RewardPoints") + f"-{event.date}-{event.name}-{get_language()}.xls"
    response = AttachmentResponse(filename, content_type="application/vnd.ms-excel")

    RewardsExporter().export(response, event.redemptions_by_user())

    return response


@manager_required
def semester_activation(request, semester_id, active):
    semester = get_object_or_404(Semester, id=semester_id)
    active = active == "on"

    SemesterActivation.objects.update_or_create(semester=semester, defaults={"is_active": active})
    if active:
        grant_eligible_reward_points_for_semester(request, semester)

    return semester_view(request=request, semester_id=semester_id)<|MERGE_RESOLUTION|>--- conflicted
+++ resolved
@@ -43,6 +43,7 @@
         messages.success(request, _("You successfully redeemed your points."))
     except (NoPointsSelected, NotEnoughPoints, RedemptionEventExpired) as error:
         messages.warning(request, error)
+        return 400
     except OutdatedRedemptionData as error:
         messages.error(request, error)
         return 409
@@ -51,31 +52,9 @@
 
 @reward_user_required
 def index(request):
-<<<<<<< HEAD
     status = 200
     if request.method == "POST":
         status = redeem_reward_points(request)
-=======
-    # pylint: disable=too-many-locals
-    status = 200
-    if request.method == "POST":
-        redemptions = {}
-        try:
-            for key, value in request.POST.items():
-                if key.startswith("points-"):
-                    event_id = int(key.rpartition("-")[2])
-                    redemptions[event_id] = int(value)
-        except ValueError as e:
-            raise BadRequest from e
-
-        try:
-            save_redemptions(request, redemptions)
-            messages.success(request, _("You successfully redeemed your points."))
-        except (NoPointsSelected, NotEnoughPoints, RedemptionEventExpired) as error:
-            messages.warning(request, error)
-            status = 400
-
->>>>>>> 17075cdc
     total_points_available = reward_points_of_user(request.user)
     reward_point_grantings = RewardPointGranting.objects.filter(user_profile=request.user)
     reward_point_redemptions = RewardPointRedemption.objects.filter(user_profile=request.user)
