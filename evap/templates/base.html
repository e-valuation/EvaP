--- conflicted
+++ resolved
@@ -31,8 +31,7 @@
                 <a class="brand" href="/">{% trans "Evaluation Platform" %}</a>
                 <ul class="nav">
                     {% if user.is_active %}
-<<<<<<< HEAD
-                        {% if user.get_profile.enrolled_in_courses %}
+                        {% if user.userprofile.enrolled_in_courses %}
                             <li><a href="{% url "evap.student.views.index" %}">{% trans "Evaluation" %}</a></li>
                         {% endif %}
                         
@@ -58,52 +57,13 @@
                             </ul>
                         </li>
 
-                        {% if user.get_profile.is_editor_or_delegate %}
+                        {% if user.userprofile.is_editor_or_delegate %}
                             <li><a href="{% url "evap.contributor.views.index" %}">{% trans "My courses" %}</a></li>
                         {% endif %}
 
-                        {% if user.get_profile.is_editor %}
+                        {% if user.userprofile.is_editor %}
                             <li><a href="{% url "evap.contributor.views.profile_edit" %}">{% trans "My profile" %}</a></li>
                         {% endif %}
-=======
-                    {% if user.userprofile.has_courses %}
-                        <li><a href="{% url "evap.student.views.index" %}">{% trans "Evaluation" %}</a></li>
-                    {% endif %}
-                    
-                    {% if user.is_staff %}
-                    <li class="dropdown">
-                        <a class="dropdown-toggle" href="{% url "evap.fsr.views.index" %}">{% trans "Student Representatives" %}</a>
-                        <ul class="dropdown-menu">
-                            <li><a href="{% url "evap.fsr.views.index" %}">{% trans "Overview" %}</a></li>
-                            <li><a href="{% url "evap.fsr.views.semester_index" %}">{% trans "Semesters" %}</a>
-                            {% show_from 'evap.fsr.tools.menu_semesters' "fsr_semester_menu.html" %}
-                            </li>
-                            <li><a href="{% url "evap.fsr.views.questionnaire_index" %}">{% trans "Questionnaires" %}</a></li>
-                            <li><a href="{% url "evap.fsr.views.user_index" %}">{% trans "Users" %}</a></li>
-                            <li><a href="{% url "evap.fsr.views.template_index" %}">{% trans "Templates" %}</a></li>
-                        </ul>
-                    </li>
-                    {% endif %}
-                    
-                    {% if user.userprofile.is_lecturer_or_delegate %}
-                    <li class="dropdown">
-                        <a class="dropdown-toggle" href="{% url "evap.lecturer.views.index" %}">{% trans "Lecturer" %}</a>
-                        <ul class="dropdown-menu">
-                            <li><a href="{% url "evap.lecturer.views.index" %}">{% trans "Overview" %}</a></li>
-                            {% if user.userprofile.is_lecturer %}
-                                <li><a href="{% url "evap.lecturer.views.profile_edit" %}">{% trans "Profile" %}</a></li>
-                            {% endif %}
-                        </ul>
-                    </li>
-                    {% endif %}
-                    
-                    <li class="dropdown">
-                        <a class="dropdown-toggle" href="{% url "evap.results.views.index" %}">{% trans "Results" %}</a>
-                        <ul class="dropdown-menu">
-                            {% show_from 'evap.results.tools.all_semesters' "results_semester_menu.html" %}
-                        </ul>
-                    </li>
->>>>>>> 8afa05b5
                     {% endif %}
                 </ul>
                 <div class="pull-right">
