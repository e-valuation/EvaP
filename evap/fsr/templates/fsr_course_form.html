--- conflicted
+++ resolved
@@ -19,11 +19,7 @@
         
         {{ formset.non_form_errors }}
         
-<<<<<<< HEAD
-        <table id="assignment_table" class="table">
-=======
-        <table id="contribution_table">
->>>>>>> 13b27a29
+        <table id="contribution_table" class="table">
             <thead>
             <tr>
                 {% for field in formset.form %}
