{% extends "fsr_base.html" %}

{% load i18n %}
{% load static %}

{% block subtitle %}
    {{ block.super }}
    <li> <span class="divider">/</span> <a href="{% url "evap.fsr.views.user_index" %}">{% trans "Users" %}</a></li>
{% endblock %}

{% block content %}
    {{ block.super }}
    <ul class="tabs">
        <li class="{% if not filter %}active{% endif %}"><a href="?">{% trans "All" %}</a></li>
        <li class="{% if filter == 'fsr' %}active{% endif %}"><a href="?filter=fsr">{% trans "Student Representatives" %}</a></li>
        <li class="{% if filter == 'responsibles' %}active{% endif %}"><a href="?filter=responsibles">{% trans "Responsible Contributors" %}</a></li>
        <div class="pull-right">
            <a href="{% url "evap.fsr.views.user_create" %}{% if filter %}?filter={{ filter|urlencode }}{% endif %}" class="btn small success">{% trans "Create new user" %}</a>
        </div>
    </ul>
    
    <table class="zebra-striped vertically-aligned">
        <thead>
            <tr>
                <th>{% trans "Name" %}</th>
                <th>{% trans "Username" %}</th>
                <th>{% trans "Information" %}</th>
                <th>{% trans "Actions" %}</th>
            </tr>
        </thead>
        <tbody>
        {% for user in users %}
            <tr>
                <td class="minimize">
                    {{ user.userprofile.full_name }}
                </td>
                <td class="maximize">
                    {{ user.username }}
                </td>
                <td class="minimize">
                    {% if user.is_staff %}
                        <span class="label notice">{% trans "Student Representative" %}</span>
                    {% endif %}
<<<<<<< HEAD
                    {% if user.get_profile.contributor %}
                        <span class="label notice">{% trans "Contributor" %}</span>
                    {% endif %}
                    {% if user.get_profile.is_responsible %}
                        <span class="label notice">{% trans "Responsible" %}</span>
                    {% endif %}
                    {% if user.get_profile.login_key %}
=======
                    {% if user.userprofile.is_lecturer %}
                        <span class="label notice">{% trans "Lecturer" %}</span>
                    {% endif %}
                    {% if user.userprofile.logon_key %}
>>>>>>> b9718083
                        <span class="label notice">{% trans "Login Key" %}</span>
                    {% endif %}
                    {% if not user.email %}
                        <span class="label important">{% trans "Email address missing!" %}</span>
                    {% endif %}
                </td>
                <td class="minimize">
                    <a href="{% url "evap.fsr.views.user_edit" user.id %}{% if filter %}?filter={{ filter|urlencode }}{% endif %}" class="btn small">{% trans "Edit" %}</a>
                    {% if user.userprofile.can_fsr_delete %}
                        <a href="{% url "evap.fsr.views.user_delete" user.id %}{% if filter %}?filter={{ filter|urlencode }}{% endif %}" class="btn small danger">{% trans "Delete" %}</a>
                    {% else %}
                        <a class="btn small danger disabled">{% trans "Delete" %}</a>
                    {% endif %}
                </td>
            </tr>
        {% endfor %}
        </tbody>
    </table>
{% endblock %}<|MERGE_RESOLUTION|>--- conflicted
+++ resolved
@@ -41,20 +41,13 @@
                     {% if user.is_staff %}
                         <span class="label notice">{% trans "Student Representative" %}</span>
                     {% endif %}
-<<<<<<< HEAD
-                    {% if user.get_profile.contributor %}
+                    {% if user.userprofile.contributor %}
                         <span class="label notice">{% trans "Contributor" %}</span>
                     {% endif %}
-                    {% if user.get_profile.is_responsible %}
+                    {% if user.userprofile.is_responsible %}
                         <span class="label notice">{% trans "Responsible" %}</span>
                     {% endif %}
-                    {% if user.get_profile.login_key %}
-=======
-                    {% if user.userprofile.is_lecturer %}
-                        <span class="label notice">{% trans "Lecturer" %}</span>
-                    {% endif %}
-                    {% if user.userprofile.logon_key %}
->>>>>>> b9718083
+                    {% if user.userprofile.login_key %}
                         <span class="label notice">{% trans "Login Key" %}</span>
                     {% endif %}
                     {% if not user.email %}
