from django import forms
from django.core.exceptions import ValidationError
from django.conf import settings
from django.contrib.auth.models import User
from django.core.mail import EmailMessage
from django.forms.fields import Field, FileField
from django.forms.models import BaseInlineFormSet
from django.template import Context, Template
from django.utils.translation import ugettext_lazy as _
from django.utils.text import normalize_newlines

from evap.evaluation.forms import BootstrapMixin, QuestionnaireMultipleChoiceField
from evap.evaluation.models import Assignment, Course, Question, Questionnaire, \
                                   Semester, TextAnswer, UserProfile
from evap.fsr.models import EmailTemplate
from evap.fsr.fields import UserModelMultipleChoiceField, ToolTipModelMultipleChoiceField


class ImportForm(forms.Form, BootstrapMixin):
    vote_start_date = forms.DateField(label=_(u"First date to vote"))
    vote_end_date = forms.DateField(label=_(u"Last date to vote"))
    
    excel_file = forms.FileField(label=_(u"Excel file"))
    
    def __init__(self, *args, **kwargs):
        super(ImportForm, self).__init__(*args, **kwargs)
        
        self.fields['vote_start_date'].localize = False
        self.fields['vote_start_date'].widget = forms.DateInput()
        
        self.fields['vote_end_date'].localize = False
        self.fields['vote_end_date'].widget = forms.DateInput()


class SemesterForm(forms.ModelForm, BootstrapMixin):
    class Meta:
        model = Semester


class CourseForm(forms.ModelForm, BootstrapMixin):
    general_questions = QuestionnaireMultipleChoiceField(Questionnaire.objects.filter(is_for_persons=False, obsolete=False), label=_(u"General questions"))
    last_modified_time_2 = forms.DateTimeField(label=_(u"Last modified"), required=False)
    last_modified_user_2 = forms.CharField(label=_(u"Last modified by"), required=False)
    
    class Meta:
        model = Course
        fields = ('name_de', 'name_en', 'kind', 'degree',
                  'vote_start_date', 'vote_end_date', 'participants',
                  'general_questions',
                  'last_modified_time_2', 'last_modified_user_2')
    
    def __init__(self, *args, **kwargs):
        super(CourseForm, self).__init__(*args, **kwargs)
        
        self.fields['vote_start_date'].localize = False
        self.fields['vote_end_date'].localize = False
        self.fields['kind'].widget = forms.Select(choices=[(a, a) for a in Course.objects.values_list('kind', flat=True).order_by().distinct()])
        self.fields['degree'].widget = forms.Select(choices=[(a, a) for a in Course.objects.values_list('degree', flat=True).order_by().distinct()])
        self.fields['participants'].queryset=User.objects.order_by("last_name", "first_name", "username")
        
        if self.instance.general_assignment:
            self.fields['general_questions'].initial = [q.pk for q in self.instance.general_assignment.questionnaires.all()]
        
        self.fields['last_modified_time_2'].initial = self.instance.last_modified_time
        self.fields['last_modified_time_2'].widget.attrs['readonly'] = True
        if self.instance.last_modified_user:
            self.fields['last_modified_user_2'].initial = UserProfile.get_for_user(self.instance.last_modified_user).full_name
        self.fields['last_modified_user_2'].widget.attrs['readonly'] = True

        if self.instance.state == "inEvaluation":
            self.fields['vote_start_date'].widget.attrs['readonly'] = True
            self.fields['vote_end_date'].widget.attrs['readonly'] = True
    
    def save(self, *args, **kw):
        user = kw.pop("user")
        super(CourseForm, self).save(*args, **kw)
        self.instance.general_assignment.questionnaires = self.cleaned_data.get('general_questions')
        self.instance.last_modified_user = user
        self.instance.save()
    
    def validate_unique(self):
        exclude = self._get_validation_exclusions()
        exclude.remove('semester') # allow checking against the missing attribute
        
        try:
            self.instance.validate_unique(exclude=exclude)
        except forms.ValidationError, e:
            self._update_errors(e.message_dict)


class AssignmentForm(forms.ModelForm, BootstrapMixin):
    class Meta:
        model = Assignment
    
    def __init__(self, *args, **kwargs):
        super(AssignmentForm, self).__init__(*args, **kwargs)
        self.fields['lecturer'].queryset = User.objects.order_by("username")
        self.fields['questionnaires'] = QuestionnaireMultipleChoiceField(Questionnaire.objects.filter(is_for_persons=True, obsolete=False))

    def validate_unique(self):
        exclude = self._get_validation_exclusions()
        exclude.remove('course') # allow checking against the missing attribute
        
        try:
            self.instance.validate_unique(exclude=exclude)
        except forms.ValidationError, e:
            self._update_errors(e.message_dict)


class CourseEmailForm(forms.Form, BootstrapMixin):
    sendToParticipants = forms.BooleanField(label=_("Send to participants?"), required=False, initial=True)
    sendToResponsibleContributors = forms.BooleanField(label=_("Send to responsible contributors?"), required=False)
    subject = forms.CharField(label=_("Subject"))
    body = forms.CharField(widget=forms.Textarea(), label=_("Body"))
    
    def __init__(self, *args, **kwargs):
        self.instance = kwargs.pop('instance')
        self.template = EmailTemplate()
        super(CourseEmailForm, self).__init__(*args, **kwargs)
    
    def clean(self):
        cleaned_data = self.cleaned_data
        
        if not (cleaned_data.get('sendToParticipants') or cleaned_data.get('sendToResponsibleContributors')):
            raise forms.ValidationError(_(u"No recipient selected. Choose at least participants or responsible contributors."))
        
        return cleaned_data

    # returns whether all recepients have an email address
    def all_recepients_reachable(self):
        return self.missing_email_addresses() == 0
    
    # returns the number of recepients without an email address
    def missing_email_addresses(self):
        return len([user for user in self.template.receipient_list_for_course(self.instance, self.cleaned_data.get('sendToResponsibleContributors'), self.cleaned_data.get('sendToParticipants')) if not user.email])
    
    def send(self):
        self.template.subject = self.cleaned_data.get('subject')
        self.template.body = self.cleaned_data.get('body')
        self.template.send_courses([self.instance], self.cleaned_data.get('sendToResponsibleContributors'), self.cleaned_data.get('sendToParticipants'))

class QuestionnaireForm(forms.ModelForm, BootstrapMixin):
    class Meta:
        model = Questionnaire


class ReviewTextAnswerForm(forms.ModelForm, BootstrapMixin):
    edited_answer = forms.CharField(widget=forms.Textarea(), label=_("Answer"), required=False)
    needs_further_review = forms.BooleanField(label=_("Needs further review"), required=False)
    hidden = forms.BooleanField(label=_("Hidden"), required=False)
    
    class Meta:
        fields = ('edited_answer', 'needs_further_review')
    
    def __init__(self, *args, **kwargs):
        super(ReviewTextAnswerForm, self).__init__(*args, **kwargs)
        
        self.fields['edited_answer'].initial = self.instance.answer
    
    def clean(self):
        cleaned_data = self.cleaned_data
        edited_answer = cleaned_data.get("edited_answer") or ""
        needs_further_review = cleaned_data.get("needs_further_review")
        hidden = cleaned_data.get("hidden")
        
        if not edited_answer.strip() or hidden:
            # hidden
            self.instance.checked = True
            self.instance.hidden = True        
        elif normalize_newlines(self.instance.original_answer) == normalize_newlines(edited_answer):
            # simply approved
            self.instance.checked = True
        else:
            # reviewed
            self.instance.checked = True
            self.instance.reviewed_answer = edited_answer
        
        if needs_further_review:
            self.instance.checked = False
            self.instance.hidden = False
        else:
            self.checked = True
        
        return cleaned_data


class AtLeastOneFormSet(BaseInlineFormSet):
    def is_valid(self):
        return super(AtLeastOneFormSet, self).is_valid() and not any([bool(e) for e in self.errors])
    
    def clean(self):
        # get forms that actually have valid data
        count = 0
        for form in self.forms:
            try:
                if form.cleaned_data and not form.cleaned_data.get('DELETE', False):
                    count += 1
            except AttributeError:
                # annoyingly, if a subform is invalid Django explicity raises
                # an AttributeError for cleaned_data
                pass
        
        if count < 1:
            raise forms.ValidationError(_(u'You must have at least one of these.'))


class LecturerFormSet(AtLeastOneFormSet):
    def clean(self):
        super(LecturerFormSet, self).clean()
        
        found_lecturer = []
        has_responsible = False
        for form in self.forms:
            try:
                if form.cleaned_data:
                    lecturer = form.cleaned_data.get('lecturer')
                    if lecturer and lecturer in found_lecturer:
                        raise forms.ValidationError(_(u'Duplicate contributor found. Each contributor should only be used once.'))
                    elif lecturer:
                        found_lecturer.append(lecturer)

                    if form.cleaned_data.get('responsible'):
                        has_responsible = True
            
            except AttributeError:
                # annoyingly, if a subform is invalid Django explicity raises
                # an AttributeError for cleaned_data
                pass

        if not has_responsible:
            raise forms.ValidationError(_(u'No responsible person found. Each course must have at least one responsible person.'))


class IdLessQuestionFormSet(AtLeastOneFormSet):
    class PseudoQuerySet(list):
        db = None
    
    def __init__(self, data=None, files=None, instance=None, save_as_new=False, prefix=None, queryset=None):
        self.save_as_new = save_as_new
        self.instance = instance
        super(BaseInlineFormSet, self).__init__(data, files, prefix=prefix, queryset=queryset)
    
    def get_queryset(self):
        if not hasattr(self, '_queryset'):
            self._queryset = IdLessQuestionFormSet.PseudoQuerySet()
            self._queryset.extend([Question(text_de=e.text_de, text_en=e.text_en, kind=e.kind) for e in self.queryset.all()])
            self._queryset.db = self.queryset.db
        return self._queryset


class QuestionForm(forms.ModelForm):
    class Meta:
        model = Question
    
    def __init__(self, *args, **kwargs):
        super(QuestionForm, self).__init__(*args, **kwargs)
        self.fields['text_de'].widget = forms.TextInput()
        self.fields['text_en'].widget = forms.TextInput()


class QuestionnairesAssignForm(forms.Form, BootstrapMixin):
    def __init__(self, *args, **kwargs):
        semester = kwargs.pop('semester')
        extras = kwargs.pop('extras', ())
        super(QuestionnairesAssignForm, self).__init__(*args, **kwargs)
        
        # course kinds
        for kind in semester.course_set.filter(state__in=['prepared', 'lecturerApproved', 'new', 'approved']).values_list('kind', flat=True).order_by().distinct():
            self.fields[kind] = ToolTipModelMultipleChoiceField(required=False, queryset=Questionnaire.objects.filter(obsolete=False))
        
        # extra kinds
        for extra in extras:
            self.fields[extra] = ToolTipModelMultipleChoiceField(required=False, queryset=Questionnaire.objects.filter(obsolete=False))
    
    def _clean_fields(self):
        for name, field in self.fields.items():
            # value_from_datadict() gets the data from the data dictionaries.
            # Each widget type knows how to retrieve its own data, because some
            # widgets split data over several HTML fields.
            value = field.widget.value_from_datadict(self.data, self.files, self.add_prefix(name))
            try:
                if isinstance(field, FileField):
                    initial = self.initial.get(name, field.initial)
                    value = field.clean(value, initial)
                else:
                    value = field.clean(value)
                self.cleaned_data[name] = value
                
                name2 = u'clean_%s' % name
                name2 = name2.encode('iso-8859-1')
                if hasattr(self, name2):
                    value = getattr(self, 'clean_%s' % name)()
                    self.cleaned_data[name] = value
            except ValidationError, e:
                self._errors[name] = self.error_class(e.messages)
                if name in self.cleaned_data:
                    del self.cleaned_data[name]


class SelectCourseForm(forms.Form, BootstrapMixin):
    def __init__(self, degree, queryset, filter_func, *args, **kwargs):
        super(SelectCourseForm, self).__init__(*args, **kwargs)
        self.degree = degree
        self.queryset = queryset
        self.selected_courses = []
        self.filter_func = filter_func or (lambda x: True)
        
        for course in self.queryset:
            if self.filter_func(course):
                label = course.name + " (" + course.state + ")"
                self.fields[str(course.id)] = forms.BooleanField(label=label, required=False)
    
    def clean(self):
        cleaned_data = self.cleaned_data
        for id, selected in cleaned_data.iteritems():
            if selected:
                self.selected_courses.append(Course.objects.get(pk=id))
        return cleaned_data


class UserForm(forms.ModelForm, BootstrapMixin):
    represented_users = forms.IntegerField()
    
    # steal form field definitions for the User model
    locals().update(forms.fields_for_model(User, fields=('username', 'first_name', 'last_name', 'email', 'is_staff', 'is_superuser')))
    
    class Meta:
        model = UserProfile
<<<<<<< HEAD
        fields = ('username', 'title', 'first_name', 'last_name', 'email', 'picture', 'delegates', 'represented_users', 'is_staff')
=======
        fields = ('username', 'title', 'first_name', 'last_name', 'email', 'picture', 'delegates', 'represented_users', 'is_staff', 'is_superuser', 'is_lecturer')
>>>>>>> 11d67b01
    
    def __init__(self, *args, **kwargs):
        super(UserForm, self).__init__(*args, **kwargs)
        
        # fix generated form
        self.fields['delegates'].required = False
        self.fields['delegates'].queryset = User.objects.order_by("username")
        self.fields['is_staff'].label = _(u"FSR Member")
        self.fields['is_superuser'].label = _(u"EvaP Administrator")
        self.fields['represented_users'] = forms.ModelMultipleChoiceField(UserProfile.objects.all(),
                                                                      initial=self.instance.user.represented_users.all() if self.instance.pk else (),
                                                                      label=_("Represented Users"),
                                                                      required=False)
        
        # load user fields
        self.fields['username'].initial = self.instance.user.username
        self.fields['first_name'].initial = self.instance.user.first_name
        self.fields['last_name'].initial = self.instance.user.last_name
        self.fields['email'].initial = self.instance.user.email
        self.fields['is_staff'].initial = self.instance.user.is_staff
        self.fields['is_superuser'].initial = self.instance.user.is_superuser

    def clean_username(self):
        conflicting_user = User.objects.filter(username__iexact=self.cleaned_data.get('username'))
        if not conflicting_user.exists():
            return self.cleaned_data.get('username')
        
        if self.instance.user and self.instance.user.pk:
            if conflicting_user[0] == self.instance.user:
                # there is a user with this name but that's me
                return self.cleaned_data.get('username')
        
        raise forms.ValidationError(_(u"A user with the username '%s' already exists") % self.cleaned_data.get('username'))
    
    def _post_clean(self, *args, **kw):
        # first save the user, so that the profile gets created for sure
        self.instance.user.username = self.cleaned_data.get('username')
        self.instance.user.first_name = self.cleaned_data.get('first_name')
        self.instance.user.last_name = self.cleaned_data.get('last_name')
        self.instance.user.email = self.cleaned_data.get('email')
        self.instance.user.is_staff = self.cleaned_data.get('is_staff')
        self.instance.user.is_superuser = self.cleaned_data.get('is_superuser')
        self.instance.user.save()
        self.instance.user.represented_users = self.cleaned_data.get('represented_users')
        self.instance = UserProfile.get_for_user(self.instance.user)
        
        super(UserForm, self)._post_clean(*args, **kw)


class LotteryForm(forms.Form, BootstrapMixin):
    number_of_winners = forms.IntegerField(label=_(u"Number of Winners"), initial=3)


class EmailTemplateForm(forms.ModelForm, BootstrapMixin):
    class Meta:
        model = EmailTemplate
        exclude = ("name", )<|MERGE_RESOLUTION|>--- conflicted
+++ resolved
@@ -326,11 +326,7 @@
     
     class Meta:
         model = UserProfile
-<<<<<<< HEAD
-        fields = ('username', 'title', 'first_name', 'last_name', 'email', 'picture', 'delegates', 'represented_users', 'is_staff')
-=======
-        fields = ('username', 'title', 'first_name', 'last_name', 'email', 'picture', 'delegates', 'represented_users', 'is_staff', 'is_superuser', 'is_lecturer')
->>>>>>> 11d67b01
+        fields = ('username', 'title', 'first_name', 'last_name', 'email', 'picture', 'delegates', 'represented_users', 'is_staff', 'is_superuser')
     
     def __init__(self, *args, **kwargs):
         super(UserForm, self).__init__(*args, **kwargs)
