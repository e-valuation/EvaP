# SOME DESCRIPTIVE TITLE.
# Copyright (C) YEAR THE PACKAGE'S COPYRIGHT HOLDER
# This file is distributed under the same license as the PACKAGE package.
# FIRST AUTHOR <EMAIL@ADDRESS>, YEAR.
#
msgid ""
msgstr ""
"Project-Id-Version: EvaP\n"
"Report-Msgid-Bugs-To: \n"
<<<<<<< HEAD
"POT-Creation-Date: 2014-01-01 17:22+0100\n"
"PO-Revision-Date: 2014-01-02 19:00+0100\n"
"Last-Translator: Stefan Richter <stefan@02strich.de>\n"
=======
"POT-Creation-Date: 2014-01-03 03:35+0100\n"
"PO-Revision-Date: 2014-01-02 18:36-0800\n"
"Last-Translator: Johannes Wolf <johannes.wolf@student.hpi.uni-potsdam.de>\n"
>>>>>>> b0e32da0
"Language-Team: \n"
"Language: de\n"
"MIME-Version: 1.0\n"
"Content-Type: text/plain; charset=UTF-8\n"
"Content-Transfer-Encoding: 8bit\n"
<<<<<<< HEAD
"Plural-Forms: nplurals=2; plural=(n != 1);\n"
"X-Generator: Poedit 1.6.3\n"
=======
"Plural-Forms: nplurals=2; plural=(n != 1)\n"

#: contributor/forms.py:10
#: fsr/forms.py:42
msgid "General questions"
msgstr "Allgemeine Fragen"

#: contributor/views.py:39
msgid "Successfully updated your profile."
msgstr "Profil erfolgreich aktualisiert."

#: contributor/views.py:94
msgid "Successfully updated and approved course."
msgstr "Veranstaltung erfolgreich geändert and bestätigt."

#: contributor/views.py:96
#: fsr/views.py:268
msgid "Successfully updated course."
msgstr "Veranstaltung erfolgreich geändert."

#: contributor/templates/contributor_base.html:6
msgid "Your EvaP"
msgstr "Mein EvaP"

#: contributor/templates/contributor_base.html:10
#: contributor/templates/contributor_course_form.html:21
#: fsr/templates/fsr_user_index.html:45
#: results/templates/results_semester_detail.html:22
msgid "Contributor"
msgstr "Mitwirkender"

#: contributor/templates/contributor_course_form.html:11
#: fsr/templates/fsr_course_form.html:11
#: fsr/templates/fsr_questionnaire_form.html:29
msgid "General Options"
msgstr "Allgemeine Optionen"

#: contributor/templates/contributor_course_form.html:17
#: fsr/templates/fsr_course_form.html:16
msgid "Contributors"
msgstr "Mitwirkende"

#: contributor/templates/contributor_course_form.html:22
#: fsr/templates/fsr_index.html:25
#: fsr/templates/fsr_questionnaire_base.html:7
#: templates/base.html:46
#: templates/faq.html:45
msgid "Questionnaires"
msgstr "Fragebögen"

#: contributor/templates/contributor_course_form.html:23
msgid "Can edit course"
msgstr "Kann Veranstaltung bearbeiten"

#: contributor/templates/contributor_course_form.html:24
#: fsr/templates/fsr_course_form.html:28
msgid "Remove?"
msgstr "Entfernen?"

#: contributor/templates/contributor_course_form.html:42
#: evaluation/models.py:291
msgid "responsible"
msgstr "verantwortlich"

#: contributor/templates/contributor_course_form.html:65
msgid "Students"
msgstr "Studenten"

#: contributor/templates/contributor_course_form.html:66
msgid "These students should be participating in your course. If this data is not correct, e.g. when students are missing from the list, please contact the FSR."
msgstr "Diese Studierenden sollten ihre Veranstaltung besuchen., Bitte benachrichtigen Sie den FSR, falls diese Daten nicht korrekt sind - bspw. Studierende fehlen."

#: contributor/templates/contributor_course_form.html:75
#: fsr/templates/fsr_course_review.html:28
msgid "Save"
msgstr "Speichern"

#: contributor/templates/contributor_course_form.html:76
msgid "Save and approve"
msgstr "Speichern und bestätigen"

#: contributor/templates/contributor_course_form.html:78
msgid "Cancel"
msgstr "Abbrechen"

#: contributor/templates/contributor_course_form.html:79
#: contributor/templates/contributor_index.html:43
#: contributor/templates/contributor_index.html:87
#: fsr/templates/fsr_questionnaire_index.html:39
#: fsr/templates/fsr_semester_view.html:68
msgid "Preview"
msgstr "Vorschau"

#: contributor/templates/contributor_index.html:9
msgid "Own Courses"
msgstr "Eigene Veranstaltungen"

#: contributor/templates/contributor_index.html:14
#: contributor/templates/contributor_index.html:58
#: fsr/models.py:19
#: fsr/templates/fsr_template_index.html:15
#: fsr/templates/fsr_user_index.html:25
msgid "Name"
msgstr "Name"

#: contributor/templates/contributor_index.html:15
#: contributor/templates/contributor_index.html:59
#: fsr/templates/fsr_semester_view.html:29
msgid "State"
msgstr "Zustand"

#: contributor/templates/contributor_index.html:16
#: contributor/templates/contributor_index.html:60
msgid "Evaluation Period"
msgstr "Abstimmungszeitraum"

#: contributor/templates/contributor_index.html:17
#: contributor/templates/contributor_index.html:61
#: fsr/templates/fsr_semester_view.html:55
msgid "Participants"
msgstr "Teilnehmer"

#: contributor/templates/contributor_index.html:18
#: contributor/templates/contributor_index.html:62
#: fsr/templates/fsr_questionnaire_index.html:16
#: fsr/templates/fsr_template_index.html:16
#: fsr/templates/fsr_user_index.html:28
msgid "Actions"
msgstr "Aktionen"

#: contributor/templates/contributor_index.html:39
#: contributor/templates/contributor_index.html:83
#: fsr/templates/fsr_questionnaire_base.html:17
#: fsr/templates/fsr_questionnaire_index.html:35
#: fsr/templates/fsr_questionnaire_index.html:37
#: fsr/templates/fsr_template_index.html:23
#: fsr/templates/fsr_user_index.html:58
msgid "Edit"
msgstr "Bearbeiten"

#: contributor/templates/contributor_index.html:41
#: contributor/templates/contributor_index.html:85
msgid "View"
msgstr "Anzeigen"

#: contributor/templates/contributor_index.html:50
msgid "There are no courses for you this semester yet. You will get informed by Email, as soon as your courses are approved for your review by the student representatives."
msgstr "Derzeit können Sie keine Veranstaltungen bearbeiten. Sie werden per E‑Mail informiert, sobald Ihre Veranstaltungen zur Überprüfung freigegeben wurden."

#: contributor/templates/contributor_index.html:53
msgid "Courses for which you are a delegate"
msgstr "Veranstaltungen für die Sie als Stellvertreter eingetragen sind"

#: contributor/templates/contributor_index.html:95
msgid "There are no courses for you this semester yet."
msgstr "Derzeit können Sie keine Veranstaltung als Stellvertreter bearbeiten."

#: contributor/templates/contributor_index.html:99
msgid "Own Profile"
msgstr "Eigenes Profil"

#: contributor/templates/contributor_index.html:100
msgid "You can edit your own user profile here:"
msgstr "Sie können Ihr eigenes Profil hier bearbeiten:"

#: contributor/templates/contributor_index.html:100
msgid "Edit own Profile"
msgstr "Eigenes Profil bearbeiten"

#: contributor/templates/contributor_profile.html:8
#: contributor/templates/contributor_profile.html:16
msgid "Profile"
msgstr "Profil"

#: contributor/templates/contributor_profile.html:20
msgid "People for which you are a delegate"
msgstr "Personen für die Sie als Stellvertreter eingetragen sind"

#: contributor/templates/contributor_profile.html:28
msgid "Save your profile"
msgstr "Profil speichern"
>>>>>>> b0e32da0

#: evaluation/403.py:25
msgid "Forbidden"
msgstr "Nicht erlaubt"

#: evaluation/403.py:25
#, python-format
msgid "You don't have permission to access %s on this server."
msgstr "Sie haben keine Rechte, um auf die Seite %s auf dem Server zuzugreifen."

#: evaluation/auth.py:54
msgid "Invalid login key."
msgstr "Ungültiger Anmeldeschlüssel"

<<<<<<< HEAD
#: evaluation/forms.py:77 fsr/templates/fsr_user_index.html:26
=======
#: evaluation/forms.py:73
#: fsr/templates/fsr_user_index.html:26
>>>>>>> b0e32da0
msgid "Username"
msgstr "Benutzername"

#: evaluation/forms.py:78
msgid "Password"
msgstr "Passwort:"

#: evaluation/forms.py:98
msgid "Please enter a correct username and password."
msgstr "Falscher Benutzername oder falsches Passwort."

<<<<<<< HEAD
#: evaluation/forms.py:100 evaluation/forms.py:138
msgid "This account is inactive."
msgstr "Der Benutzeraccount ist inaktiv."

#: evaluation/forms.py:106
msgid ""
"Your Web browser doesn't appear to have cookies enabled. Cookies are "
"required for logging in."
msgstr ""
"In Ihrem Web Browser scheinen Cookies deaktiviert zu sein. Cookies werden "
"zur Anmeldung benötigt."

#: evaluation/forms.py:122
msgid ""
"Please enter a correct login key. Be aware that login keys are automatically "
"invalidated after seven months."
msgstr ""
"Bitte geben Sie einen gültigen Anmeldeschlüssel ein. Hinweis: "
"Anmeldeschlüssel gelten nur sieben Monate."
=======
#: evaluation/forms.py:96
#: evaluation/forms.py:134
msgid "This account is inactive."
msgstr "Der Benutzeraccount ist inaktiv."

#: evaluation/forms.py:102
msgid "Your Web browser doesn't appear to have cookies enabled. Cookies are required for logging in."
msgstr "In Ihrem Web Browser scheinen Cookies deaktiviert zu sein. Cookies werden zur Anmeldung benötigt."

#: evaluation/forms.py:118
msgid "Please enter a correct login key. Be aware that login keys are automatically invalidated after seven months."
msgstr "Bitte geben Sie einen gültigen Anmeldeschlüssel ein. Hinweis: Anmeldeschlüssel gelten nur sieben Monate."
>>>>>>> b0e32da0

#: evaluation/forms.py:124
msgid "Login key"
msgstr "Anmeldeschlüssel"

#: evaluation/forms.py:151
msgid "Email address"
msgstr "E‑Mail-Adresse"

<<<<<<< HEAD
#: evaluation/forms.py:163
msgid ""
"HPI users cannot request login keys. Please login using your domain "
"credentials."
msgstr ""
"HPI-Benutzer können keine Anmeldeschlüssel anfordern. Bitte melden Sie sich "
"mit Ihrem Domänenlogin an."

#: evaluation/forms.py:170
msgid ""
"No user with this email address was found. Please make sure to enter the "
"email address already known to the university office."
msgstr ""
"Es wurde kein Benutzer mit dieser E‑Mail-Adresse gefunden. Bitte verwenden "
"Sie die E‑Mail-Adresse, die der Universitätsverwaltung bereits bekannt ist."
=======
#: evaluation/forms.py:159
msgid "HPI users cannot request login keys. Please login using your domain credentials."
msgstr "HPI-Benutzer können keine Anmeldeschlüssel anfordern. Bitte melden Sie sich mit Ihrem Domänenlogin an."

#: evaluation/forms.py:166
msgid "No user with this email address was found. Please make sure to enter the email address already known to the university office."
msgstr "Es wurde kein Benutzer mit dieser E‑Mail-Adresse gefunden. Bitte verwenden Sie die E‑Mail-Adresse, die der Universitätsverwaltung bereits bekannt ist."
>>>>>>> b0e32da0

#: evaluation/models.py:25
#: evaluation/models.py:57
#: evaluation/models.py:100
msgid "name (german)"
msgstr "Name (deutsch)"

#: evaluation/models.py:26
#: evaluation/models.py:58
#: evaluation/models.py:101
msgid "name (english)"
msgstr "Name (englisch)"

#: evaluation/models.py:30
msgid "created at"
msgstr "erstellt am"

#: evaluation/models.py:34
#: evaluation/models.py:98
msgid "semester"
msgstr "Semester"

#: evaluation/models.py:35
msgid "semesters"
msgstr "Semester"

#: evaluation/models.py:61
msgid "description (german)"
msgstr "Beschreibung (deutsch)"

#: evaluation/models.py:62
msgid "description (english)"
msgstr "Beschreibung (englisch)"

#: evaluation/models.py:65
msgid "public name (german)"
msgstr "Öffentlicher Name (deutsch)"

#: evaluation/models.py:66
msgid "public name (english)"
msgstr "Öffentlicher Name (englisch)"

#: evaluation/models.py:69
msgid "teaser (german)"
msgstr "Einleitung (deutsch)"

#: evaluation/models.py:70
msgid "teaser (english)"
msgstr "Einleitung (englisch)"

#: evaluation/models.py:73
msgid "ordering index"
msgstr "Sortierindex"

#: evaluation/models.py:75
msgid "is for contributors"
msgstr "Personenfragebogen"

#: evaluation/models.py:76
#: fsr/templates/fsr_questionnaire_index.html:23
msgid "obsolete"
msgstr "obsolet"

#: evaluation/models.py:80
msgid "questionnaire"
msgstr "Fragebogen"

<<<<<<< HEAD
#: evaluation/models.py:81 evaluation/models.py:297
=======
#: evaluation/models.py:81
#: evaluation/models.py:289
>>>>>>> b0e32da0
msgid "questionnaires"
msgstr "Fragebögen"

#: evaluation/models.py:105
msgid "type"
msgstr "Typ"

#: evaluation/models.py:108
msgid "degree"
msgstr "Studiengang"

#: evaluation/models.py:111
msgid "participants"
msgstr "Teilnehmer"

#: evaluation/models.py:112
msgid "participant count"
msgstr "Teilnehmeranzahl"

#: evaluation/models.py:115
msgid "voters"
msgstr "Wähler"

#: evaluation/models.py:116
msgid "voter count"
msgstr "Anzahl Wähler"

#: evaluation/models.py:119
msgid "first date to vote"
msgstr "Erster Abstimmungstag"

#: evaluation/models.py:120
#: student/templates/student_index.html:22
msgid "last date to vote"
msgstr "Letzter Abstimmungstag"

<<<<<<< HEAD
#: evaluation/models.py:132 evaluation/models.py:295
=======
#: evaluation/models.py:132
#: evaluation/models.py:287
>>>>>>> b0e32da0
msgid "course"
msgstr "Veranstaltung"

#: evaluation/models.py:133
msgid "courses"
msgstr "Veranstaltungen"

#: evaluation/models.py:141
msgid "The vote start date must be before the vote end date."
msgstr "Der erste Abstimmungstag muss vor dem letzten liegen."

<<<<<<< HEAD
#: evaluation/models.py:264
msgid "No lecturers assigned"
msgstr "Kein Dozent zugeordnet"

#: evaluation/models.py:266
msgid "Not enough questionnaires assigned"
msgstr "Nicht ausreichend Fragebögen zugeordnet"

#: evaluation/models.py:268
msgid "Managing lecturer missing"
msgstr "Kein verantwortlicher Dozent zugeordnet"

#: evaluation/models.py:296
msgid "lecturer"
msgstr "Dozent"

#: evaluation/models.py:299
msgid "read-only"
msgstr "nur lesbar"

#: evaluation/models.py:313
msgid "Text Question"
msgstr "Freitextfrage"

#: evaluation/models.py:314
msgid "Grade Question"
msgstr "Auswahlfrage"

#: evaluation/models.py:318
msgid "question text (german)"
msgstr "Fragetext (deutsch)"

#: evaluation/models.py:319
msgid "question text (english)"
msgstr "Fragetext (englisch)"

#: evaluation/models.py:321
msgid "kind of question"
msgstr "Frageart"

#: evaluation/models.py:327
msgid "question"
msgstr "Frage"

#: evaluation/models.py:328
msgid "questions"
msgstr "Fragen"

#: evaluation/models.py:356 evaluation/models.py:364
msgid "answer"
msgstr "Antwort"

#: evaluation/models.py:357
msgid "answers"
msgstr "Antworten"

#: evaluation/models.py:367
msgid "grade answer"
msgstr "Auswahlantwort"

#: evaluation/models.py:368
msgid "grade answers"
msgstr "Auswahlantworten"

#: evaluation/models.py:377
msgid "reviewed answer"
msgstr "Überprüfte Antwort"

#: evaluation/models.py:378
msgid "original answer"
msgstr "Original-Antwort"

#: evaluation/models.py:380
msgid "answer checked"
msgstr "Antwort geprüft"

#: evaluation/models.py:381
msgid "hide answer"
msgstr "Antwort ausblenden"

#: evaluation/models.py:384
msgid "text answer"
msgstr "Textantwort"

#: evaluation/models.py:385
msgid "text answers"
msgstr "Textantworten"

#: evaluation/models.py:401
msgid "Title"
msgstr "Titel"

#: evaluation/models.py:404
msgid "Picture"
msgstr "Foto"

#: evaluation/models.py:407
msgid "Delegates"
msgstr "Stellvertreter"

#: evaluation/models.py:410 fsr/templates/fsr_user_index.html:45
#: lecturer/templates/lecturer_base.html:10 templates/base.html:63
msgid "Lecturer"
msgstr "Dozent"

#: evaluation/models.py:415 fsr/templates/fsr_user_index.html:48
msgid "Login Key"
msgstr "Anmeldeschlüssel"

#: evaluation/models.py:416
msgid "Login Key Validity"
msgstr "Gültigkeit des Anmeldeschlüssels"

#: evaluation/models.py:419
msgid "user"
msgstr "Benutzer"

#: evaluation/models.py:420
=======
#: evaluation/models.py:260
msgid "Not enough questionnaires assigned"
msgstr "Nicht ausreichend Fragebögen zugeordnet"

#: evaluation/models.py:288
msgid "contributor"
msgstr "Mitwirkender"

#: evaluation/models.py:292
msgid "can edit"
msgstr "kann bearbeiten"

#: evaluation/models.py:311
msgid "Text Question"
msgstr "Freitextfrage"

#: evaluation/models.py:312
msgid "Grade Question"
msgstr "Auswahlfrage"

#: evaluation/models.py:316
msgid "question text (german)"
msgstr "Fragetext (deutsch)"

#: evaluation/models.py:317
msgid "question text (english)"
msgstr "Fragetext (englisch)"

#: evaluation/models.py:319
msgid "kind of question"
msgstr "Frageart"

#: evaluation/models.py:325
msgid "question"
msgstr "Frage"

#: evaluation/models.py:326
msgid "questions"
msgstr "Fragen"

#: evaluation/models.py:354
#: evaluation/models.py:362
msgid "answer"
msgstr "Antwort"

#: evaluation/models.py:355
msgid "answers"
msgstr "Antworten"

#: evaluation/models.py:365
msgid "grade answer"
msgstr "Auswahlantwort"

#: evaluation/models.py:366
msgid "grade answers"
msgstr "Auswahlantworten"

#: evaluation/models.py:375
msgid "reviewed answer"
msgstr "Überprüfte Antwort"

#: evaluation/models.py:376
msgid "original answer"
msgstr "Original-Antwort"

#: evaluation/models.py:378
msgid "answer checked"
msgstr "Antwort geprüft"

#: evaluation/models.py:379
msgid "hide answer"
msgstr "Antwort ausblenden"

#: evaluation/models.py:382
msgid "text answer"
msgstr "Textantwort"

#: evaluation/models.py:383
msgid "text answers"
msgstr "Textantworten"

#: evaluation/models.py:399
msgid "Title"
msgstr "Titel"

#: evaluation/models.py:402
msgid "Picture"
msgstr "Foto"

#: evaluation/models.py:405
msgid "Delegates"
msgstr "Stellvertreter"

#: evaluation/models.py:410
#: fsr/templates/fsr_user_index.html:51
msgid "Login Key"
msgstr "Anmeldeschlüssel"

#: evaluation/models.py:411
msgid "Login Key Validity"
msgstr "Gültigkeit des Anmeldeschlüssels"

#: evaluation/models.py:414
msgid "user"
msgstr "Benutzer"

#: evaluation/models.py:415
>>>>>>> b0e32da0
msgid "users"
msgstr "Benutzer"

#: evaluation/tools.py:12
msgid "Strongly agree"
msgstr "Stimme voll zu"

#: evaluation/tools.py:13
msgid "Agree"
msgstr "Stimme teils zu"

#: evaluation/tools.py:14
msgid "Neither agree nor disagree"
msgstr "teils teils"

#: evaluation/tools.py:15
msgid "Disagree"
msgstr "Stimme teils nicht zu"

#: evaluation/tools.py:16
msgid "Strongly disagree"
msgstr "Stimme nicht zu"

#: evaluation/tools.py:20
msgid "new"
msgstr "neu"

#: evaluation/tools.py:21
msgid "prepared"
msgstr "vorbereitet"

#: evaluation/tools.py:22
msgid "lecturer approved"
msgstr "von Dozent bestätigt"

#: evaluation/tools.py:23
msgid "approved"
msgstr "bestätigt"

#: evaluation/tools.py:24
msgid "in evaluation"
msgstr "in Evaluierung"

#: evaluation/tools.py:25
msgid "evaluated"
msgstr "evaluiert"

#: evaluation/tools.py:26
msgid "reviewed"
msgstr "überprüft"

#: evaluation/tools.py:27
msgid "published"
msgstr "veröffentlicht"

#: evaluation/views.py:35
msgid "Successfully sent email with new login key."
msgstr "Email mit neuem Anmeldeschlüssel erfolgreich versendet."

#: evaluation/management/commands/create_user.py:15
msgid "Enter a valid email address.\n"
msgstr "Bitte geben Sie eine gültige E‑Mail-Adresse ein.\n"

#: evaluation/management/commands/create_user.py:20
msgid "Error: That username is invalid. Use only letters, digits and underscores.\n"
msgstr "Fehler: Der Benutzername ist ungültig. Bitte nur Buchstaben, Ziffern und Unterstriche verwenden.\n"

#: evaluation/management/commands/create_user.py:27
msgid "Error: That username is already taken.\n"
msgstr "Fehler: Der Benutzername ist bereits vergeben.\n"

#: evaluation/management/commands/create_user.py:32
msgid "Error: Please answer with yes or no\n"
msgstr "Fehler: Bitte mit JA oder NEIN antworten\n"

#: evaluation/management/commands/remove_participant_information.py:13
#: evaluation/management/commands/statistics.py:29
msgid "Wrong arguments given."
msgstr "Falsche Argumente übergeben."

#: evaluation/management/commands/remove_participant_information.py:21
#: evaluation/management/commands/statistics.py:38
msgid "Supplied semester does not exist."
msgstr "Angegebenes Semester existiert nicht."

#: evaluation/management/commands/statistics.py:42
msgid "Supplied statistic does not exist."
msgstr "Angegebene Statistik existiert nicht."

<<<<<<< HEAD
#: evaluation/templates/index.html:21
=======
#: evaluation/templates/index.html:20
>>>>>>> b0e32da0
#, python-format
msgid ""
"\n"
"            You are currently logged in as %(name)s.\n"
"            "
msgstr ""
"\n"
"  Sie sind zur Zeit als %(name)s angemeldet.\n"
"            "

<<<<<<< HEAD
#: evaluation/templates/index.html:26
msgid "Welcome to the evaluation platform!"
msgstr "Willkommen auf der EvaP Evaluierungsplattform!"

#: evaluation/templates/index.html:28
=======
#: evaluation/templates/index.html:25
msgid "Welcome to the evaluation platform!"
msgstr "Willkommen auf der EvaP Evaluierungsplattform!"

#: evaluation/templates/index.html:27
>>>>>>> b0e32da0
msgid "You are currently not logged in."
msgstr "Sie sind derzeit nicht angemeldet."

#: evaluation/templates/index.html:32
msgid "HPI student or lecturer"
msgstr "HPI-Student oder -Dozent"

#: evaluation/templates/index.html:35
<<<<<<< HEAD
msgid ""
"As an HPI student or lecturer please log in using your usual HPI credentials."
msgstr ""
"Als HPI-Student oder -Dozent melden Sie sich bitte mit ihrem üblichen HPI-"
"Login an."

#: evaluation/templates/index.html:53 evaluation/templates/index.html.py:84
=======
msgid "As an HPI student or lecturer please log in using your usual HPI credentials."
msgstr "Als HPI-Student oder -Dozent melden Sie sich bitte mit ihrem üblichen HPI-Login an."

#: evaluation/templates/index.html:54
#: evaluation/templates/index.html.py:83
>>>>>>> b0e32da0
msgid "Login"
msgstr "Anmeldung"

#: evaluation/templates/index.html:61
msgid "External student or lecturer"
msgstr "Externer Student oder Dozent"

#: evaluation/templates/index.html:63
<<<<<<< HEAD
msgid ""
"As an external student or lecturer please log in using your login key or "
"generate a new one below."
msgstr ""
"Als externer Student oder Dozent melden Sie sich bitte mit Ihrem "
"Anmeldeschlüssel an oder lassen sich unten einen neuen zusenden."

#: evaluation/templates/index.html:90
msgid "Don't have a key or lost it?"
msgstr "Sie haben keinen Schlüssel oder ihn verloren?"

#: evaluation/templates/index.html:91
=======
msgid "As an external student or lecturer please log in using your login key or generate a new one below."
msgstr "Als externer Student oder Dozent melden Sie sich bitte mit Ihrem Anmeldeschlüssel an oder lassen sich unten einen neuen zusenden."

#: evaluation/templates/index.html:88
msgid "Don't have a key or lost it?"
msgstr "Sie haben keinen Schlüssel oder ihn verloren?"

#: evaluation/templates/index.html:89
>>>>>>> b0e32da0
msgid "Please enter your email address to get a new login key."
msgstr "Bitte geben Sie Ihre E‑Mail-Adresse ein, um einen neuen Anmeldeschlüssel zu erhalten."

<<<<<<< HEAD
#: evaluation/templates/index.html:110
=======
#: evaluation/templates/index.html:107
>>>>>>> b0e32da0
msgid "Send Key"
msgstr "Schlüssel zusenden"

#: fsr/forms.py:20
msgid "First date to vote"
msgstr "Erster Abstimmungstag"

#: fsr/forms.py:21
msgid "Last date to vote"
msgstr "Letzter Abstimmungstag"

#: fsr/forms.py:23
msgid "Excel file"
msgstr "Exceldatei"

<<<<<<< HEAD
#: fsr/forms.py:33 lecturer/forms.py:10
msgid "General questions"
msgstr "Allgemeine Fragen"

#: fsr/forms.py:34
msgid "Last modified"
msgstr "Zuletzt verändert"

#: fsr/forms.py:35
msgid "Last modified by"
msgstr "Zuletzt verändert von"

#: fsr/forms.py:106
msgid "Send to participants?"
msgstr "An Teilnehmer versenden?"

#: fsr/forms.py:107
msgid "Send to lecturers?"
msgstr "An Dozenten versenden?"

#: fsr/forms.py:108 fsr/models.py:21
msgid "Subject"
msgstr "Betreff"

#: fsr/forms.py:109 fsr/models.py:22
msgid "Body"
msgstr "Text"

#: fsr/forms.py:120
msgid "No recipient selected. Choose at least participants or lecturers."
msgstr ""
"Kein Empfänger ausgewählt. Bitte wählen Sie mindestens Dozenten oder "
"Teilnehmer aus."

#: fsr/forms.py:144
msgid "Answer"
msgstr "Antwort"

#: fsr/forms.py:145
msgid "Needs further review"
msgstr "Benötigt weitere Begutachtung"

#: fsr/forms.py:146
msgid "Hidden"
msgstr "Versteckt?"

#: fsr/forms.py:200
msgid "You must have at least one of these."
msgstr "Es muss mindestens eine/n geben."

#: fsr/forms.py:212
msgid "Duplicate lecturer found. Each lecturer should only be used once."
msgstr ""
"Doppelte Dozenten gefunden. Jeder Dozent sollte nur einmal angegeben werden."

#: fsr/forms.py:325
msgid "FSR Member"
msgstr "FSR-Mitglieder"

#: fsr/forms.py:326
msgid "EvaP Administrator"
msgstr "EvaP Administrator"

#: fsr/forms.py:329
msgid "Represented Users"
msgstr "Stellvertreter für"

#: fsr/forms.py:352
=======
#: fsr/forms.py:43
msgid "Last modified"
msgstr "Zuletzt verändert"

#: fsr/forms.py:44
msgid "Last modified by"
msgstr "Zuletzt verändert von"

#: fsr/forms.py:113
msgid "Send to participants?"
msgstr "An Teilnehmer versenden?"

#: fsr/forms.py:114
msgid "Send to editors?"
msgstr "An Mitwirkende mit Bearbeitungsrechten versenden?"

#: fsr/forms.py:115
msgid "Send to all contributors (includes editors)?"
msgstr "An alle Mitwirkenden versenden?"

#: fsr/forms.py:116
#: fsr/models.py:21
msgid "Subject"
msgstr "Betreff"

#: fsr/forms.py:117
#: fsr/models.py:22
msgid "Body"
msgstr "Text"

#: fsr/forms.py:128
msgid "No recipient selected. Choose at least one group of recipients."
msgstr "Kein Empfänger ausgewählt. Bitte wählen Sie wenigstens eine Empfängergruppe aus."

#: fsr/forms.py:152
msgid "Answer"
msgstr "Antwort"

#: fsr/forms.py:153
msgid "Needs further review"
msgstr "Benötigt weitere Begutachtung"

#: fsr/forms.py:154
msgid "Hidden"
msgstr "Versteckt?"

#: fsr/forms.py:208
msgid "You must have at least one of these."
msgstr "Es muss mindestens eine/n geben."

#: fsr/forms.py:223
msgid "Please select the name of each added contributor. Remove empty rows if necessary."
msgstr "Bitte wählen Sie die Namen aller hinzugefügten Mitwirkenden aus. Entfernen Sie leere Zeilen, falls notwendig."

#: fsr/forms.py:225
msgid "Duplicate contributor found. Each contributor should only be used once."
msgstr "Doppelte Mitwirkende gefunden. Jeder Mitwirkende sollte nur einmal angegeben werden."

#: fsr/forms.py:238
msgid "No responsible contributor found. Each course must have exactly one responsible contributor."
msgstr "Keine Verantwortlicher gefunden. Jede Veranstaltung muss genau einen Verantwortlichen besitzen."

#: fsr/forms.py:240
msgid "Too many responsible contributors found. Each course must have exactly one responsible contributor."
msgstr "Zu viele Verantwortliche gefunden. Jede Veranstaltung muss genau einen Verantwortlichen besitzen."

#: fsr/forms.py:348
msgid "FSR Member"
msgstr "FSR-Mitglieder"

#: fsr/forms.py:349
msgid "EvaP Administrator"
msgstr "EvaP Administrator"

#: fsr/forms.py:352
msgid "Represented Users"
msgstr "Stellvertreter für"

#: fsr/forms.py:375
>>>>>>> b0e32da0
#, python-format
msgid "A user with the username '%s' already exists"
msgstr "Ein Benutzer mit dem Namen '%s' existiert bereits"

<<<<<<< HEAD
#: fsr/forms.py:370
=======
#: fsr/forms.py:393
>>>>>>> b0e32da0
msgid "Number of Winners"
msgstr "Anzahl der Gewinner"

#: fsr/importers.py:98
#, python-format
msgid "Invalid line %(row)s in sheet '%(sheet)s', beginning with '%(beginning)s', number of columns: %(ncols)s"
msgstr "Ungültige Zeile %(row)s in Arbeitsblatt '%(sheet)s', beginnend mit '%(beginning)s', %(ncols)s Spalten"

#: fsr/importers.py:99
#, python-format
msgid "Successfully read sheet '%s'."
msgstr "Blatt '%s' erfolgreich gelesen."

#: fsr/importers.py:101
#, python-format
msgid "A problem occured while reading sheet '%s'."
msgstr "Beim Lesen des Blattes '%s' trat ein Fehler auf."

#: fsr/importers.py:103
msgid "Successfully read excel file."
msgstr "Exceldatei erfolgreich gelesen."

#: fsr/importers.py:156
#, python-format
msgid "A problem occured while writing the entries to the database. The original data location was row %(row)d of sheet '%(sheet)s'. The error message has been: '%(error)s'"
msgstr "Beim Schreiben in die Datenbank ist ein Fehler aufgetreten. Die Ursprungsdaten stehen in Blatt %(sheet)s, Zeile %(row)d. Die Fehlermeldung lautete: '%(error)s'"

#: fsr/importers.py:160
#, python-format
msgid "Successfully created %(courses)d course(s), %(students)d student(s) and %(contributors)d contributor(s)."
msgstr "%(courses)d Kurs(e), %(students)d Studierende und %(contributors)d Mitwirkende erfolgreich erstellt."

#: fsr/importers.py:172
#, python-format
msgid "Import finally aborted after exception: '%s'"
msgstr "Importvorgang endgültig abgebrochen nach dem Fehler: '%s'"

<<<<<<< HEAD
#: fsr/models.py:19 fsr/templates/fsr_user_index.html:25
#: lecturer/templates/lecturer_index.html:14
#: lecturer/templates/lecturer_index.html:58
msgid "Name"
msgstr "Name"

#: fsr/views.py:56
msgid "Successfully created semester."
msgstr "Semester erfolgreich erstellt."

#: fsr/views.py:70
msgid "Successfully updated semester."
msgstr "Semester erfolgreich geändert."

#: fsr/views.py:87
=======
#: fsr/views.py:61
msgid "Successfully created semester."
msgstr "Semester erfolgreich erstellt."

#: fsr/views.py:75
msgid "Successfully updated semester."
msgstr "Semester erfolgreich geändert."

#: fsr/views.py:92
>>>>>>> b0e32da0
#, python-format
msgid "The semester '%s' cannot be deleted, because it is still in use."
msgstr "Das Semester '%s' kann nicht gelöscht werden, da es noch in Verwendung ist."

<<<<<<< HEAD
#: fsr/views.py:111
msgid "Could not send emails to participants and lecturers"
msgstr "Konnte keine E‑Mail an Teilnehmer und Dozenten senden"

#: fsr/views.py:112
=======
#: fsr/views.py:116
msgid "Could not send emails to participants and contributors"
msgstr "Konnte keine E‑Mail an Teilnehmer und Mitwirkende senden"

#: fsr/views.py:117
>>>>>>> b0e32da0
#, python-format
msgid "Successfully published %d courses."
msgstr "Erfolgreich %d Veranstaltungen veröffentlicht."

<<<<<<< HEAD
#: fsr/views.py:147
msgid "Successfully assigned questionnaires."
msgstr "Erfolgreich Fragebögen zugeordnet."

#: fsr/views.py:169
=======
#: fsr/views.py:152
msgid "Successfully assigned questionnaires."
msgstr "Erfolgreich Fragebögen zugeordnet."

#: fsr/views.py:174
>>>>>>> b0e32da0
#, python-format
msgid "Successfully approved %d courses."
msgstr "Erfolgreich %d Veranstaltungen bestätigt."

#: fsr/views.py:194
#, python-format
msgid "Successfully marked %d courses as ready for lecturer review."
msgstr "Erfolgreich %d Veranstaltungen als Bereit für die Dozenten markiert."

<<<<<<< HEAD
#: fsr/views.py:240
msgid "Successfully created course."
msgstr "Veranstaltung erfolgreich erstellt."

#: fsr/views.py:254
msgid "Editting not possible in current state."
msgstr "Bearbeiten ist im aktuellen Zustand nicht möglich."

#: fsr/views.py:264 lecturer/views.py:93
msgid "Successfully updated course."
msgstr "Veranstaltung erfolgreich geändert."

#: fsr/views.py:277
=======
#: fsr/views.py:244
msgid "Successfully created course."
msgstr "Veranstaltung erfolgreich erstellt."

#: fsr/views.py:258
msgid "Editting not possible in current state."
msgstr "Bearbeiten ist im aktuellen Zustand nicht möglich."

#: fsr/views.py:281
>>>>>>> b0e32da0
#, python-format
msgid "The course '%s' cannot be deleted, because it is still in use."
msgstr "Der Kurs '%s' kann nicht gelöscht werden, da er noch in Verwendung ist."

<<<<<<< HEAD
#: fsr/views.py:294
msgid "Reviewing not possible in current state."
msgstr "Überprüfung ist im aktuellen Zustand nicht möglich."

#: fsr/views.py:328
=======
#: fsr/views.py:298
msgid "Reviewing not possible in current state."
msgstr "Überprüfung ist im aktuellen Zustand nicht möglich."

#: fsr/views.py:332
>>>>>>> b0e32da0
#, python-format
msgid "Successfully reviewed %(number)d course answers for %(name)s. %(name)s is now fully reviewed."
msgstr "%(number)d Antworten für %(name)s erfolgreich überprüft. %(name)s ist jetzt vollständig überprüft."

<<<<<<< HEAD
#: fsr/views.py:333
=======
#: fsr/views.py:337
>>>>>>> b0e32da0
#, python-format
msgid "Successfully reviewed %(number)d course answers for %(name)s."
msgstr "%(number)d Antworten für %(name)s erfolgreich überprüft."

<<<<<<< HEAD
#: fsr/views.py:354
=======
#: fsr/views.py:358
>>>>>>> b0e32da0
#, python-format
msgid "Successfully sent email to all participants/editors of '%s'."
msgstr "Erfolgreich E‑Mail an alle Teilnehmer/Mitwirkende von '%s' versendet."

<<<<<<< HEAD
#: fsr/views.py:356
=======
#: fsr/views.py:360
>>>>>>> b0e32da0
#, python-format
msgid "Successfully sent email to many participants/editors of '%(course)s', but %(count)d could not be reached as they do not have an email address."
msgstr "E‑Mail wurde erfolgreich an viele Teilnehmer/Mitwirkende von '%(course)s' versendet, allerdings konnten %(count)d Personen nicht erreicht werden, da sie keine E‑Mail-Adresse haben."

<<<<<<< HEAD
#: fsr/views.py:380
=======
#: fsr/views.py:384
>>>>>>> b0e32da0
#, python-format
msgid "The course '%s' cannot be unpublished, because it is not published."
msgstr "Die Veröffentlichung von Kurs '%s' konnte nicht zurückgezogen werden, da der Kurs noch nicht veröffentlicht wurde."

<<<<<<< HEAD
#: fsr/views.py:446 fsr/views.py:487
msgid "Successfully created questionnaire."
msgstr "Fragebogen erfolgreich erstellt."

#: fsr/views.py:461
msgid "Obsolete questionnaires cannot be edited."
msgstr "Obsolete Fragebögen können nicht bearbeitet werden."

#: fsr/views.py:468
msgid "Successfully updated questionnaire."
msgstr "Fragebogen erfolgreich geändert."

#: fsr/views.py:512
=======
#: fsr/views.py:450
#: fsr/views.py:491
msgid "Successfully created questionnaire."
msgstr "Fragebogen erfolgreich erstellt."

#: fsr/views.py:465
msgid "Obsolete questionnaires cannot be edited."
msgstr "Obsolete Fragebögen können nicht bearbeitet werden."

#: fsr/views.py:472
msgid "Successfully updated questionnaire."
msgstr "Fragebogen erfolgreich geändert."

#: fsr/views.py:516
>>>>>>> b0e32da0
#, python-format
msgid "The questionnaire '%s' cannot be deleted, because it is still in use."
msgstr "Der Fragebogen '%s' kann nicht gelöscht werden, da er noch in Verwendung ist."

<<<<<<< HEAD
#: fsr/views.py:538
msgid "Successfully created user."
msgstr "Benutzer erfolgreich erstellt."

#: fsr/views.py:556
msgid "Successfully updated user."
msgstr "Benutzer erfolgreich geändert."

#: fsr/views.py:577
=======
#: fsr/views.py:544
msgid "Successfully created user."
msgstr "Benutzer erfolgreich erstellt."

#: fsr/views.py:562
msgid "Successfully updated user."
msgstr "Benutzer erfolgreich geändert."

#: fsr/views.py:583
>>>>>>> b0e32da0
#, python-format
msgid "The user '%s' cannot be deleted, because he lectures courses."
msgstr "Der Nutzer '%s' kann nicht gelöscht werden, da er Veranstaltungen lehrt."

<<<<<<< HEAD
#: fsr/views.py:589
msgid "Successfully updated template."
msgstr "Vorlage erfolgreich geändert."

#: fsr/templates/fsr_base.html:7 fsr/templates/fsr_base.html.py:11
#: fsr/templates/fsr_index.html:46 fsr/templates/fsr_user_index.html:15
#: templates/base.html:49
=======
#: fsr/views.py:600
msgid "Successfully updated template."
msgstr "Vorlage erfolgreich geändert."

#: fsr/templates/fsr_base.html:7
#: fsr/templates/fsr_base.html.py:11
#: fsr/templates/fsr_index.html:44
#: fsr/templates/fsr_user_index.html:15
#: templates/base.html:40
>>>>>>> b0e32da0
msgid "Student Representatives"
msgstr "Fachschaftsrat"

#: fsr/templates/fsr_course_comments.html:7
msgid "Comments for Course "
msgstr "Kommentare für Veranstaltung "

#: fsr/templates/fsr_course_comments.html:14
msgid "ID"
msgstr "ID"

#: fsr/templates/fsr_course_comments.html:15
msgid "Original Text"
msgstr "Originaltext"

#: fsr/templates/fsr_course_comments.html:16
msgid "Reviewed Text"
msgstr "Überprüfter Text"

#: fsr/templates/fsr_course_comments.html:17
msgid "Hidden?"
msgstr "Versteckt?"

#: fsr/templates/fsr_course_delete.html:9
#, python-format
msgid "Do you really want to delete the course <em>%(name)s</em>?"
msgstr "Soll die Veranstaltung <em>%(name)s</em> wirklich gelöscht werden?"

#: fsr/templates/fsr_course_delete.html:10
#: fsr/templates/fsr_course_unpublish.html:10
#: fsr/templates/fsr_questionnaire_delete.html:10
#: fsr/templates/fsr_semester_delete.html:10
#: fsr/templates/fsr_user_delete.html:10
msgid "Yes"
msgstr "Ja"

#: fsr/templates/fsr_course_delete.html:11
#: fsr/templates/fsr_course_unpublish.html:11
#: fsr/templates/fsr_questionnaire_delete.html:11
#: fsr/templates/fsr_semester_delete.html:11
#: fsr/templates/fsr_user_delete.html:13
msgid "No"
msgstr "Nein"

#: fsr/templates/fsr_course_email.html:15
msgid "Send email"
msgstr "E‑Mail senden"

<<<<<<< HEAD
#: fsr/templates/fsr_course_form.html:11
#: fsr/templates/fsr_questionnaire_form.html:32
#: lecturer/templates/lecturer_course_form.html:11
msgid "General Options"
msgstr "Allgemeine Optionen"

#: fsr/templates/fsr_course_form.html:16 fsr/templates/fsr_index.html:47
#: fsr/templates/fsr_user_index.html:16
#: lecturer/templates/lecturer_course_form.html:17
msgid "Lecturers"
msgstr "Dozenten"

#: fsr/templates/fsr_course_form.html:28
#: fsr/templates/fsr_questionnaire_form.html:47
#: lecturer/templates/lecturer_course_form.html:24
msgid "Delete?"
msgstr "Löschen?"

#: fsr/templates/fsr_course_form.html:51
msgid ""
"You are editing a course, which is already in evaluation. Please note that "
"only the students who did not evaluate yet will see your changes."
msgstr ""
"Sie bearbeiten einen Kurs, welcher sich bereits in der Evaluierung befindet. "
"Bitte beachten Sie, dass nur Studenten, welche den Kurs noch nicht evaluiert "
"haben, Ihre Änderungen sehen werden."

#: fsr/templates/fsr_course_form.html:53
=======
#: fsr/templates/fsr_course_form.html:49
>>>>>>> b0e32da0
msgid "Save course"
msgstr "Veranstaltung speichern"

#: fsr/templates/fsr_course_review.html:9
msgid "Answer Review"
msgstr "Überprüfen der Antworten"

#: fsr/templates/fsr_course_review.html:10
#, python-format
msgid ""
"\n"
"\t\tNote: for better usability only %(elements_per_page)s comments are shown at once. For this course %(open)s out of %(total)s comments have not been reviewed.\n"
"\t    "
msgstr ""
"\n"
"\t\tHinweis: Zur besseren Benutzbarkeit werden lediglich %(elements_per_page)s Kommentare auf einmal dargestellt. For diese Veranstaltung wurden %(open)s von %(total)s Kommentaren noch nicht durchgesehen.\n"
"\t    "

#: fsr/templates/fsr_course_review.html:17
#, python-format
msgid "Answer %(id)s"
msgstr "Antwort %(id)s"

#: fsr/templates/fsr_course_review.html:29
<<<<<<< HEAD
#: lecturer/templates/lecturer_course_form.html:65
msgid "Save"
msgstr "Speichern"

#: fsr/templates/fsr_course_review.html:30
=======
>>>>>>> b0e32da0
msgid "Save and show next"
msgstr "Speichern und nächste anzeigen"

#: fsr/templates/fsr_course_selection_list.html:5
msgid "Courses"
msgstr "Veranstaltungen"

#: fsr/templates/fsr_course_unpublish.html:9
#, python-format
msgid "Do you really want to unpublish the course <em>%(name)s</em>?"
msgstr "Soll die Veranstaltung <em>%(name)s</em> wirklich zurückgezogen werden?"

#: fsr/templates/fsr_import.html:9
msgid "Upload semester data from excel file ("
msgstr "Semester aus Excel-Tabelle importieren ("

#: fsr/templates/fsr_import.html:9
msgid "Sample File"
msgstr "Beispieldatei"

#: fsr/templates/fsr_import.html:9
msgid "). This will create all containing students, teachers and courses and connect them. It will also set the entered values as default for all courses."
msgstr "): Alle in der Datei enthaltenen Studierenden, Mitwirkenden und Kurse werden erstellt und verbunden. Außerdem werden die angegebenen Standardwerte für alle Kurse eingetragen."

#: fsr/templates/fsr_index.html:8
#: fsr/templates/fsr_semester_base.html:7
#: fsr/templates/fsr_semester_base.html:17
<<<<<<< HEAD
#: results/templates/results_index.html:8 templates/base.html:52
=======
#: results/templates/results_index.html:8
#: templates/base.html:43
>>>>>>> b0e32da0
msgid "Semesters"
msgstr "Semester"

#: fsr/templates/fsr_index.html:17
<<<<<<< HEAD
=======
#: fsr/templates/fsr_semester_index.html:23
>>>>>>> b0e32da0
msgid "There are no semesters yet."
msgstr "Es gibt noch keine Semester."

#: fsr/templates/fsr_index.html:21
<<<<<<< HEAD
msgid "Create new semester"
msgstr "Neues Semester anlegen"

#: fsr/templates/fsr_index.html:25 fsr/templates/fsr_questionnaire_base.html:7
#: templates/base.html:55 templates/faq.html:45
msgid "Questionnaires"
msgstr "Fragebögen"

#: fsr/templates/fsr_index.html:29
msgid "All questionnaires"
msgstr "Alle Fragebögen"

#: fsr/templates/fsr_index.html:35
#: fsr/templates/fsr_questionnaire_index.html:52
msgid "There are no questionnaires yet."
msgstr "Es gibt noch keine Fragebögen."

#: fsr/templates/fsr_index.html:39
=======
#: fsr/templates/fsr_semester_index.html:8
msgid "Create new semester"
msgstr "Neues Semester anlegen"

#: fsr/templates/fsr_index.html:37
>>>>>>> b0e32da0
#: fsr/templates/fsr_questionnaire_index.html:8
msgid "Create new questionnaire"
msgstr "Neuen Fragebogen anlegen"

<<<<<<< HEAD
#: fsr/templates/fsr_index.html:43 fsr/templates/fsr_user_form.html:8
#: fsr/templates/fsr_user_index.html:8 templates/base.html:56
=======
#: fsr/templates/fsr_index.html:41
#: fsr/templates/fsr_user_form.html:8
#: fsr/templates/fsr_user_index.html:8
#: templates/base.html:47
>>>>>>> b0e32da0
#: templates/faq.html:76
msgid "Users"
msgstr "Benutzer"

#: fsr/templates/fsr_index.html:45
msgid "All users"
msgstr "Alle Benutzer"

<<<<<<< HEAD
#: fsr/templates/fsr_index.html:49 fsr/templates/fsr_template_form.html:8
#: templates/base.html:57
msgid "Templates"
msgstr "E‑Mail-Vorlagen"

#: fsr/templates/fsr_questionnaire_base.html:17
#: fsr/templates/fsr_questionnaire_index.html:35
#: fsr/templates/fsr_questionnaire_index.html:37
#: fsr/templates/fsr_user_index.html:55
#: lecturer/templates/lecturer_index.html:39
#: lecturer/templates/lecturer_index.html:83
msgid "Edit"
msgstr "Bearbeiten"

=======
#: fsr/templates/fsr_index.html:45
#: fsr/templates/fsr_user_index.html:16
msgid "Responsible Contributors"
msgstr "Verantwortliche"

#: fsr/templates/fsr_index.html:47
#: fsr/templates/fsr_template_form.html:8
#: fsr/templates/fsr_template_index.html:8
#: templates/base.html:48
msgid "Templates"
msgstr "E‑Mail-Vorlagen"

>>>>>>> b0e32da0
#: fsr/templates/fsr_questionnaire_base.html:18
#: fsr/templates/fsr_questionnaire_index.html:40
msgid "Copy"
msgstr "Kopieren"

#: fsr/templates/fsr_questionnaire_base.html:20
#: fsr/templates/fsr_questionnaire_base.html:22
#: fsr/templates/fsr_questionnaire_index.html:42
#: fsr/templates/fsr_questionnaire_index.html:44
<<<<<<< HEAD
#: fsr/templates/fsr_semester_view.html:76
#: fsr/templates/fsr_user_index.html:57 fsr/templates/fsr_user_index.html:59
=======
#: fsr/templates/fsr_semester_view.html:70
#: fsr/templates/fsr_user_index.html:60
#: fsr/templates/fsr_user_index.html:62
>>>>>>> b0e32da0
msgid "Delete"
msgstr "Löschen"

#: fsr/templates/fsr_questionnaire_delete.html:9
#, python-format
msgid "Do you really want to delete the questionnaire <em>%(name)s</em>?"
msgstr "Soll der Fragebogen <em>%(name)s</em> wirklich gelöscht werden?"

#: fsr/templates/fsr_questionnaire_form.html:37
msgid "Questions"
msgstr "Fragen"

<<<<<<< HEAD
#: fsr/templates/fsr_questionnaire_form.html:67
=======
#: fsr/templates/fsr_questionnaire_form.html:43
msgid "Delete?"
msgstr "Löschen?"

#: fsr/templates/fsr_questionnaire_form.html:61
>>>>>>> b0e32da0
msgid "Save questionnaire"
msgstr "Fragebogen speichern"

#: fsr/templates/fsr_questionnaire_index.html:15
msgid "Questionnaire"
msgstr "Fragebogen"

<<<<<<< HEAD
#: fsr/templates/fsr_questionnaire_index.html:16
#: fsr/templates/fsr_user_index.html:28
#: lecturer/templates/lecturer_index.html:18
#: lecturer/templates/lecturer_index.html:62
msgid "Actions"
msgstr "Aktionen"

=======
>>>>>>> b0e32da0
#: fsr/templates/fsr_questionnaire_index.html:25
#, python-format
msgid ""
"\n"
"                        %(count)s question"
msgid_plural ""
"\n"
"                        %(count)s questions"
msgstr[0] ""
"\n"
"                        %(count)s Frage"
msgstr[1] ""
"\n"
"                        %(count)s Fragen"

#: fsr/templates/fsr_questionnaire_index.html:28
msgid "used in "
msgstr "verwendet in "

#: fsr/templates/fsr_questionnaire_index.html:29
#, python-format
msgid ""
"\n"
"                        %(count)s course"
msgid_plural ""
"\n"
"                        %(count)s courses"
msgstr[0] ""
"\n"
"                        %(count)s Kurs"
msgstr[1] ""
"\n"
"                        %(count)s Kurse"

<<<<<<< HEAD
#: fsr/templates/fsr_questionnaire_index.html:39
#: fsr/templates/fsr_semester_view.html:74
#: lecturer/templates/lecturer_course_form.html:69
#: lecturer/templates/lecturer_index.html:43
#: lecturer/templates/lecturer_index.html:87
msgid "Preview"
msgstr "Vorschau"
=======
#: fsr/templates/fsr_questionnaire_index.html:52
msgid "There are no questionnaires yet."
msgstr "Es gibt noch keine Fragegruppen."
>>>>>>> b0e32da0

#: fsr/templates/fsr_semester_assign_questionnaires.html:9
msgid "Select the questionnaires to assign each of these course and contributor types. If you do select nothing, this kind will not be changed."
msgstr "Wählen Sie die Fragebögen aus, welche Sie den Kursarten zuordnen wollen. Wenn Sie keine auswählen wird die Vorlesungsart nicht verändert."

#: fsr/templates/fsr_semester_assign_questionnaires.html:18
msgid "Assign questionnaires"
msgstr "Fragebögen zuordnen"

#: fsr/templates/fsr_semester_delete.html:9
#, python-format
msgid "Do you really want to delete the semester <em>%(name)s</em>?"
msgstr "Soll das Semester <em>%(name)s</em> wirklich gelöscht werden?"

#: fsr/templates/fsr_semester_form.html:12
msgid "Save semester"
msgstr "Semester speichern"

#: fsr/templates/fsr_semester_lottery.html:11
#: fsr/templates/fsr_semester_view.html:22
msgid "Lottery"
msgstr "Verlosung"

#: fsr/templates/fsr_semester_lottery.html:16
msgid "Perform Lottery"
msgstr "Verlosung durchführen"

#: fsr/templates/fsr_semester_lottery.html:22
msgid "The lottery was performed and the winners are:"
msgstr "Die Verlosung wurde durchgeführt und folgende Studierende haben gewonnen:"

#: fsr/templates/fsr_semester_lottery.html:35
msgid "users were eligible for the lottery."
msgstr "Nutzer konnten nahmen an der Verlosung teil."

#: fsr/templates/fsr_semester_view.html:11
msgid "Edit Semester"
msgstr "Semester bearbeiten"

#: fsr/templates/fsr_semester_view.html:13
#: fsr/templates/fsr_semester_view.html:15
msgid "Delete Semester"
msgstr "Semester löschen"

#: fsr/templates/fsr_semester_view.html:18
msgid "Create Course..."
msgstr "Veranstaltung erstellen..."

#: fsr/templates/fsr_semester_view.html:19
msgid "Import Courses"
msgstr "Veranstaltungen importieren"

#: fsr/templates/fsr_semester_view.html:20
msgid "Assign Questionnaires"
msgstr "Fragebögen zuordnen"

<<<<<<< HEAD
#: fsr/templates/fsr_semester_view.html:61
#: lecturer/templates/lecturer_index.html:17
#: lecturer/templates/lecturer_index.html:61
msgid "Participants"
msgstr "Teilnehmer"

#: fsr/templates/fsr_semester_view.html:62
=======
#: fsr/templates/fsr_semester_view.html:56
>>>>>>> b0e32da0
msgid "Text Answers"
msgstr "Textantworten"

#: fsr/templates/fsr_semester_view.html:73
msgid "Email"
msgstr "E‑Mail"

#: fsr/templates/fsr_semester_view.html:79
msgid "Review"
msgstr "Überprüfen"

#: fsr/templates/fsr_semester_view.html:82
msgid "Comments"
msgstr "Kommentare"

#: fsr/templates/fsr_semester_view.html:85
msgid "Unpublish"
msgstr "Zurückziehen"

#: fsr/templates/fsr_semester_view.html:95
msgid "Enable Courses for Lecturer Review"
msgstr "Zur Überprüfung durch Dozent freigeben"

#: fsr/templates/fsr_semester_view.html:98
msgid "Approve Courses"
msgstr "Veranstaltungen bestätigen…"

#: fsr/templates/fsr_semester_view.html:102
msgid "Re-Enable Courses for Lecturer Review"
msgstr "Kurse erneut zur Überprüfung durch Dozent freigeben"

#: fsr/templates/fsr_semester_view.html:106
msgid "Publish Courses"
msgstr "Veranstaltungen veröffentlichen"

#: fsr/templates/fsr_semester_view.html:114
msgid "There are no courses for this semester yet."
msgstr "In diesem Semester existiert noch keine Veranstaltung."

#: fsr/templates/fsr_template_form.html:19
msgid "Save template"
msgstr "Vorlage speichern"

#: fsr/templates/fsr_user_delete.html:9
#, python-format
msgid "Do you really want to delete the user <em>%(name)s</em>?"
msgstr "Soll der Nutzer <em>%(name)s</em> wirklich gelöscht werden?"

#: fsr/templates/fsr_user_form.html:43
msgid "Save user"
msgstr "Benutzer speichern"

#: fsr/templates/fsr_user_index.html:14
msgid "All"
msgstr "Alle"

#: fsr/templates/fsr_user_index.html:18
msgid "Create new user"
msgstr "Neuen Benutzer erstellen"

#: fsr/templates/fsr_user_index.html:27
msgid "Information"
msgstr "Information"

#: fsr/templates/fsr_user_index.html:42
msgid "Student Representative"
msgstr "FSR-Mitglied"

#: fsr/templates/fsr_user_index.html:48
msgid "Responsible"
msgstr "Verantwortlicher"

#: fsr/templates/fsr_user_index.html:54
msgid "Email address missing!"
msgstr "E‑Mail-Adresse fehlt!"

<<<<<<< HEAD
#: fsr/templates/fsr_user_index.html:59
msgid "This user cannot be deleted because he is a contributor to a course"
msgstr ""
"Dieser Nutzer kann nicht gelöscht werden, da er zu einer Veranstaltung "
"beiträgt."

#: lecturer/views.py:39
msgid "Successfully updated your profile."
msgstr "Profil erfolgreich aktualisiert."

#: lecturer/views.py:91
msgid "Successfully updated and approved course."
msgstr "Veranstaltung erfolgreich geändert and bestätigt."

#: lecturer/templates/lecturer_base.html:6
msgid "Your EvaP"
msgstr "Mein EvaP"

#: lecturer/templates/lecturer_course_form.html:54
msgid "Students"
msgstr "Studenten"

#: lecturer/templates/lecturer_course_form.html:55
msgid ""
"These students should be participating in your course. If this data is not "
"correct, e.g. when students are missing from the list, please contact the "
"FSR."
msgstr ""
"Diese Studierenden sollten ihre Veranstaltung besuchen., Bitte "
"benachrichtigen Sie den FSR, falls diese Daten nicht korrekt sind - bspw. "
"Studierende fehlen."

#: lecturer/templates/lecturer_course_form.html:66
msgid "Approve"
msgstr "Bestätigen"

#: lecturer/templates/lecturer_course_form.html:68
msgid "Cancel"
msgstr "Abbrechen"

#: lecturer/templates/lecturer_index.html:9
msgid "Own Courses"
msgstr "Eigene Veranstaltungen"

#: lecturer/templates/lecturer_index.html:15
#: lecturer/templates/lecturer_index.html:59
msgid "State"
msgstr "Zustand"

#: lecturer/templates/lecturer_index.html:16
#: lecturer/templates/lecturer_index.html:60
msgid "Evaluation Period"
msgstr "Abstimmungszeitraum"

#: lecturer/templates/lecturer_index.html:41
#: lecturer/templates/lecturer_index.html:85
msgid "View"
msgstr "Anzeigen"

#: lecturer/templates/lecturer_index.html:50
msgid ""
"There are no courses for you this semester yet. You will get informed by "
"Email, as soon as your courses are approved for your review by the student "
"representatives."
msgstr ""
"Derzeit können Sie keine Veranstaltungen bearbeiten. Sie werden per E‑Mail "
"informiert, sobald Ihre Veranstaltungen zur Überprüfung freigegeben wurden."

#: lecturer/templates/lecturer_index.html:53
msgid "Courses for which you are a delegate"
msgstr "Veranstaltungen für die Sie als Stellvertreter eingetragen sind"

#: lecturer/templates/lecturer_index.html:95
msgid "There are no courses for you this semester yet."
msgstr "Derzeit können Sie keine Veranstaltung als Stellvertreter bearbeiten."

#: lecturer/templates/lecturer_index.html:99
msgid "Own Profile"
msgstr "Eigenes Profil"

#: lecturer/templates/lecturer_index.html:100
msgid "You can edit your own user profile here:"
msgstr "Sie können Ihr eigenes Profil hier bearbeiten:"

#: lecturer/templates/lecturer_index.html:100
msgid "Edit own Profile"
msgstr "Eigenes Profil bearbeiten"

#: lecturer/templates/lecturer_profile.html:8
#: lecturer/templates/lecturer_profile.html:16 templates/base.html:67
msgid "Profile"
msgstr "Profil"

#: lecturer/templates/lecturer_profile.html:20
msgid "People for which you are a delegate"
msgstr "Personen für die Sie als Stellvertreter eingetragen sind"

#: lecturer/templates/lecturer_profile.html:29
msgid "Save your profile"
msgstr "Profil speichern"

#: results/exporters.py:37 results/templates/results_base.html:6
#: results/templates/results_base.html:10 templates/base.html:74
=======
#: results/exporters.py:37
#: results/templates/results_base.html:6
#: results/templates/results_base.html:10
#: templates/base.html:54
>>>>>>> b0e32da0
msgid "Results"
msgstr "Ergebnisse"

#: results/exporters.py:69
msgid "Evaluation {0} - created on {1}"
msgstr "Evaluation {0} - erstellt am {1}"

#: results/exporters.py:135
msgid "Overall Grade"
msgstr "Gesamtnote"

#: results/exporters.py:149
msgid "Total Answers"
msgstr "Antworten"

#: results/templates/results_course_detail.html:37
msgid "Answers given: "
msgstr "Erhaltene Antworten: "

#: results/templates/results_course_detail.html:56
msgid "Not enough answers were given."
msgstr "Nicht genügend Antworten eingegangen"

#: results/templates/results_index.html:16
msgid "No results available yet"
msgstr "Es sind sind noch keine Ergebnisse verfügbar."

#: results/templates/results_semester_detail.html:21
msgid "Course"
msgstr "Veranstaltung"

#: results/templates/results_semester_detail.html:23
msgid "Grade"
msgstr "Note"

#: results/templates/results_semester_detail.html:24
msgid "Voters"
msgstr "Wähler"

#: results/templates/results_semester_detail.html:57
msgid "Export semester as Excel table"
msgstr "Semester als Excel-Tabelle exportieren"

#: results/templates/results_semester_detail.html:58
msgid "Export semester as Excel table (GF)"
msgstr "Semester als Excel-Tabelle exportieren (GF)"

#: student/forms.py:13
msgid "no answer"
msgstr "Keine Angabe"

#: student/views.py:71
msgid "Your vote was recorded."
msgstr "Ihre Stimme wurde aufgezeichnet."

#: student/templates/student_index.html:5
#: student/templates/student_index.html:9
#: student/templates/student_vote.html:6
<<<<<<< HEAD
#: student/templates/student_vote.html:10 templates/base.html:44
=======
#: student/templates/student_vote.html:10
#: templates/base.html:35
>>>>>>> b0e32da0
msgid "Evaluation"
msgstr "Bewertung"

#: student/templates/student_index.html:19
msgid "You can vote on the following courses:"
msgstr "Sie können die folgenden Veranstaltungen bewerten:"

#: student/templates/student_index.html:26
msgid "You cannot vote on any courses right now."
msgstr "Sie können zur Zeit keine Veranstaltungen bewerten."

#: student/templates/student_index.html:29
msgid "You will be able to vote on the following courses soon:"
msgstr "Sie können bald die folgenden Veranstaltungen bewerten:"

#: student/templates/student_index.html:32
msgid "can be voted on from"
msgstr "Evaluierbar vom"

#: student/templates/student_index.html:32
msgid "till"
msgstr "bis zum"

#: student/templates/student_vote.html:48
msgid "Vote"
msgstr "Abstimmen"

#: student/templates/student_vote.html:49
msgid "Mark others as 'no answer'"
msgstr "Alle anderen mit 'keine Angabe' beantworten"

#: templates/403.html:15
msgid "You seem to not be allowed to view this page."
msgstr "Sie haben nicht die Berechtigungen diese Seite aufzurufen."

#: templates/404.html:15
msgid "The page you're looking for seems to be missing."
msgstr "Die Seite wurde leider nicht gefunden."

#: templates/500.html:15
msgid "Something seems to be broken here. The admins have been notified and will follow up with you."
msgstr "Irgendetwas ist schief gelaufen. Die Administratoren wurden informiert und werden ggf. nachfragen."

#: templates/base.html:37
msgid "Evaluation Platform"
msgstr "Evaluierungsplattform"

<<<<<<< HEAD
#: templates/base.html:51 templates/base.html.py:65
msgid "Overview"
msgstr "Übersicht"

#: templates/base.html:83
msgid "Language"
msgstr "Sprache"

#: templates/base.html:85
msgid "Deutsch"
msgstr "Deutsch"

#: templates/base.html:86
msgid "English"
msgstr "English"

#: templates/base.html:90
msgid "Logout"
msgstr "Abmelden"

#: templates/base.html:101
msgid "EvaP"
msgstr "EvaP"

#: templates/base.html:128
msgid "EvaP evaluation platform"
msgstr "EvaP Evaluierungsplattform"

#: templates/base.html:132 templates/faq.html:5 templates/faq.html.py:9
msgid "FAQ"
msgstr "FAQ"

#: templates/base.html:135
msgid "Logged in as"
msgstr "Angemeldet als"

#: templates/base.html:137
=======
#: templates/base.html:42
msgid "Overview"
msgstr "Übersicht"

#: templates/base.html:61
msgid "My courses"
msgstr "Veranstaltungen"

#: templates/base.html:65
msgid "My profile"
msgstr "Profil"

#: templates/base.html:84
msgid "Logout"
msgstr "Abmelden"

#: templates/base.html:96
msgid "EvaP"
msgstr "EvaP"

#: templates/base.html:120
msgid "EvaP evaluation platform"
msgstr "EvaP Evaluierungsplattform"

#: templates/base.html:124
#: templates/faq.html:5
#: templates/faq.html.py:9
msgid "FAQ"
msgstr "FAQ"

#: templates/base.html:127
msgid "Logged in as"
msgstr "Angemeldet als"

#: templates/base.html:129
>>>>>>> b0e32da0
msgid "Not logged in"
msgstr "Nicht Angemeldet"

#: templates/faq.html:14
msgid "These are the Frequently Asked Questions (FAQs)"
msgstr "Die sind die Häufig Gestellten Fragen (FAQs)"

#: templates/faq.html:16
msgid "General"
msgstr "Allgemeines"

#: templates/faq.html:19
msgid "What is evaluation?"
msgstr "Was ist die Evaluierung?"

#: templates/faq.html:21
msgid ""
"\n"
"        It's the assessment of all the courses at the HPI. It's the goal to improve the teaching quality by giving the lecturers feedback for their courses.\n"
"        "
msgstr ""
"\n"
"Unter Evaluierung verstehen wir die Beurteilung von Lehrveranstaltungen am HPI. Ziel ist es, die Qualität der Lehre zu verbessern, indem die Dozenten und die HPI-Leitung Feedback zu den einzelnen Veranstaltungen erhalten. <br>Die Studenten können vor Beginn der Prüfungen mittels eines Online-Systems anonym Fragebögen für ihre belegten Lehrveranstaltungen ausfüllen. Die Auswertung der Fragebögen wird frühestens veröffentlicht, wenn die Benotung seitens der Dozenten für die jeweilige Veranstaltung abgeschlossen ist. Sie ist den HPI-Studenten, den Dozenten und der Geschäftsführung (GF) durch das Evaluierungssystem zugänglich."

#: templates/faq.html:27
msgid "What is EvaP?"
msgstr "Was ist EvaP?"

#: templates/faq.html:29
msgid ""
"\n"
"        It's this new platform - replacing the infamous EvaJ.\n"
"        "
msgstr ""
"\n"
"Von 2005 bis 2011 war dafür EvaJ – eine von HPI Studenten im Rahmen eines Seminars entwickelte Java-Anwendung im Einsatz. 2011 entschied sich der Fachschaftsrat, die Evaluierungssoftware neu zu entwickeln, da eine Wartung technisch zu aufwändig geworden ist. Das neue System namens EvaP basiert auf Python und wurde von Michael Grünewald und Stefan Richter in Zusammenarbeit mit dem Fachschaftsrat entwickelt. Ab WS 2011/12 soll es zum Einsatz kommen."

#: templates/faq.html:35
msgid "Where are the data coming from?"
msgstr "Wo kommen die Daten her?"

#: templates/faq.html:37
msgid ""
"\n"
"        The different information, imported into the system, are provided by the Studienreferat.<br>\n"
"        After that the lectures, their delegates or the student representatives correct any mistakes.<br>\n"
"        If you just found another error please contact the responsible lecturer or the student representatives.\n"
"        "
msgstr ""
"\n"
"Die verschiedenen Informationen, die in das System importiert wurden werden uns vom Studienreferat zu Verfügung gestellt. Danach werden von den Dozenten, deren Stellvertretern oder dem FSR mögliche Fehler korrigiert. Falls Sie dennoch weitere Fehler entdeckt haben kontaktieren Sie bitte den zuständigen Dozenten oder den FSR."

#: templates/faq.html:48
msgid "How are questionnaires constructed?"
msgstr "Wie sind Fragebögen aufgebaut?"

#: templates/faq.html:50
msgid ""
"\n"
"        Every questionnaire of a lecture consists of different sub-questionnaires, e.g. about the contents or the teaching assistant.<br>\n"
"        Each sub-questionnaire consists of one ore more questions.\n"
"        "
msgstr ""
"\n"
"Die Evaluierung einer Lehrveranstaltung besteht aus mehreren Teil-Fragebögen, z.B. Fragen zu Lehrmitteln, dem Übungsleiter und dem Inhalt. Jeder dieser Teilfragebögen wiederum besteht aus ein oder mehreren Fragen."

#: templates/faq.html:57
msgid "What types of questions are there?"
msgstr "Welche Arten von Fragen gibt es? "

#: templates/faq.html:59
msgid ""
"\n"
"        There are two general types of questions:<br>\n"
"        The first is called \"Likert\" and consists of five possible answers - from \"strongly agree\" to \"strongly disagree\".\n"
"        Additionally there is the option to give <em>no answer</em>.<br>\n"
"        With the second type it is possible to leave text comments, if the other questions miss an interesting point.\n"
"        "
msgstr ""
"\n"
"Grundsätzlich gibt es außerdem zwei Fragetypen:<ul><li>Likert-Fragen, die Zustimmung bzw. Ablehnung auf einer Skala von 1 bis 5 ermitteln. Dabei steht 1 für volle Zustimmung und 5 für volle Ablehnung. Des Weiteren gibt es ein <em>keine Angabe</em>-Feld, sodass man sich enthalten kann.</li><li>Kommentar-Fragen, auf die man in einem Textfeld antworten kann.</li></ul>"

#: templates/faq.html:69
msgid "How are questionnaires assigned to courses?"
msgstr "Wie werden Fragebögen einer Lehrveranstaltung zugeordnet?"

#: templates/faq.html:71
msgid ""
"\n"
"        In general the assignment is done by the student representatives. But the lecturers can add additional questionnaires themselves, if they have special questions.\n"
"        "
msgstr ""
"\n"
"Grundlegend nimmt die Zuordnung passender Fragebögen der Fachschaftsrat vor. Zusätzlich können die Dozenten eigene Fragebögen ergänzen, falls Sie spezielle Fragen stellen wollen."

#: templates/faq.html:79
msgid "How do I log into the system?"
msgstr "Wie melde ich mich am System an?"

#: templates/faq.html:81
msgid ""
"\n"
"        If you are an HPI student or lecturer you can just use your usual credentials.<br>\n"
"        If you are an external student or lecturer you can get an access token by Email.\n"
"        "
msgstr ""
"\n"
"Für die Anmeldung am System gibt es zwei Möglichkeiten:<ul>\t<li>Anmeldung über Kerberos mit dem HPI-Login</li>\t<li>Für externe Nutzer: Anmeldung über einen Link, der per E‑Mail verschickt wurde</li></ul>"

#: templates/faq.html:88
msgid "How are users registered? Who is able to create new users?"
msgstr "Wie werden Nutzer registriert? Wer kann neue Benutzer anlegen?"

#: templates/faq.html:90
msgid ""
"\n"
"        New users are created by the Student Representatives. Ask them if there is the need for new users.\n"
"        "
msgstr ""
"\n"
"Neue werden beim Datenimport automatisch angelegt. Zusätzlich kann der FSR weitere Nutzer anlegen, falls dies notwendig ist."

#: templates/faq.html:96
msgid "What are delegates?"
msgstr "Was sind Stellvertreter?"

#: templates/faq.html:98
msgid ""
"\n"
"        As professors do not have much time, it is possible for them to elect one or more delegates, e.g. a secretary or an employee of the chair.\n"
"        These people then can edit the courses as the original lecturer could, i.e. add questionnaires and setup the correct assistants and evaluation period.\n"
"        "
msgstr ""
"\n"
"Für die Vorbereitung der Evaluierung werden bestimmte Informationen, wie z.B. die Namen der Übungsleiter benötigt. Diese Informationen können von den Hauptdozenten eingetragen werden. Die Hauptdozenten sind die Lehrpersonen, die im Belegungsimport genannt werden. Da jedoch beispielsweise ein Professor nicht für alle Veranstaltungen jedes Semester diese Informationen eintragen möchte, bietet EvaP die Möglichkeit, einen oder mehrere Stellvertreter zu definieren. Dieser <i>erbt</i> die Rechte des Dozenten."

#: templates/faq.html:104
msgid "Publication of results"
msgstr "Veröffentlichung der Ergebnisse"

#: templates/faq.html:107
msgid "How are the results publicised?"
msgstr "In welcher Form werden die Ergebnisse veröffentlicht?"

#: templates/faq.html:109
msgid ""
"\n"
"        The results are viewable in the EvaP system, after the exams for the course are done.<br>\n"
"        Later the student representatives will hang out a hard copy of the results.\n"
"        "
msgstr ""
"\n"
"Jede Veranstaltung taucht in der Übersichtsliste auf mit dem Titel und einer Gesamtnote. Außerdem gibt es eine Detailansicht mit den aggregierten Antworten aller Einzelfragen. Zusätzlich zur Online-Darstellung gibt es einen Export, der ausgedruckt wird."

#: templates/faq.html:116
msgid "What information are in the printed export?"
msgstr "Welche Informationen enthält der Ausdruck?"

#: templates/faq.html:118
msgid ""
"\n"
"        These prints contain the exact same information as shown in this system.<br>\n"
"        The involved lecturers can also view the comments, which were given to them.\n"
"        "
msgstr ""
"\n"
"Für den Aushang bietet EvaP einen Export. Dieser enthält für alle Likert-Fragen die Durchschnittsnoten und die Standardabweichung. Nicht veröffentlicht sind hier die Kommentare. Im Studenten-Export finden sich nur Frageergebnisse mit ausreichender Repräsentativität (d.h. mindestens 5 Stimmen). Im GF-Export sind alle Ergebnisse vorhanden.<br>Die Ergebnisse von Personenfragen werden pro Frage zusammengefasst, d.h. alle Antworten zu Übungsleitern gehen in ein Ergebnis, die Antworten zu Dozenten jeweils ebenso. Siehe auch Abschnitt zu Gesamtnote."

#: templates/faq.html:125
msgid "How is the overall grade calculated?"
msgstr "Wie wird die Gesamtnote berechnet?"

#: templates/faq.html:127
msgid ""
"\n"
"        The overall grade is the arithmetic average of all sub-grades.<br>\n"
"        All personal questions together are equally weighted to the questions about the course itself.\n"
"        "
msgstr ""
"\n"
"Die Gesamtnote ist der gewichtete Mittelwert aller Teilnoten. Die Teilnoten werden wiederum über den Durchschnitt aller abgegebenen Likert-Fragen berechnet. Alle Personennoten werden zusammen mit 50% gewichtet und die Sachfragen zählen zusammen die restlichen 50%."

#: templates/faq.html:134
msgid "How many answers are necessary to assure the representativeness?"
msgstr "Wie viele Antworten müssen pro Frage abgegeben worden sein, damit sie veröffentlicht werden können und warum?"

#: templates/faq.html:136
msgid ""
"\n"
"        Currently at least five (5) answers are necessary (except <em>no answer</em>) to assure the representativeness.<br>\n"
"        If you do not agree with that write an Email or just come over to start a discussion with the student representatives.\n"
"        "
msgstr ""
"\n"
"Im alten System wurden Evaluierungsergebnisse einer Lehrveranstaltung nur dann für die Studenten veröffentlicht, wenn mindestens fünf Fragebögen abgesendet wurden. Ziel war, dass nur aussagekräftige/repräsentative Ergebnisse veröffentlicht werden. Dabei wird die Repräsentativität nicht mittels der abgesandten Fragebögen für jede Lehrveranstaltung, sondern mittels der Stimmen <em>pro einzelner Frage</em> entschieden. Das heißt, die Auswertung einer Likert-Frage wird dann vom System veröffentlicht, wenn mindestens fünf (5) Stimmen (<em>keine Angabe</em>-Stimmen zählen hierbei nicht) für diese Frage abgegeben wurden. Das kann dazu führen, dass einige Fragen eines Fragebogens veröffentlicht werden, andere jedoch nicht.<br>Zusätzlich wird im Ergebnis angezeigt, wie viele Stimmen insgesamt für eine Frage abgegeben wurden, damit man ein grobes Gefühl für die Repräsentativität des Ergebnisses bekommt. Dadurch ergibt sich auch die Anzahl der „keine Antwort“- Stimmen, denn für eine Veranstaltung wird angegeben, wie viele Fragebögen insgesamt abgegeben wurden, sowie wie viele Studierende das Fach belegt haben. Wenn eine Frage von vielen Studenten mit „keine Angabe“ bewertet wurde, könnte das ein Hinweis darauf sein, dass sie zur Lehrveranstaltung nicht gut gepasst hat."

#: templates/faq.html:142
msgid "Details for Lectures"
msgstr "Details für Dozenten"

#: templates/faq.html:145
msgid "What data are necessary for a course and why?"
msgstr "Welche Daten muss ich für eine Lehrveranstaltung angeben und warum?"

#: templates/faq.html:147
msgid ""
"\n"
"        You can define all involved persons and their questionnaires. So it is possible for the students to give specific feedback.<br>\n"
"        The evaluation period can be changed to fit to specific important dates of the lecture.\n"
"        "
msgstr ""
"\n"
"Sie können die involvierten Lehrbeauftragte und deren Fragebögen detailliert festlegen, um individuelle Bewertungen zu ermöglichen und den beteiligten Personen zielgerichtet Feedback zukommen zu lassen. Sie können überprüfen, ob der gewählte Evaluierungszeitraum korrekt ist und ihr gegenbenfalls anpassen. Beachten sie dabei folgende Hinweise: <a href=\"#evaluation_period\">Hinweise zum Evaluationszeitraum</a>"

#: templates/faq.html:154
msgid "How should I configure the evaluation period of my course?"
msgstr "Wie sollte der Evaluierungszeitraum gesetzt werden?"

#: templates/faq.html:156
msgid ""
"\n"
"        The evaluation must not influence the assessment of the students. So there are different criteria for the period:\n"
"        <ul>\n"
"            <li>It should end before the written exam or the first oral exam.</li>\n"
"            <li>It should be at least one week long.</li>\n"
"            <li>It should start after one of the last lectures and not right at the beginning or after every lecture is held.</li>\n"
"        </ul>\n"
"        Of course there are courses for which it is not possible to fulfil all of the criteria. Please contact the student representatives, if you are not sure.\n"
"        "
msgstr ""
"\n"
"Die Evaluierung darf nicht die Notengebung nicht beeinflussen. Dies sollte natürlich umgekehrt ebnso gelten. Dies soll dadurch gewährleistet werden, indem die Evaluierung vor der letzten Prüfungsleistung abgeschlossen sein soll und die Ergebnisse der Evaluierung erst nach Bekanntgabe der Noten veröffentlicht werden. Der Evaluationszeitraum sollte mindestens eine Woche sein und wird standardmäßig auf die letzten Woche Vorlesungszeit gesetzt. Im folgenden werden ein paar Beispiele erläutert, in den es Sinn machen könnte, die Standardeinstellung zu verändern.<ol><li>Vorlesung mit oder ohne Zwischenklausur: Evaluation sollte vor der Endklausur stattfinden, da zu diesem Zeitpunkt die Studierenden einen umfassenden Überblick über die Lehrveranstaltung erhalten haben und der Hauptteil der Prüfungsleistung noch nicht erbracht ist. In diesem Fall kann also der Standard belassen werden.</li><li>Blockseminar mit mehreren Terminen: Die Evaluation kann direkt vor dem letzten Prüfungsblock abgeschlossen werden. Der Evaluationszeitraum sollte aber nur bis dahin verschoben werden, falls es im letzten Block keinen oder nur noch kaum Lehrinhalt gibt. Ansonsten kann die Evaluation auch nach der Prüfung stattfinden.</li><li>Blockseminar in den Ferien: Hier sollte unbedingt der Evaluationszeitraum nach hinten verschoben werden. Gibt es zwischen Lehrinhalt und Prüfung keine ausreichende Zeit, so sollte die Evaluation nach der Prüfung durchgeführt werden.</li><li>Paper-/Projektseminar: Nach dem letzten regelmäßigen Treffen oder Vortrag wäre ein geeigneter Termin. Sollten Noten nicht vor dem regulären Evaluationszeitraum veröffentlicht werden, raten wir dringend dazu den Standardtermin zu belassen, damit die Studierenden nicht zu viele verschiedene Evaluationszeiträume haben.</li></ol>"

#: templates/faq.html:168
msgid "What do the different course states mean?"
msgstr "Was bedeuten die Status einer Lehrveranstaltung?"

#: templates/faq.html:170
msgid ""
"\n"
"        There are eigth (8) different states a course can be in:\n"
"        <ol>\n"
"        <li><em>new:</em>\n"
"            Right after import or creation by the student representatives all courses are in this state. The student\n"
"            representatives new pre check these information and changes the course into the next state. This is\n"
"            mainly \"pending for lecturer approval\". If this happens an Email is sent to the lecturers.</li>\n"
"        <li><em>prepared:</em>\n"
"            In this state the lecturers can edit their courses, i.e. add and remove participants or change the\n"
"            evaluation period. If necessary the student representatives can approve the course, changing the\n"
"            state to \"approved by FSR\".</li>\n"
"        <li><em>lecturer approved by lecturer:</em>\n"
"            After a lecturer approved a course the student representatives are checking the data and finally\n"
"            approve the course themselves.</li>\n"
"        <li><em>approved:</em>\n"
"            After a course is approved (by the student representatives ultmatly) it is in this state. It will get\n"
"            into the next state automatically, if the start of the evaluation period is reched.</li>\n"
"        <li><em>in evaluation:</em>\n"
"            In this state the participants can give their answers.</li>\n"
"        <li><em>evaluated:</em>\n"
"            After the end of the evaluation period is reached, the course will get into this state automatically.\n"
"            Here the student representatives have to review all comment to remove inappropriate comments.</li>\n"
"        <li><em>reviewed:</em>\n"
"            Only after the grades are published by the lecturers the courses can be published by the student representatives.</li>\n"
"        <li><em>published:</em>\n"
"            Finally the results are here available in the system and the printout can be done, if nearly all courses\n"
"            are in this state.</li>\n"
"        </ol>\n"
"        "
msgstr ""
"\n"
"Es gibt acht (8) verschiedene Status, in der eine Lehrveranstaltung sein kann:\n"
"<ol>\n"
"<li><em>neu:</em>\n"
"Direkt nach dem Import oder dem manuellen anlegen einer Lehrveranstaltung ist die in diesem Zustand. Der FSR kontrolliert diese Daten an dieser Stelle nur kurz lässt die Lehrveranstaltungen in den nächsten Zustand übergehen. Dies ist meist \"vorbereitet\". Wenn dies passiert wird vom System eine Email an die Dozenten verschickt.</li>\n"
"<li><em>vorbereitet:</em>\n"
"In diesem Zustand können die Dozenten ihre Lehrveranstaltungen bearbeiten, bspw. Teilnehmer hinzufügen oder entfernen oder den Evaluationszeitraum anpassenFalls notwendig kann der FSR die Daten selbst ändern und bestätigen, was den Status sofort zu \"bestätigt\" äußert.</li>\n"
"<li><em>vom Dozenten bestätigt:</em>\n"
"Nachdem ein Dozent einen Kurs bestätigt hat überprüft der FSR die Daten erneut und bestätigt schließlich den Kurs</li>\n"
"<li><em>bestätigt:</em>\n"
"Nachdem ein Kurs bestätigt wurde (schlußendlich vom FSR), so ist er in diesem Status.Er geht automatisch in den nächsten Status über, sobald der Evaluationszeitraum beginnt.</li>\n"
"<li><em>in Evaluierung:</em>\n"
"In diesem Zustand werden die Stimmen der Teilnehmer erfasst.</li>\n"
"<li><em>evaluiert:</em>\n"
"Nach dem Ende des Evaluationszeitraumes geht jede Veranstaltung automatisch in diesen Zustand über. Vom FSR werden hier alle Kommentare durchgesehen überprüft wobei unpassende entfernt bzw. angepasst werden.</li>\n"
"<li><em>überprüft:</em>\n"
"Erst nachdem die Noten einer Lehrveranstaltung bekanntgemacht wurden können dessen Abstimmungsergebnisse vom FSR freigeschaltet werden.</li>\n"
"<li><em>veröffentlicht:</em>\n"
"Schließlich sind die Evaluierungsergebnisse hier im System verfügbar. Nach dem dies für meisten Lehrveranstaltungen passiert ist, kann der FSR den Ausdruck vorbereiten und aushängen.</li>\n"
"</ol>"

#: templates/faq.html:202
msgid "When will I get which Email notice?"
msgstr "Welche E‑Mail-Benachrichtigungen erhalte ich wann?"

#: templates/faq.html:204
msgid ""
"\n"
"        At some point in the middle of the semester you get an Email with all your courses to edit them if needed.<br>\n"
"        You will also get an Email after the results are available.\n"
"        "
msgstr ""
"\n"
"Am Anfang des Semesters bekommen Sie (aber nicht Ihre Stellvertreter) eine E-Mail, die einen Link zum EvaP System enthält. In dieser E‑Mail werden Sie gebeten, die aus den grundlegenden Lehrveranstaltungsdaten importierten Details anzupassen.<br>Nachdem Sie die Noten bekanntgemacht haben, werden die Ergebnisse der Evaluierung bekannt gegeben. An alle involvierten Personen versendet der FSR  eine E‑Mail, die einen Link zur EvaP Seite enthält und einen Link zur Gesamtübersicht. Sie können sich auf der EvaP Seite zusätzlich alle Kommentare zu Ihren Lehrveranstaltungen anschauen."

#: templates/faq.html:211
msgid "Which results do I see and what do they mean?"
msgstr "Welche Informationen sehe ich bei der Auswertung und was bedeuten diese?"

#: templates/faq.html:213
msgid ""
"\n"
"        You can see the average grade and standard deviation of all Likert questions.<br>\n"
"        Additionally you can view the comments the students gave to you, the course or the other people involved in the course.\n"
"        "
msgstr ""
"\n"
"Sie sehen für alle Likert-Fragen die Durchschnittsnoten und Standardabweichung. Außerdem können Sie alle Antworten auf Kommentarfragen anschauen. Diese wurden ggf. vom FSR bearbeitet oder es wurden einige unpassendeKommentare entfernt. "

#: templates/faq.html:219
msgid "Details for Students"
msgstr "Details für Studierende"

#: templates/faq.html:222
msgid "How complete do I have to fill in the questionnaires?"
msgstr "Wie (vollständig) muss ich den Fragebogen ausfüllen, damit er gewertet wird?"

#: templates/faq.html:224
msgid ""
"\n"
"        As complete as possible :)<br><br>\n"
"        The results are only published if the representativeness is guaranteed.\n"
"        All Likert questions need to be answered (at least with <em>no answer</em>), but not one text comment question, to submit an questionnaire.\n"
"        "
msgstr ""
"\n"
"So vollständig wie möglich. Bitte gib eine Stimme für jede Frage ab, die du beurteilen kannst. Nur bei ausreichender Stimmenanzahl werden die Ergebnisse veröffentlicht, sodass auch andere Studenten etwas davon haben.<br>Jede Likert-Frage muss ausgefüllt werden (notfalls mit „keine Angabe“), damit der Fragebogen abgesendet werden kann. Kommentarfragen müssen nicht ausgefüllt werden.<br>Siehe auch: <a href=\"#representativeness\">Repräsentativität</a>"

#: templates/faq.html:232
msgid "What happens to my comments?"
msgstr "Was passiert mit den Kommentaren?"

#: templates/faq.html:234
msgid ""
"\n"
"        As we cannot assure the representativeness or anonymity here all comments are provided to all people involved in the course they were given.<br>\n"
"        But the student representatives reserve the possibility to remove or change insults or other inappropriate texts.\n"
"        "
msgstr ""
"\n"
"Für Kommentarfragen gibt es keine Einschränkung aufgrund der Repräsentativität, da wir die Kommentare nicht inhaltlich entsprechend auswerten können. Alle Kommentare werden für den jeweiligen Dozenten veröffentlicht, egal wie viele Antworten es insgesamt gab.<br>Allerdings werden die Kommentare vor der Veröffentlichung für die Dozenten (für Studenten sind sie grundsätzlich nicht einsehbar) vom Fachschaftsrat „zensiert“ (siehe auch Kapitel Bearbeitung der Kommentare). Kurz gesagt werden unangemessene Beleidigungen und unsachliche Äußerungen entfernt/korrigiert. Wer seine Kritik sachlich und konstruktiv äußert, wird auch nicht zensiert."

#: templates/faq.html:241
msgid "How anonymous is my vote?"
msgstr "Inwiefern ist meine Stimme anonym?"

#: templates/faq.html:243
msgid ""
"\n"
"        The system guarantees that there is no connection between a vote and a user.\n"
"        It is just stored which user already submitted which questionnaire.\n"
"        Pay attention: We cannot assure anonymity regarding text comment questions as it is possible for\n"
"        the lecturer to guess from the contest or grammar of the text the student writing it.\n"
"        <br><br>\n"
"        All text answers are given in an arbitrary order - so you should not refer to your own answers (like \"see above\" or \"same as other teaching assistant\").\n"
"        "
msgstr ""
"\n"
<<<<<<< HEAD
"Das System stellt sicher, dass die erfasste Stimme nicht einem Nutzer "
"zugeordnet werden kann. Das System speichert, wer eine Stimme für eine "
"Veranstaltung abgegeben hat, nicht jedoch, welcher Nutzer den Fragebogen wie "
"ausgefüllt hat. Wenn du also nicht gerade der einzige bist, der abgestimmt "
"hat, ist es nicht mehr nachvollziehbar, dass du diese Note / diesen "
"Kommentar abgegeben hast.<br><em>Aber Achtung</em>: Bei Kommentar-Fragen "
"gibt es nur eine technische Anonymität. Denn durch die gewählte Sprache und "
"den Inhalt ist es dem Dozenten gerade bei Seminaren manchmal möglich, die "
"Kommentare einzelnen Personen zuzuschreiben. Hier kann das System keine "
"Anonymität gewährleisten. Beim Formulieren der Kommentare muss dir das "
"bewusst sein.<br>Für die Dozenten ist es jedoch nicht möglich, ausgefüllte "
"Fragebögen anzusehen. Denn die Stimmen werden pro Frage aggregiert "
"angezeigt. Wenn du in einem Kommentar schreibst „wie oben schon erwähnt“, "
"kann der Dozent die zugehörige Antwort nicht finden."

#~ msgid "Select a semester: "
#~ msgstr "Semester auswählen:"
=======
"Das System stellt sicher, dass die erfasste Stimme nicht einem Nutzer zugeordnet werden kann. Das System speichert, wer eine Stimme für eine Veranstaltung abgegeben hat, nicht jedoch, welcher Nutzer den Fragebogen wie ausgefüllt hat. Wenn du also nicht gerade der einzige bist, der abgestimmt hat, ist es nicht mehr nachvollziehbar, dass du diese Note / diesen Kommentar abgegeben hast.<br><em>Aber Achtung</em>: Bei Kommentar-Fragen gibt es nur eine technische Anonymität. Denn durch die gewählte Sprache und den Inhalt ist es dem Dozenten gerade bei Seminaren manchmal möglich, die Kommentare einzelnen Personen zuzuschreiben. Hier kann das System keine Anonymität gewährleisten. Beim Formulieren der Kommentare muss dir das bewusst sein.<br>Für die Dozenten ist es jedoch nicht möglich, ausgefüllte Fragebögen anzusehen. Denn die Stimmen werden pro Frage aggregiert angezeigt. Wenn du in einem Kommentar schreibst „wie oben schon erwähnt“, kann der Dozent die zugehörige Antwort nicht finden."
>>>>>>> b0e32da0
<|MERGE_RESOLUTION|>--- conflicted
+++ resolved
@@ -7,24 +7,14 @@
 msgstr ""
 "Project-Id-Version: EvaP\n"
 "Report-Msgid-Bugs-To: \n"
-<<<<<<< HEAD
-"POT-Creation-Date: 2014-01-01 17:22+0100\n"
-"PO-Revision-Date: 2014-01-02 19:00+0100\n"
-"Last-Translator: Stefan Richter <stefan@02strich.de>\n"
-=======
 "POT-Creation-Date: 2014-01-03 03:35+0100\n"
 "PO-Revision-Date: 2014-01-02 18:36-0800\n"
 "Last-Translator: Johannes Wolf <johannes.wolf@student.hpi.uni-potsdam.de>\n"
->>>>>>> b0e32da0
 "Language-Team: \n"
 "Language: de\n"
 "MIME-Version: 1.0\n"
 "Content-Type: text/plain; charset=UTF-8\n"
 "Content-Transfer-Encoding: 8bit\n"
-<<<<<<< HEAD
-"Plural-Forms: nplurals=2; plural=(n != 1);\n"
-"X-Generator: Poedit 1.6.3\n"
-=======
 "Plural-Forms: nplurals=2; plural=(n != 1)\n"
 
 #: contributor/forms.py:10
@@ -206,7 +196,6 @@
 #: contributor/templates/contributor_profile.html:28
 msgid "Save your profile"
 msgstr "Profil speichern"
->>>>>>> b0e32da0
 
 #: evaluation/403.py:25
 msgid "Forbidden"
@@ -221,44 +210,19 @@
 msgid "Invalid login key."
 msgstr "Ungültiger Anmeldeschlüssel"
 
-<<<<<<< HEAD
-#: evaluation/forms.py:77 fsr/templates/fsr_user_index.html:26
-=======
 #: evaluation/forms.py:73
 #: fsr/templates/fsr_user_index.html:26
->>>>>>> b0e32da0
 msgid "Username"
 msgstr "Benutzername"
 
-#: evaluation/forms.py:78
+#: evaluation/forms.py:74
 msgid "Password"
 msgstr "Passwort:"
 
-#: evaluation/forms.py:98
+#: evaluation/forms.py:94
 msgid "Please enter a correct username and password."
 msgstr "Falscher Benutzername oder falsches Passwort."
 
-<<<<<<< HEAD
-#: evaluation/forms.py:100 evaluation/forms.py:138
-msgid "This account is inactive."
-msgstr "Der Benutzeraccount ist inaktiv."
-
-#: evaluation/forms.py:106
-msgid ""
-"Your Web browser doesn't appear to have cookies enabled. Cookies are "
-"required for logging in."
-msgstr ""
-"In Ihrem Web Browser scheinen Cookies deaktiviert zu sein. Cookies werden "
-"zur Anmeldung benötigt."
-
-#: evaluation/forms.py:122
-msgid ""
-"Please enter a correct login key. Be aware that login keys are automatically "
-"invalidated after seven months."
-msgstr ""
-"Bitte geben Sie einen gültigen Anmeldeschlüssel ein. Hinweis: "
-"Anmeldeschlüssel gelten nur sieben Monate."
-=======
 #: evaluation/forms.py:96
 #: evaluation/forms.py:134
 msgid "This account is inactive."
@@ -271,33 +235,15 @@
 #: evaluation/forms.py:118
 msgid "Please enter a correct login key. Be aware that login keys are automatically invalidated after seven months."
 msgstr "Bitte geben Sie einen gültigen Anmeldeschlüssel ein. Hinweis: Anmeldeschlüssel gelten nur sieben Monate."
->>>>>>> b0e32da0
-
-#: evaluation/forms.py:124
+
+#: evaluation/forms.py:120
 msgid "Login key"
 msgstr "Anmeldeschlüssel"
 
-#: evaluation/forms.py:151
+#: evaluation/forms.py:147
 msgid "Email address"
 msgstr "E‑Mail-Adresse"
 
-<<<<<<< HEAD
-#: evaluation/forms.py:163
-msgid ""
-"HPI users cannot request login keys. Please login using your domain "
-"credentials."
-msgstr ""
-"HPI-Benutzer können keine Anmeldeschlüssel anfordern. Bitte melden Sie sich "
-"mit Ihrem Domänenlogin an."
-
-#: evaluation/forms.py:170
-msgid ""
-"No user with this email address was found. Please make sure to enter the "
-"email address already known to the university office."
-msgstr ""
-"Es wurde kein Benutzer mit dieser E‑Mail-Adresse gefunden. Bitte verwenden "
-"Sie die E‑Mail-Adresse, die der Universitätsverwaltung bereits bekannt ist."
-=======
 #: evaluation/forms.py:159
 msgid "HPI users cannot request login keys. Please login using your domain credentials."
 msgstr "HPI-Benutzer können keine Anmeldeschlüssel anfordern. Bitte melden Sie sich mit Ihrem Domänenlogin an."
@@ -305,7 +251,6 @@
 #: evaluation/forms.py:166
 msgid "No user with this email address was found. Please make sure to enter the email address already known to the university office."
 msgstr "Es wurde kein Benutzer mit dieser E‑Mail-Adresse gefunden. Bitte verwenden Sie die E‑Mail-Adresse, die der Universitätsverwaltung bereits bekannt ist."
->>>>>>> b0e32da0
 
 #: evaluation/models.py:25
 #: evaluation/models.py:57
@@ -373,12 +318,8 @@
 msgid "questionnaire"
 msgstr "Fragebogen"
 
-<<<<<<< HEAD
-#: evaluation/models.py:81 evaluation/models.py:297
-=======
 #: evaluation/models.py:81
 #: evaluation/models.py:289
->>>>>>> b0e32da0
 msgid "questionnaires"
 msgstr "Fragebögen"
 
@@ -415,12 +356,8 @@
 msgid "last date to vote"
 msgstr "Letzter Abstimmungstag"
 
-<<<<<<< HEAD
-#: evaluation/models.py:132 evaluation/models.py:295
-=======
 #: evaluation/models.py:132
 #: evaluation/models.py:287
->>>>>>> b0e32da0
 msgid "course"
 msgstr "Veranstaltung"
 
@@ -428,130 +365,10 @@
 msgid "courses"
 msgstr "Veranstaltungen"
 
-#: evaluation/models.py:141
+#: evaluation/models.py:140
 msgid "The vote start date must be before the vote end date."
 msgstr "Der erste Abstimmungstag muss vor dem letzten liegen."
 
-<<<<<<< HEAD
-#: evaluation/models.py:264
-msgid "No lecturers assigned"
-msgstr "Kein Dozent zugeordnet"
-
-#: evaluation/models.py:266
-msgid "Not enough questionnaires assigned"
-msgstr "Nicht ausreichend Fragebögen zugeordnet"
-
-#: evaluation/models.py:268
-msgid "Managing lecturer missing"
-msgstr "Kein verantwortlicher Dozent zugeordnet"
-
-#: evaluation/models.py:296
-msgid "lecturer"
-msgstr "Dozent"
-
-#: evaluation/models.py:299
-msgid "read-only"
-msgstr "nur lesbar"
-
-#: evaluation/models.py:313
-msgid "Text Question"
-msgstr "Freitextfrage"
-
-#: evaluation/models.py:314
-msgid "Grade Question"
-msgstr "Auswahlfrage"
-
-#: evaluation/models.py:318
-msgid "question text (german)"
-msgstr "Fragetext (deutsch)"
-
-#: evaluation/models.py:319
-msgid "question text (english)"
-msgstr "Fragetext (englisch)"
-
-#: evaluation/models.py:321
-msgid "kind of question"
-msgstr "Frageart"
-
-#: evaluation/models.py:327
-msgid "question"
-msgstr "Frage"
-
-#: evaluation/models.py:328
-msgid "questions"
-msgstr "Fragen"
-
-#: evaluation/models.py:356 evaluation/models.py:364
-msgid "answer"
-msgstr "Antwort"
-
-#: evaluation/models.py:357
-msgid "answers"
-msgstr "Antworten"
-
-#: evaluation/models.py:367
-msgid "grade answer"
-msgstr "Auswahlantwort"
-
-#: evaluation/models.py:368
-msgid "grade answers"
-msgstr "Auswahlantworten"
-
-#: evaluation/models.py:377
-msgid "reviewed answer"
-msgstr "Überprüfte Antwort"
-
-#: evaluation/models.py:378
-msgid "original answer"
-msgstr "Original-Antwort"
-
-#: evaluation/models.py:380
-msgid "answer checked"
-msgstr "Antwort geprüft"
-
-#: evaluation/models.py:381
-msgid "hide answer"
-msgstr "Antwort ausblenden"
-
-#: evaluation/models.py:384
-msgid "text answer"
-msgstr "Textantwort"
-
-#: evaluation/models.py:385
-msgid "text answers"
-msgstr "Textantworten"
-
-#: evaluation/models.py:401
-msgid "Title"
-msgstr "Titel"
-
-#: evaluation/models.py:404
-msgid "Picture"
-msgstr "Foto"
-
-#: evaluation/models.py:407
-msgid "Delegates"
-msgstr "Stellvertreter"
-
-#: evaluation/models.py:410 fsr/templates/fsr_user_index.html:45
-#: lecturer/templates/lecturer_base.html:10 templates/base.html:63
-msgid "Lecturer"
-msgstr "Dozent"
-
-#: evaluation/models.py:415 fsr/templates/fsr_user_index.html:48
-msgid "Login Key"
-msgstr "Anmeldeschlüssel"
-
-#: evaluation/models.py:416
-msgid "Login Key Validity"
-msgstr "Gültigkeit des Anmeldeschlüssels"
-
-#: evaluation/models.py:419
-msgid "user"
-msgstr "Benutzer"
-
-#: evaluation/models.py:420
-=======
 #: evaluation/models.py:260
 msgid "Not enough questionnaires assigned"
 msgstr "Nicht ausreichend Fragebögen zugeordnet"
@@ -659,7 +476,6 @@
 msgstr "Benutzer"
 
 #: evaluation/models.py:415
->>>>>>> b0e32da0
 msgid "users"
 msgstr "Benutzer"
 
@@ -749,11 +565,7 @@
 msgid "Supplied statistic does not exist."
 msgstr "Angegebene Statistik existiert nicht."
 
-<<<<<<< HEAD
-#: evaluation/templates/index.html:21
-=======
 #: evaluation/templates/index.html:20
->>>>>>> b0e32da0
 #, python-format
 msgid ""
 "\n"
@@ -764,19 +576,11 @@
 "  Sie sind zur Zeit als %(name)s angemeldet.\n"
 "            "
 
-<<<<<<< HEAD
-#: evaluation/templates/index.html:26
-msgid "Welcome to the evaluation platform!"
-msgstr "Willkommen auf der EvaP Evaluierungsplattform!"
-
-#: evaluation/templates/index.html:28
-=======
 #: evaluation/templates/index.html:25
 msgid "Welcome to the evaluation platform!"
 msgstr "Willkommen auf der EvaP Evaluierungsplattform!"
 
 #: evaluation/templates/index.html:27
->>>>>>> b0e32da0
 msgid "You are currently not logged in."
 msgstr "Sie sind derzeit nicht angemeldet."
 
@@ -785,21 +589,11 @@
 msgstr "HPI-Student oder -Dozent"
 
 #: evaluation/templates/index.html:35
-<<<<<<< HEAD
-msgid ""
-"As an HPI student or lecturer please log in using your usual HPI credentials."
-msgstr ""
-"Als HPI-Student oder -Dozent melden Sie sich bitte mit ihrem üblichen HPI-"
-"Login an."
-
-#: evaluation/templates/index.html:53 evaluation/templates/index.html.py:84
-=======
 msgid "As an HPI student or lecturer please log in using your usual HPI credentials."
 msgstr "Als HPI-Student oder -Dozent melden Sie sich bitte mit ihrem üblichen HPI-Login an."
 
 #: evaluation/templates/index.html:54
 #: evaluation/templates/index.html.py:83
->>>>>>> b0e32da0
 msgid "Login"
 msgstr "Anmeldung"
 
@@ -808,20 +602,6 @@
 msgstr "Externer Student oder Dozent"
 
 #: evaluation/templates/index.html:63
-<<<<<<< HEAD
-msgid ""
-"As an external student or lecturer please log in using your login key or "
-"generate a new one below."
-msgstr ""
-"Als externer Student oder Dozent melden Sie sich bitte mit Ihrem "
-"Anmeldeschlüssel an oder lassen sich unten einen neuen zusenden."
-
-#: evaluation/templates/index.html:90
-msgid "Don't have a key or lost it?"
-msgstr "Sie haben keinen Schlüssel oder ihn verloren?"
-
-#: evaluation/templates/index.html:91
-=======
 msgid "As an external student or lecturer please log in using your login key or generate a new one below."
 msgstr "Als externer Student oder Dozent melden Sie sich bitte mit Ihrem Anmeldeschlüssel an oder lassen sich unten einen neuen zusenden."
 
@@ -830,15 +610,10 @@
 msgstr "Sie haben keinen Schlüssel oder ihn verloren?"
 
 #: evaluation/templates/index.html:89
->>>>>>> b0e32da0
 msgid "Please enter your email address to get a new login key."
 msgstr "Bitte geben Sie Ihre E‑Mail-Adresse ein, um einen neuen Anmeldeschlüssel zu erhalten."
 
-<<<<<<< HEAD
-#: evaluation/templates/index.html:110
-=======
 #: evaluation/templates/index.html:107
->>>>>>> b0e32da0
 msgid "Send Key"
 msgstr "Schlüssel zusenden"
 
@@ -854,76 +629,6 @@
 msgid "Excel file"
 msgstr "Exceldatei"
 
-<<<<<<< HEAD
-#: fsr/forms.py:33 lecturer/forms.py:10
-msgid "General questions"
-msgstr "Allgemeine Fragen"
-
-#: fsr/forms.py:34
-msgid "Last modified"
-msgstr "Zuletzt verändert"
-
-#: fsr/forms.py:35
-msgid "Last modified by"
-msgstr "Zuletzt verändert von"
-
-#: fsr/forms.py:106
-msgid "Send to participants?"
-msgstr "An Teilnehmer versenden?"
-
-#: fsr/forms.py:107
-msgid "Send to lecturers?"
-msgstr "An Dozenten versenden?"
-
-#: fsr/forms.py:108 fsr/models.py:21
-msgid "Subject"
-msgstr "Betreff"
-
-#: fsr/forms.py:109 fsr/models.py:22
-msgid "Body"
-msgstr "Text"
-
-#: fsr/forms.py:120
-msgid "No recipient selected. Choose at least participants or lecturers."
-msgstr ""
-"Kein Empfänger ausgewählt. Bitte wählen Sie mindestens Dozenten oder "
-"Teilnehmer aus."
-
-#: fsr/forms.py:144
-msgid "Answer"
-msgstr "Antwort"
-
-#: fsr/forms.py:145
-msgid "Needs further review"
-msgstr "Benötigt weitere Begutachtung"
-
-#: fsr/forms.py:146
-msgid "Hidden"
-msgstr "Versteckt?"
-
-#: fsr/forms.py:200
-msgid "You must have at least one of these."
-msgstr "Es muss mindestens eine/n geben."
-
-#: fsr/forms.py:212
-msgid "Duplicate lecturer found. Each lecturer should only be used once."
-msgstr ""
-"Doppelte Dozenten gefunden. Jeder Dozent sollte nur einmal angegeben werden."
-
-#: fsr/forms.py:325
-msgid "FSR Member"
-msgstr "FSR-Mitglieder"
-
-#: fsr/forms.py:326
-msgid "EvaP Administrator"
-msgstr "EvaP Administrator"
-
-#: fsr/forms.py:329
-msgid "Represented Users"
-msgstr "Stellvertreter für"
-
-#: fsr/forms.py:352
-=======
 #: fsr/forms.py:43
 msgid "Last modified"
 msgstr "Zuletzt verändert"
@@ -1003,16 +708,11 @@
 msgstr "Stellvertreter für"
 
 #: fsr/forms.py:375
->>>>>>> b0e32da0
 #, python-format
 msgid "A user with the username '%s' already exists"
 msgstr "Ein Benutzer mit dem Namen '%s' existiert bereits"
 
-<<<<<<< HEAD
-#: fsr/forms.py:370
-=======
 #: fsr/forms.py:393
->>>>>>> b0e32da0
 msgid "Number of Winners"
 msgstr "Anzahl der Gewinner"
 
@@ -1050,23 +750,6 @@
 msgid "Import finally aborted after exception: '%s'"
 msgstr "Importvorgang endgültig abgebrochen nach dem Fehler: '%s'"
 
-<<<<<<< HEAD
-#: fsr/models.py:19 fsr/templates/fsr_user_index.html:25
-#: lecturer/templates/lecturer_index.html:14
-#: lecturer/templates/lecturer_index.html:58
-msgid "Name"
-msgstr "Name"
-
-#: fsr/views.py:56
-msgid "Successfully created semester."
-msgstr "Semester erfolgreich erstellt."
-
-#: fsr/views.py:70
-msgid "Successfully updated semester."
-msgstr "Semester erfolgreich geändert."
-
-#: fsr/views.py:87
-=======
 #: fsr/views.py:61
 msgid "Successfully created semester."
 msgstr "Semester erfolgreich erstellt."
@@ -1076,65 +759,28 @@
 msgstr "Semester erfolgreich geändert."
 
 #: fsr/views.py:92
->>>>>>> b0e32da0
 #, python-format
 msgid "The semester '%s' cannot be deleted, because it is still in use."
 msgstr "Das Semester '%s' kann nicht gelöscht werden, da es noch in Verwendung ist."
 
-<<<<<<< HEAD
-#: fsr/views.py:111
-msgid "Could not send emails to participants and lecturers"
-msgstr "Konnte keine E‑Mail an Teilnehmer und Dozenten senden"
-
-#: fsr/views.py:112
-=======
 #: fsr/views.py:116
 msgid "Could not send emails to participants and contributors"
 msgstr "Konnte keine E‑Mail an Teilnehmer und Mitwirkende senden"
 
 #: fsr/views.py:117
->>>>>>> b0e32da0
 #, python-format
 msgid "Successfully published %d courses."
 msgstr "Erfolgreich %d Veranstaltungen veröffentlicht."
 
-<<<<<<< HEAD
-#: fsr/views.py:147
-msgid "Successfully assigned questionnaires."
-msgstr "Erfolgreich Fragebögen zugeordnet."
-
-#: fsr/views.py:169
-=======
 #: fsr/views.py:152
 msgid "Successfully assigned questionnaires."
 msgstr "Erfolgreich Fragebögen zugeordnet."
 
 #: fsr/views.py:174
->>>>>>> b0e32da0
 #, python-format
 msgid "Successfully approved %d courses."
-msgstr "Erfolgreich %d Veranstaltungen bestätigt."
-
-#: fsr/views.py:194
-#, python-format
-msgid "Successfully marked %d courses as ready for lecturer review."
-msgstr "Erfolgreich %d Veranstaltungen als Bereit für die Dozenten markiert."
-
-<<<<<<< HEAD
-#: fsr/views.py:240
-msgid "Successfully created course."
-msgstr "Veranstaltung erfolgreich erstellt."
-
-#: fsr/views.py:254
-msgid "Editting not possible in current state."
-msgstr "Bearbeiten ist im aktuellen Zustand nicht möglich."
-
-#: fsr/views.py:264 lecturer/views.py:93
-msgid "Successfully updated course."
-msgstr "Veranstaltung erfolgreich geändert."
-
-#: fsr/views.py:277
-=======
+msgstr "Erfolgreich %d Veranstaltungen importiert."
+
 #: fsr/views.py:244
 msgid "Successfully created course."
 msgstr "Veranstaltung erfolgreich erstellt."
@@ -1144,79 +790,39 @@
 msgstr "Bearbeiten ist im aktuellen Zustand nicht möglich."
 
 #: fsr/views.py:281
->>>>>>> b0e32da0
 #, python-format
 msgid "The course '%s' cannot be deleted, because it is still in use."
 msgstr "Der Kurs '%s' kann nicht gelöscht werden, da er noch in Verwendung ist."
 
-<<<<<<< HEAD
-#: fsr/views.py:294
-msgid "Reviewing not possible in current state."
-msgstr "Überprüfung ist im aktuellen Zustand nicht möglich."
-
-#: fsr/views.py:328
-=======
 #: fsr/views.py:298
 msgid "Reviewing not possible in current state."
 msgstr "Überprüfung ist im aktuellen Zustand nicht möglich."
 
 #: fsr/views.py:332
->>>>>>> b0e32da0
 #, python-format
 msgid "Successfully reviewed %(number)d course answers for %(name)s. %(name)s is now fully reviewed."
 msgstr "%(number)d Antworten für %(name)s erfolgreich überprüft. %(name)s ist jetzt vollständig überprüft."
 
-<<<<<<< HEAD
-#: fsr/views.py:333
-=======
 #: fsr/views.py:337
->>>>>>> b0e32da0
 #, python-format
 msgid "Successfully reviewed %(number)d course answers for %(name)s."
 msgstr "%(number)d Antworten für %(name)s erfolgreich überprüft."
 
-<<<<<<< HEAD
-#: fsr/views.py:354
-=======
 #: fsr/views.py:358
->>>>>>> b0e32da0
 #, python-format
 msgid "Successfully sent email to all participants/editors of '%s'."
 msgstr "Erfolgreich E‑Mail an alle Teilnehmer/Mitwirkende von '%s' versendet."
 
-<<<<<<< HEAD
-#: fsr/views.py:356
-=======
 #: fsr/views.py:360
->>>>>>> b0e32da0
 #, python-format
 msgid "Successfully sent email to many participants/editors of '%(course)s', but %(count)d could not be reached as they do not have an email address."
 msgstr "E‑Mail wurde erfolgreich an viele Teilnehmer/Mitwirkende von '%(course)s' versendet, allerdings konnten %(count)d Personen nicht erreicht werden, da sie keine E‑Mail-Adresse haben."
 
-<<<<<<< HEAD
-#: fsr/views.py:380
-=======
 #: fsr/views.py:384
->>>>>>> b0e32da0
 #, python-format
 msgid "The course '%s' cannot be unpublished, because it is not published."
 msgstr "Die Veröffentlichung von Kurs '%s' konnte nicht zurückgezogen werden, da der Kurs noch nicht veröffentlicht wurde."
 
-<<<<<<< HEAD
-#: fsr/views.py:446 fsr/views.py:487
-msgid "Successfully created questionnaire."
-msgstr "Fragebogen erfolgreich erstellt."
-
-#: fsr/views.py:461
-msgid "Obsolete questionnaires cannot be edited."
-msgstr "Obsolete Fragebögen können nicht bearbeitet werden."
-
-#: fsr/views.py:468
-msgid "Successfully updated questionnaire."
-msgstr "Fragebogen erfolgreich geändert."
-
-#: fsr/views.py:512
-=======
 #: fsr/views.py:450
 #: fsr/views.py:491
 msgid "Successfully created questionnaire."
@@ -1231,22 +837,10 @@
 msgstr "Fragebogen erfolgreich geändert."
 
 #: fsr/views.py:516
->>>>>>> b0e32da0
 #, python-format
 msgid "The questionnaire '%s' cannot be deleted, because it is still in use."
 msgstr "Der Fragebogen '%s' kann nicht gelöscht werden, da er noch in Verwendung ist."
 
-<<<<<<< HEAD
-#: fsr/views.py:538
-msgid "Successfully created user."
-msgstr "Benutzer erfolgreich erstellt."
-
-#: fsr/views.py:556
-msgid "Successfully updated user."
-msgstr "Benutzer erfolgreich geändert."
-
-#: fsr/views.py:577
-=======
 #: fsr/views.py:544
 msgid "Successfully created user."
 msgstr "Benutzer erfolgreich erstellt."
@@ -1256,20 +850,10 @@
 msgstr "Benutzer erfolgreich geändert."
 
 #: fsr/views.py:583
->>>>>>> b0e32da0
 #, python-format
 msgid "The user '%s' cannot be deleted, because he lectures courses."
 msgstr "Der Nutzer '%s' kann nicht gelöscht werden, da er Veranstaltungen lehrt."
 
-<<<<<<< HEAD
-#: fsr/views.py:589
-msgid "Successfully updated template."
-msgstr "Vorlage erfolgreich geändert."
-
-#: fsr/templates/fsr_base.html:7 fsr/templates/fsr_base.html.py:11
-#: fsr/templates/fsr_index.html:46 fsr/templates/fsr_user_index.html:15
-#: templates/base.html:49
-=======
 #: fsr/views.py:600
 msgid "Successfully updated template."
 msgstr "Vorlage erfolgreich geändert."
@@ -1279,7 +863,6 @@
 #: fsr/templates/fsr_index.html:44
 #: fsr/templates/fsr_user_index.html:15
 #: templates/base.html:40
->>>>>>> b0e32da0
 msgid "Student Representatives"
 msgstr "Fachschaftsrat"
 
@@ -1324,42 +907,11 @@
 msgid "No"
 msgstr "Nein"
 
-#: fsr/templates/fsr_course_email.html:15
+#: fsr/templates/fsr_course_email.html:14
 msgid "Send email"
 msgstr "E‑Mail senden"
 
-<<<<<<< HEAD
-#: fsr/templates/fsr_course_form.html:11
-#: fsr/templates/fsr_questionnaire_form.html:32
-#: lecturer/templates/lecturer_course_form.html:11
-msgid "General Options"
-msgstr "Allgemeine Optionen"
-
-#: fsr/templates/fsr_course_form.html:16 fsr/templates/fsr_index.html:47
-#: fsr/templates/fsr_user_index.html:16
-#: lecturer/templates/lecturer_course_form.html:17
-msgid "Lecturers"
-msgstr "Dozenten"
-
-#: fsr/templates/fsr_course_form.html:28
-#: fsr/templates/fsr_questionnaire_form.html:47
-#: lecturer/templates/lecturer_course_form.html:24
-msgid "Delete?"
-msgstr "Löschen?"
-
-#: fsr/templates/fsr_course_form.html:51
-msgid ""
-"You are editing a course, which is already in evaluation. Please note that "
-"only the students who did not evaluate yet will see your changes."
-msgstr ""
-"Sie bearbeiten einen Kurs, welcher sich bereits in der Evaluierung befindet. "
-"Bitte beachten Sie, dass nur Studenten, welche den Kurs noch nicht evaluiert "
-"haben, Ihre Änderungen sehen werden."
-
-#: fsr/templates/fsr_course_form.html:53
-=======
 #: fsr/templates/fsr_course_form.html:49
->>>>>>> b0e32da0
 msgid "Save course"
 msgstr "Veranstaltung speichern"
 
@@ -1384,14 +936,6 @@
 msgstr "Antwort %(id)s"
 
 #: fsr/templates/fsr_course_review.html:29
-<<<<<<< HEAD
-#: lecturer/templates/lecturer_course_form.html:65
-msgid "Save"
-msgstr "Speichern"
-
-#: fsr/templates/fsr_course_review.html:30
-=======
->>>>>>> b0e32da0
 msgid "Save and show next"
 msgstr "Speichern und nächste anzeigen"
 
@@ -1419,87 +963,38 @@
 #: fsr/templates/fsr_index.html:8
 #: fsr/templates/fsr_semester_base.html:7
 #: fsr/templates/fsr_semester_base.html:17
-<<<<<<< HEAD
-#: results/templates/results_index.html:8 templates/base.html:52
-=======
 #: results/templates/results_index.html:8
 #: templates/base.html:43
->>>>>>> b0e32da0
 msgid "Semesters"
 msgstr "Semester"
 
 #: fsr/templates/fsr_index.html:17
-<<<<<<< HEAD
-=======
 #: fsr/templates/fsr_semester_index.html:23
->>>>>>> b0e32da0
 msgid "There are no semesters yet."
 msgstr "Es gibt noch keine Semester."
 
 #: fsr/templates/fsr_index.html:21
-<<<<<<< HEAD
-msgid "Create new semester"
-msgstr "Neues Semester anlegen"
-
-#: fsr/templates/fsr_index.html:25 fsr/templates/fsr_questionnaire_base.html:7
-#: templates/base.html:55 templates/faq.html:45
-msgid "Questionnaires"
-msgstr "Fragebögen"
-
-#: fsr/templates/fsr_index.html:29
-msgid "All questionnaires"
-msgstr "Alle Fragebögen"
-
-#: fsr/templates/fsr_index.html:35
-#: fsr/templates/fsr_questionnaire_index.html:52
-msgid "There are no questionnaires yet."
-msgstr "Es gibt noch keine Fragebögen."
-
-#: fsr/templates/fsr_index.html:39
-=======
 #: fsr/templates/fsr_semester_index.html:8
 msgid "Create new semester"
 msgstr "Neues Semester anlegen"
 
 #: fsr/templates/fsr_index.html:37
->>>>>>> b0e32da0
 #: fsr/templates/fsr_questionnaire_index.html:8
 msgid "Create new questionnaire"
 msgstr "Neuen Fragebogen anlegen"
 
-<<<<<<< HEAD
-#: fsr/templates/fsr_index.html:43 fsr/templates/fsr_user_form.html:8
-#: fsr/templates/fsr_user_index.html:8 templates/base.html:56
-=======
 #: fsr/templates/fsr_index.html:41
 #: fsr/templates/fsr_user_form.html:8
 #: fsr/templates/fsr_user_index.html:8
 #: templates/base.html:47
->>>>>>> b0e32da0
 #: templates/faq.html:76
 msgid "Users"
 msgstr "Benutzer"
 
-#: fsr/templates/fsr_index.html:45
+#: fsr/templates/fsr_index.html:43
 msgid "All users"
 msgstr "Alle Benutzer"
 
-<<<<<<< HEAD
-#: fsr/templates/fsr_index.html:49 fsr/templates/fsr_template_form.html:8
-#: templates/base.html:57
-msgid "Templates"
-msgstr "E‑Mail-Vorlagen"
-
-#: fsr/templates/fsr_questionnaire_base.html:17
-#: fsr/templates/fsr_questionnaire_index.html:35
-#: fsr/templates/fsr_questionnaire_index.html:37
-#: fsr/templates/fsr_user_index.html:55
-#: lecturer/templates/lecturer_index.html:39
-#: lecturer/templates/lecturer_index.html:83
-msgid "Edit"
-msgstr "Bearbeiten"
-
-=======
 #: fsr/templates/fsr_index.html:45
 #: fsr/templates/fsr_user_index.html:16
 msgid "Responsible Contributors"
@@ -1512,7 +1007,6 @@
 msgid "Templates"
 msgstr "E‑Mail-Vorlagen"
 
->>>>>>> b0e32da0
 #: fsr/templates/fsr_questionnaire_base.html:18
 #: fsr/templates/fsr_questionnaire_index.html:40
 msgid "Copy"
@@ -1522,14 +1016,9 @@
 #: fsr/templates/fsr_questionnaire_base.html:22
 #: fsr/templates/fsr_questionnaire_index.html:42
 #: fsr/templates/fsr_questionnaire_index.html:44
-<<<<<<< HEAD
-#: fsr/templates/fsr_semester_view.html:76
-#: fsr/templates/fsr_user_index.html:57 fsr/templates/fsr_user_index.html:59
-=======
 #: fsr/templates/fsr_semester_view.html:70
 #: fsr/templates/fsr_user_index.html:60
 #: fsr/templates/fsr_user_index.html:62
->>>>>>> b0e32da0
 msgid "Delete"
 msgstr "Löschen"
 
@@ -1538,19 +1027,15 @@
 msgid "Do you really want to delete the questionnaire <em>%(name)s</em>?"
 msgstr "Soll der Fragebogen <em>%(name)s</em> wirklich gelöscht werden?"
 
-#: fsr/templates/fsr_questionnaire_form.html:37
+#: fsr/templates/fsr_questionnaire_form.html:34
 msgid "Questions"
 msgstr "Fragen"
 
-<<<<<<< HEAD
-#: fsr/templates/fsr_questionnaire_form.html:67
-=======
 #: fsr/templates/fsr_questionnaire_form.html:43
 msgid "Delete?"
 msgstr "Löschen?"
 
 #: fsr/templates/fsr_questionnaire_form.html:61
->>>>>>> b0e32da0
 msgid "Save questionnaire"
 msgstr "Fragebogen speichern"
 
@@ -1558,16 +1043,6 @@
 msgid "Questionnaire"
 msgstr "Fragebogen"
 
-<<<<<<< HEAD
-#: fsr/templates/fsr_questionnaire_index.html:16
-#: fsr/templates/fsr_user_index.html:28
-#: lecturer/templates/lecturer_index.html:18
-#: lecturer/templates/lecturer_index.html:62
-msgid "Actions"
-msgstr "Aktionen"
-
-=======
->>>>>>> b0e32da0
 #: fsr/templates/fsr_questionnaire_index.html:25
 #, python-format
 msgid ""
@@ -1602,25 +1077,15 @@
 "\n"
 "                        %(count)s Kurse"
 
-<<<<<<< HEAD
-#: fsr/templates/fsr_questionnaire_index.html:39
-#: fsr/templates/fsr_semester_view.html:74
-#: lecturer/templates/lecturer_course_form.html:69
-#: lecturer/templates/lecturer_index.html:43
-#: lecturer/templates/lecturer_index.html:87
-msgid "Preview"
-msgstr "Vorschau"
-=======
 #: fsr/templates/fsr_questionnaire_index.html:52
 msgid "There are no questionnaires yet."
 msgstr "Es gibt noch keine Fragegruppen."
->>>>>>> b0e32da0
 
 #: fsr/templates/fsr_semester_assign_questionnaires.html:9
 msgid "Select the questionnaires to assign each of these course and contributor types. If you do select nothing, this kind will not be changed."
 msgstr "Wählen Sie die Fragebögen aus, welche Sie den Kursarten zuordnen wollen. Wenn Sie keine auswählen wird die Vorlesungsart nicht verändert."
 
-#: fsr/templates/fsr_semester_assign_questionnaires.html:18
+#: fsr/templates/fsr_semester_assign_questionnaires.html:17
 msgid "Assign questionnaires"
 msgstr "Fragebögen zuordnen"
 
@@ -1629,24 +1094,28 @@
 msgid "Do you really want to delete the semester <em>%(name)s</em>?"
 msgstr "Soll das Semester <em>%(name)s</em> wirklich gelöscht werden?"
 
-#: fsr/templates/fsr_semester_form.html:12
+#: fsr/templates/fsr_semester_form.html:11
 msgid "Save semester"
 msgstr "Semester speichern"
+
+#: fsr/templates/fsr_semester_index.html:12
+msgid "Select a semester: "
+msgstr "Semester auswählen:"
 
 #: fsr/templates/fsr_semester_lottery.html:11
 #: fsr/templates/fsr_semester_view.html:22
 msgid "Lottery"
 msgstr "Verlosung"
 
-#: fsr/templates/fsr_semester_lottery.html:16
+#: fsr/templates/fsr_semester_lottery.html:15
 msgid "Perform Lottery"
 msgstr "Verlosung durchführen"
 
-#: fsr/templates/fsr_semester_lottery.html:22
+#: fsr/templates/fsr_semester_lottery.html:20
 msgid "The lottery was performed and the winners are:"
 msgstr "Die Verlosung wurde durchgeführt und folgende Studierende haben gewonnen:"
 
-#: fsr/templates/fsr_semester_lottery.html:35
+#: fsr/templates/fsr_semester_lottery.html:33
 msgid "users were eligible for the lottery."
 msgstr "Nutzer konnten nahmen an der Verlosung teil."
 
@@ -1671,57 +1140,47 @@
 msgid "Assign Questionnaires"
 msgstr "Fragebögen zuordnen"
 
-<<<<<<< HEAD
-#: fsr/templates/fsr_semester_view.html:61
-#: lecturer/templates/lecturer_index.html:17
-#: lecturer/templates/lecturer_index.html:61
-msgid "Participants"
-msgstr "Teilnehmer"
-
-#: fsr/templates/fsr_semester_view.html:62
-=======
 #: fsr/templates/fsr_semester_view.html:56
->>>>>>> b0e32da0
 msgid "Text Answers"
 msgstr "Textantworten"
 
-#: fsr/templates/fsr_semester_view.html:73
+#: fsr/templates/fsr_semester_view.html:67
 msgid "Email"
 msgstr "E‑Mail"
 
-#: fsr/templates/fsr_semester_view.html:79
+#: fsr/templates/fsr_semester_view.html:73
 msgid "Review"
 msgstr "Überprüfen"
 
-#: fsr/templates/fsr_semester_view.html:82
+#: fsr/templates/fsr_semester_view.html:76
 msgid "Comments"
 msgstr "Kommentare"
 
-#: fsr/templates/fsr_semester_view.html:85
+#: fsr/templates/fsr_semester_view.html:79
 msgid "Unpublish"
 msgstr "Zurückziehen"
 
-#: fsr/templates/fsr_semester_view.html:95
+#: fsr/templates/fsr_semester_view.html:89
 msgid "Enable Courses for Lecturer Review"
 msgstr "Zur Überprüfung durch Dozent freigeben"
 
-#: fsr/templates/fsr_semester_view.html:98
+#: fsr/templates/fsr_semester_view.html:92
 msgid "Approve Courses"
 msgstr "Veranstaltungen bestätigen…"
 
-#: fsr/templates/fsr_semester_view.html:102
+#: fsr/templates/fsr_semester_view.html:96
 msgid "Re-Enable Courses for Lecturer Review"
 msgstr "Kurse erneut zur Überprüfung durch Dozent freigeben"
 
-#: fsr/templates/fsr_semester_view.html:106
+#: fsr/templates/fsr_semester_view.html:100
 msgid "Publish Courses"
 msgstr "Veranstaltungen veröffentlichen"
 
-#: fsr/templates/fsr_semester_view.html:114
+#: fsr/templates/fsr_semester_view.html:108
 msgid "There are no courses for this semester yet."
 msgstr "In diesem Semester existiert noch keine Veranstaltung."
 
-#: fsr/templates/fsr_template_form.html:19
+#: fsr/templates/fsr_template_form.html:18
 msgid "Save template"
 msgstr "Vorlage speichern"
 
@@ -1730,7 +1189,7 @@
 msgid "Do you really want to delete the user <em>%(name)s</em>?"
 msgstr "Soll der Nutzer <em>%(name)s</em> wirklich gelöscht werden?"
 
-#: fsr/templates/fsr_user_form.html:43
+#: fsr/templates/fsr_user_form.html:39
 msgid "Save user"
 msgstr "Benutzer speichern"
 
@@ -1758,116 +1217,10 @@
 msgid "Email address missing!"
 msgstr "E‑Mail-Adresse fehlt!"
 
-<<<<<<< HEAD
-#: fsr/templates/fsr_user_index.html:59
-msgid "This user cannot be deleted because he is a contributor to a course"
-msgstr ""
-"Dieser Nutzer kann nicht gelöscht werden, da er zu einer Veranstaltung "
-"beiträgt."
-
-#: lecturer/views.py:39
-msgid "Successfully updated your profile."
-msgstr "Profil erfolgreich aktualisiert."
-
-#: lecturer/views.py:91
-msgid "Successfully updated and approved course."
-msgstr "Veranstaltung erfolgreich geändert and bestätigt."
-
-#: lecturer/templates/lecturer_base.html:6
-msgid "Your EvaP"
-msgstr "Mein EvaP"
-
-#: lecturer/templates/lecturer_course_form.html:54
-msgid "Students"
-msgstr "Studenten"
-
-#: lecturer/templates/lecturer_course_form.html:55
-msgid ""
-"These students should be participating in your course. If this data is not "
-"correct, e.g. when students are missing from the list, please contact the "
-"FSR."
-msgstr ""
-"Diese Studierenden sollten ihre Veranstaltung besuchen., Bitte "
-"benachrichtigen Sie den FSR, falls diese Daten nicht korrekt sind - bspw. "
-"Studierende fehlen."
-
-#: lecturer/templates/lecturer_course_form.html:66
-msgid "Approve"
-msgstr "Bestätigen"
-
-#: lecturer/templates/lecturer_course_form.html:68
-msgid "Cancel"
-msgstr "Abbrechen"
-
-#: lecturer/templates/lecturer_index.html:9
-msgid "Own Courses"
-msgstr "Eigene Veranstaltungen"
-
-#: lecturer/templates/lecturer_index.html:15
-#: lecturer/templates/lecturer_index.html:59
-msgid "State"
-msgstr "Zustand"
-
-#: lecturer/templates/lecturer_index.html:16
-#: lecturer/templates/lecturer_index.html:60
-msgid "Evaluation Period"
-msgstr "Abstimmungszeitraum"
-
-#: lecturer/templates/lecturer_index.html:41
-#: lecturer/templates/lecturer_index.html:85
-msgid "View"
-msgstr "Anzeigen"
-
-#: lecturer/templates/lecturer_index.html:50
-msgid ""
-"There are no courses for you this semester yet. You will get informed by "
-"Email, as soon as your courses are approved for your review by the student "
-"representatives."
-msgstr ""
-"Derzeit können Sie keine Veranstaltungen bearbeiten. Sie werden per E‑Mail "
-"informiert, sobald Ihre Veranstaltungen zur Überprüfung freigegeben wurden."
-
-#: lecturer/templates/lecturer_index.html:53
-msgid "Courses for which you are a delegate"
-msgstr "Veranstaltungen für die Sie als Stellvertreter eingetragen sind"
-
-#: lecturer/templates/lecturer_index.html:95
-msgid "There are no courses for you this semester yet."
-msgstr "Derzeit können Sie keine Veranstaltung als Stellvertreter bearbeiten."
-
-#: lecturer/templates/lecturer_index.html:99
-msgid "Own Profile"
-msgstr "Eigenes Profil"
-
-#: lecturer/templates/lecturer_index.html:100
-msgid "You can edit your own user profile here:"
-msgstr "Sie können Ihr eigenes Profil hier bearbeiten:"
-
-#: lecturer/templates/lecturer_index.html:100
-msgid "Edit own Profile"
-msgstr "Eigenes Profil bearbeiten"
-
-#: lecturer/templates/lecturer_profile.html:8
-#: lecturer/templates/lecturer_profile.html:16 templates/base.html:67
-msgid "Profile"
-msgstr "Profil"
-
-#: lecturer/templates/lecturer_profile.html:20
-msgid "People for which you are a delegate"
-msgstr "Personen für die Sie als Stellvertreter eingetragen sind"
-
-#: lecturer/templates/lecturer_profile.html:29
-msgid "Save your profile"
-msgstr "Profil speichern"
-
-#: results/exporters.py:37 results/templates/results_base.html:6
-#: results/templates/results_base.html:10 templates/base.html:74
-=======
 #: results/exporters.py:37
 #: results/templates/results_base.html:6
 #: results/templates/results_base.html:10
 #: templates/base.html:54
->>>>>>> b0e32da0
 msgid "Results"
 msgstr "Ergebnisse"
 
@@ -1926,12 +1279,8 @@
 #: student/templates/student_index.html:5
 #: student/templates/student_index.html:9
 #: student/templates/student_vote.html:6
-<<<<<<< HEAD
-#: student/templates/student_vote.html:10 templates/base.html:44
-=======
 #: student/templates/student_vote.html:10
 #: templates/base.html:35
->>>>>>> b0e32da0
 msgid "Evaluation"
 msgstr "Bewertung"
 
@@ -1955,11 +1304,11 @@
 msgid "till"
 msgstr "bis zum"
 
-#: student/templates/student_vote.html:48
+#: student/templates/student_vote.html:47
 msgid "Vote"
 msgstr "Abstimmen"
 
-#: student/templates/student_vote.html:49
+#: student/templates/student_vote.html:48
 msgid "Mark others as 'no answer'"
 msgstr "Alle anderen mit 'keine Angabe' beantworten"
 
@@ -1975,49 +1324,10 @@
 msgid "Something seems to be broken here. The admins have been notified and will follow up with you."
 msgstr "Irgendetwas ist schief gelaufen. Die Administratoren wurden informiert und werden ggf. nachfragen."
 
-#: templates/base.html:37
+#: templates/base.html:31
 msgid "Evaluation Platform"
 msgstr "Evaluierungsplattform"
 
-<<<<<<< HEAD
-#: templates/base.html:51 templates/base.html.py:65
-msgid "Overview"
-msgstr "Übersicht"
-
-#: templates/base.html:83
-msgid "Language"
-msgstr "Sprache"
-
-#: templates/base.html:85
-msgid "Deutsch"
-msgstr "Deutsch"
-
-#: templates/base.html:86
-msgid "English"
-msgstr "English"
-
-#: templates/base.html:90
-msgid "Logout"
-msgstr "Abmelden"
-
-#: templates/base.html:101
-msgid "EvaP"
-msgstr "EvaP"
-
-#: templates/base.html:128
-msgid "EvaP evaluation platform"
-msgstr "EvaP Evaluierungsplattform"
-
-#: templates/base.html:132 templates/faq.html:5 templates/faq.html.py:9
-msgid "FAQ"
-msgstr "FAQ"
-
-#: templates/base.html:135
-msgid "Logged in as"
-msgstr "Angemeldet als"
-
-#: templates/base.html:137
-=======
 #: templates/base.html:42
 msgid "Overview"
 msgstr "Übersicht"
@@ -2053,7 +1363,6 @@
 msgstr "Angemeldet als"
 
 #: templates/base.html:129
->>>>>>> b0e32da0
 msgid "Not logged in"
 msgstr "Nicht Angemeldet"
 
@@ -2421,24 +1730,4 @@
 "        "
 msgstr ""
 "\n"
-<<<<<<< HEAD
-"Das System stellt sicher, dass die erfasste Stimme nicht einem Nutzer "
-"zugeordnet werden kann. Das System speichert, wer eine Stimme für eine "
-"Veranstaltung abgegeben hat, nicht jedoch, welcher Nutzer den Fragebogen wie "
-"ausgefüllt hat. Wenn du also nicht gerade der einzige bist, der abgestimmt "
-"hat, ist es nicht mehr nachvollziehbar, dass du diese Note / diesen "
-"Kommentar abgegeben hast.<br><em>Aber Achtung</em>: Bei Kommentar-Fragen "
-"gibt es nur eine technische Anonymität. Denn durch die gewählte Sprache und "
-"den Inhalt ist es dem Dozenten gerade bei Seminaren manchmal möglich, die "
-"Kommentare einzelnen Personen zuzuschreiben. Hier kann das System keine "
-"Anonymität gewährleisten. Beim Formulieren der Kommentare muss dir das "
-"bewusst sein.<br>Für die Dozenten ist es jedoch nicht möglich, ausgefüllte "
-"Fragebögen anzusehen. Denn die Stimmen werden pro Frage aggregiert "
-"angezeigt. Wenn du in einem Kommentar schreibst „wie oben schon erwähnt“, "
-"kann der Dozent die zugehörige Antwort nicht finden."
-
-#~ msgid "Select a semester: "
-#~ msgstr "Semester auswählen:"
-=======
 "Das System stellt sicher, dass die erfasste Stimme nicht einem Nutzer zugeordnet werden kann. Das System speichert, wer eine Stimme für eine Veranstaltung abgegeben hat, nicht jedoch, welcher Nutzer den Fragebogen wie ausgefüllt hat. Wenn du also nicht gerade der einzige bist, der abgestimmt hat, ist es nicht mehr nachvollziehbar, dass du diese Note / diesen Kommentar abgegeben hast.<br><em>Aber Achtung</em>: Bei Kommentar-Fragen gibt es nur eine technische Anonymität. Denn durch die gewählte Sprache und den Inhalt ist es dem Dozenten gerade bei Seminaren manchmal möglich, die Kommentare einzelnen Personen zuzuschreiben. Hier kann das System keine Anonymität gewährleisten. Beim Formulieren der Kommentare muss dir das bewusst sein.<br>Für die Dozenten ist es jedoch nicht möglich, ausgefüllte Fragebögen anzusehen. Denn die Stimmen werden pro Frage aggregiert angezeigt. Wenn du in einem Kommentar schreibst „wie oben schon erwähnt“, kann der Dozent die zugehörige Antwort nicht finden."
->>>>>>> b0e32da0
