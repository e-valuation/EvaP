{% extends 'staff_base.html' %}

{% block content %}
    <div class="card-columns staff-index-card-columns">
        <div class="card staff-index-card card-body">
            <h4 class="card-title">{% translate 'Semesters' %}</h4>
            {% if semesters %}
                <ul>
                {% for semester in semesters %}
                    <li><a href="{% url 'staff:semester_view' semester.id %}">{{ semester.name }}</a></li>
                {% endfor %}
                </ul>
            {% else %}
                {% translate 'There are no semesters yet.' %}
            {% endif %}
            <a href="{% url 'staff:semester_create' %}" class="btn btn-sm btn-dark mt-2">{% translate 'Create new semester' %}</a>
        </div>
<<<<<<< HEAD
        <div class="col-3">
            <div class="card mb-3">
                <div class="card-body">
                    <h4 class="card-title">{% trans 'Questionnaires' %}</h4>
                    <ul>
                        <li><a href="{% url 'staff:questionnaire_index' %}">{% trans 'All questionnaires' %}</a></li>
                    </ul>
                    <a href="{% url 'staff:questionnaire_create' %}" class="btn btn-sm btn-dark mt-2">{% trans 'Create new questionnaire' %}</a>
                </div>
            </div>
            <div class="card">
                <div class="card-body">
                    <h4 class="card-title">{% trans 'Users' %}</h4>
                    <ul>
                        <li><a href="{% url 'staff:user_list' %}">{% trans 'All users' %}</a></li>
                        <li><a href="{% url 'staff:user_import' %}">{% trans 'Import users' %}</a></li>
                        <li><a href="{% url 'staff:user_export' %}">{% trans 'Export users' %}</a></li>
                        <li><a href="{% url 'staff:user_merge_selection' %}">{% trans 'Merge users' %}</a></li>
                        <li><a href="{% url 'staff:user_bulk_update' %}">{% trans 'Update users' %}</a></li>
                    </ul>
                    <a href="{% url 'staff:user_create' %}" class="btn btn-sm btn-dark mt-2">{% trans 'Create new user' %}</a>
                </div>
            </div>
=======
        <div class="card staff-index-card card-body">
            <h4 class="card-title">{% translate 'Questionnaires' %}</h4>
            <ul>
                <li><a href="{% url 'staff:questionnaire_index' %}">{% translate 'All questionnaires' %}</a></li>
            </ul>
            <a href="{% url 'staff:questionnaire_create' %}" class="btn btn-sm btn-dark mt-2">{% translate 'Create new questionnaire' %}</a>
>>>>>>> c9474b92
        </div>
        <div class="card staff-index-card card-body">
            <h4 class="card-title">{% translate 'Users' %}</h4>
            <ul>
                <li><a href="{% url 'staff:user_list' %}">{% translate 'All users' %}</a></li>
                <li><a href="{% url 'staff:user_import' %}">{% translate 'Import users' %}</a></li>
                <li><a href="{% url 'staff:user_merge_selection' %}">{% translate 'Merge users' %}</a></li>
                <li><a href="{% url 'staff:user_bulk_update' %}">{% translate 'Update users' %}</a></li>
            </ul>
            <a href="{% url 'staff:user_create' %}" class="btn btn-sm btn-dark mt-2">{% translate 'Create new user' %}</a>
        </div>
        <div class="card staff-index-card card-body">
            <h4 class="card-title">{% translate 'Degrees' %}</h4>
            <ul>
                <li><a href="{% url 'staff:degree_index' %}">{% translate 'All degrees' %}</a></li>
            </ul>
        </div>
        <div class="card staff-index-card card-body">
            <h4 class="card-title">{% translate 'Course types' %}</h4>
            <ul>
                <li><a href="{% url 'staff:course_type_index' %}">{% translate 'All course types' %}</a></li>
                <li><a href="{% url 'staff:course_type_merge_selection' %}">{% translate 'Merge course types' %}</a></li>
            </ul>
        </div>
        <div class="card staff-index-card card-body">
            <h4 class="card-title">{% translate 'Text answer warnings' %}</h4>
            <ul>
                <li>
                    <a href="{% url 'staff:text_answer_warnings' %}">
                        {% translate 'All text answer warnings' %}
                    </a>
                </li>
            </ul>
        </div>
        <div class="card staff-index-card card-body">
            <h4 class="card-title">{% translate 'Reward Points' %}</h4>
            <ul>
                <li><a href="{% url 'rewards:reward_point_redemption_events' %}">{% translate 'Reward point redemption events' %}</a></li>
            </ul>
        </div>
        <div class="card staff-index-card card-body">
            <h4 class="card-title">{% translate 'Templates' %}</h4>
            <ul>
                {% for template in templates %}
                    <li><a href="{% url 'staff:template_edit' template.id %}">{{ template.name }}</a></li>
                {% endfor %}
            </ul>
        </div>
        <div class="card staff-index-card card-body">
            <h4 class="card-title">{% translate 'FAQ and Infotexts' %}</h4>
            <ul>
                <li><a href="{% url 'staff:faq_index' %}">{% translate 'All FAQ Sections' %}</a></li>
                <li><a href="{% url 'staff:infotexts' %}">{% translate 'All Infotexts' %}</a></li>
            </ul>
        </div>
    </div>
{% endblock %}<|MERGE_RESOLUTION|>--- conflicted
+++ resolved
@@ -15,44 +15,19 @@
             {% endif %}
             <a href="{% url 'staff:semester_create' %}" class="btn btn-sm btn-dark mt-2">{% translate 'Create new semester' %}</a>
         </div>
-<<<<<<< HEAD
-        <div class="col-3">
-            <div class="card mb-3">
-                <div class="card-body">
-                    <h4 class="card-title">{% trans 'Questionnaires' %}</h4>
-                    <ul>
-                        <li><a href="{% url 'staff:questionnaire_index' %}">{% trans 'All questionnaires' %}</a></li>
-                    </ul>
-                    <a href="{% url 'staff:questionnaire_create' %}" class="btn btn-sm btn-dark mt-2">{% trans 'Create new questionnaire' %}</a>
-                </div>
-            </div>
-            <div class="card">
-                <div class="card-body">
-                    <h4 class="card-title">{% trans 'Users' %}</h4>
-                    <ul>
-                        <li><a href="{% url 'staff:user_list' %}">{% trans 'All users' %}</a></li>
-                        <li><a href="{% url 'staff:user_import' %}">{% trans 'Import users' %}</a></li>
-                        <li><a href="{% url 'staff:user_export' %}">{% trans 'Export users' %}</a></li>
-                        <li><a href="{% url 'staff:user_merge_selection' %}">{% trans 'Merge users' %}</a></li>
-                        <li><a href="{% url 'staff:user_bulk_update' %}">{% trans 'Update users' %}</a></li>
-                    </ul>
-                    <a href="{% url 'staff:user_create' %}" class="btn btn-sm btn-dark mt-2">{% trans 'Create new user' %}</a>
-                </div>
-            </div>
-=======
         <div class="card staff-index-card card-body">
             <h4 class="card-title">{% translate 'Questionnaires' %}</h4>
             <ul>
                 <li><a href="{% url 'staff:questionnaire_index' %}">{% translate 'All questionnaires' %}</a></li>
             </ul>
             <a href="{% url 'staff:questionnaire_create' %}" class="btn btn-sm btn-dark mt-2">{% translate 'Create new questionnaire' %}</a>
->>>>>>> c9474b92
         </div>
         <div class="card staff-index-card card-body">
             <h4 class="card-title">{% translate 'Users' %}</h4>
             <ul>
                 <li><a href="{% url 'staff:user_list' %}">{% translate 'All users' %}</a></li>
                 <li><a href="{% url 'staff:user_import' %}">{% translate 'Import users' %}</a></li>
+                <li><a href="{% url 'staff:user_export' %}">{% trans 'Export users' %}</a></li>
                 <li><a href="{% url 'staff:user_merge_selection' %}">{% translate 'Merge users' %}</a></li>
                 <li><a href="{% url 'staff:user_bulk_update' %}">{% translate 'Update users' %}</a></li>
             </ul>
