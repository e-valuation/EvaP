{% extends 'staff_base.html' %}

{% load static %}

{% block breadcrumb %}
    {{ block.super }}
    <li class="breadcrumb-item">{% translate 'Users' %}</li>
{% endblock %}

{% block content %}
    {{ block.super }}

    <div class="row row-cols-1 row-cols-md-2">
        <div class="col">
            <div class="card h-100">
                <div class="card-body">
                    <ul>
<<<<<<< HEAD
                        <li><a href="{% url 'staff:user_list' %}" class="">{% trans 'User list' %}</a></li>
                        <li><a href="{% url 'staff:user_import' %}" class="">{% trans 'Import users' %}</a></li>
                        <li><a href="{% url 'staff:user_export' %}" class="">{% trans 'Export users' %}</a></li>
                        <li><a href="{% url 'staff:user_merge_selection' %}" class="">{% trans 'Merge users' %}</a></li>
                        <li><a href="{% url 'staff:user_bulk_update' %}" class="">{% trans 'Bulk update users' %}</a></li>
=======
                        <li><a href="{% url 'staff:user_list' %}" class="">{% translate 'User list' %}</a></li>
                        <li><a href="{% url 'staff:user_import' %}" class="">{% translate 'Import users' %}</a></li>
                        <li><a href="{% url 'staff:user_merge_selection' %}" class="">{% translate 'Merge users' %}</a></li>
                        <li><a href="{% url 'staff:user_bulk_update' %}" class="">{% translate 'Bulk update users' %}</a></li>
>>>>>>> c9474b92
                    </ul>
                    <a href="{% url 'staff:user_create' %}" class="btn btn-sm btn-dark mt-2">{% translate 'Create new user' %}</a>
                </div>
            </div>
        </div>
        <div class="col">
            <div class="card h-100">
                <div class="card-body">
                    <form id="user-edit-form" method="POST" class="form-horizontal">
                        {% csrf_token %}
                        <h4 class="card-title">{% translate 'Edit user' %}</h4>
                        {% include 'bootstrap_form_field_widget.html' with field=form.user %}
                    </form>
                </div>
                <div class="card-footer text-center card-submit-area d-flex">
                    <button type="submit" form="user-edit-form" class="btn btn-primary mx-auto my-auto">{% translate 'Edit' %}</button>
                </div>
            </div>
        </div>
    </div>
{% endblock %}<|MERGE_RESOLUTION|>--- conflicted
+++ resolved
@@ -15,18 +15,11 @@
             <div class="card h-100">
                 <div class="card-body">
                     <ul>
-<<<<<<< HEAD
-                        <li><a href="{% url 'staff:user_list' %}" class="">{% trans 'User list' %}</a></li>
-                        <li><a href="{% url 'staff:user_import' %}" class="">{% trans 'Import users' %}</a></li>
-                        <li><a href="{% url 'staff:user_export' %}" class="">{% trans 'Export users' %}</a></li>
-                        <li><a href="{% url 'staff:user_merge_selection' %}" class="">{% trans 'Merge users' %}</a></li>
-                        <li><a href="{% url 'staff:user_bulk_update' %}" class="">{% trans 'Bulk update users' %}</a></li>
-=======
                         <li><a href="{% url 'staff:user_list' %}" class="">{% translate 'User list' %}</a></li>
                         <li><a href="{% url 'staff:user_import' %}" class="">{% translate 'Import users' %}</a></li>
+                        <li><a href="{% url 'staff:user_export' %}" class="">{% trans 'Export users' %}</a></li>
                         <li><a href="{% url 'staff:user_merge_selection' %}" class="">{% translate 'Merge users' %}</a></li>
                         <li><a href="{% url 'staff:user_bulk_update' %}" class="">{% translate 'Bulk update users' %}</a></li>
->>>>>>> c9474b92
                     </ul>
                     <a href="{% url 'staff:user_create' %}" class="btn btn-sm btn-dark mt-2">{% translate 'Create new user' %}</a>
                 </div>
