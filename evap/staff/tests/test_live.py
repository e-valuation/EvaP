from datetime import date, datetime

from django.urls import reverse
from model_bakery import baker
from selenium.webdriver.common.by import By
from selenium.webdriver.support.expected_conditions import (
    element_to_be_clickable,
    invisibility_of_element_located,
    visibility_of_element_located,
)

<<<<<<< HEAD
from evap.evaluation.models import Contribution, Course, Evaluation, Program, Question, Questionnaire, UserProfile, TextAnswer
from evap.evaluation.tests.tools import LiveServerTest
=======
from evap.evaluation.models import (
    Contribution,
    Course,
    Evaluation,
    Program,
    Question,
    Questionnaire,
    Semester,
    UserProfile,
)
from evap.evaluation.tests.tools import LiveServerTest, classes_of_element
>>>>>>> 32110d4a


class EvaluationEditLiveTest(LiveServerTest):
    def test_submit_changes_form_data(self):
        """Regression test for #1769"""

        responsible = baker.make(UserProfile)
        evaluation = baker.make(
            Evaluation,
            course=baker.make(Course, programs=[baker.make(Program)], responsibles=[responsible]),
            vote_start_datetime=datetime(2099, 1, 1, 0, 0),
            vote_end_date=date(2099, 12, 31),
            main_language="en",
        )

        general_questionnaire = baker.make(Questionnaire, questions=[baker.make(Question)])
        evaluation.general_contribution.questionnaires.set([general_questionnaire])

        contribution1 = baker.make(
            Contribution,
            evaluation=evaluation,
            contributor=responsible,
            order=0,
            role=Contribution.Role.CONTRIBUTOR,
            textanswer_visibility=Contribution.TextAnswerVisibility.OWN_TEXTANSWERS,
        )
        baker.make(
            Contribution,
            evaluation=evaluation,
            contributor=baker.make(UserProfile),
            order=1,
            role=Contribution.Role.EDITOR,
        )

        with self.enter_staff_mode():
            self.selenium.get(self.reverse("staff:evaluation_edit", args=[evaluation.pk]))

        row = self.wait.until(visibility_of_element_located((By.CSS_SELECTOR, "#id_contributions-0-contributor")))
        tomselect_options = row.get_property("tomselect")["options"]
        manager_text = "manager (manager@institution.example.com)"
        manager_options = [key for key, value in tomselect_options.items() if value["text"] == manager_text]
        self.assertEqual(len(manager_options), 1)
        self.selenium.execute_script(
            f"""let tomselect = document.querySelector("#id_contributions-0-contributor").tomselect;
            tomselect.setValue("{manager_options[0]}");"""
        )

        submit_btn = self.wait.until(
            element_to_be_clickable((By.XPATH, "//button[@name='operation' and @value='save']"))
        )

        editor_labels = self.selenium.find_elements(By.XPATH, "//label[contains(text(), 'Editor')]")
        own_and_general_labels = self.selenium.find_elements(By.XPATH, "//label[contains(text(), 'Own and general')]")
        editor_labels[0].click()
        own_and_general_labels[0].click()

        with self.enter_staff_mode():
            submit_btn.click()

        contribution1.refresh_from_db()

        self.assertEqual(contribution1.contributor_id, self.manager.id)
        self.assertEqual(contribution1.order, 0)
        self.assertEqual(contribution1.role, Contribution.Role.EDITOR)
        self.assertEqual(contribution1.textanswer_visibility, Contribution.TextAnswerVisibility.GENERAL_TEXTANSWERS)

<<<<<<< HEAD
class TextAnswerEditLiveTest(LiveServerTest):
    def test_edit_textanswer_redirect(self):
        """Regression test for #1696"""
=======
    def test_staff_semester_view_columns_not_searchable(self):
        """Regression test for #2461"""

        semester = baker.make(Semester)
        course = baker.make(Course, semester=semester, name_en="course name")
        baker.make(Evaluation, course=course, name_en="evaluation name")

        with self.enter_staff_mode():
            self.selenium.get(self.reverse("staff:semester_view", args=[semester.pk]))

        search_input = self.wait.until(
            visibility_of_element_located((By.CSS_SELECTOR, "input[type='search'][name='search-evaluation']"))
        )
        search_input.clear()
        search_input.send_keys("course name")

        self.wait.until(
            visibility_of_element_located(
                (By.XPATH, "//button[@slot='show-button' and @aria-label='Create exam evaluation']")
            )
        )

        search_input.clear()
        search_input.send_keys("exam")

        self.wait.until(invisibility_of_element_located((By.XPATH, "//td//a[contains(text(),'course name')]")))


class ParticipantCollapseTests(LiveServerTest):
    def test_collapse_with_editor_approved(self) -> None:

        participants = baker.make(UserProfile, _quantity=20)
        baker.make(UserProfile, last_name="participant")
>>>>>>> 32110d4a

        responsible = baker.make(UserProfile)
        evaluation = baker.make(
            Evaluation,
            course=baker.make(Course, programs=[baker.make(Program)], responsibles=[responsible]),
<<<<<<< HEAD
            vote_start_datetime=datetime(2099, 1, 1, 0, 0),
            vote_end_date=date(2099, 12, 31),
            state=Evaluation.State.EVALUATED,
            can_publish_text_results=True
        )

        question1 = baker.make(
            Question,
        )

        general_questionnaire = baker.make(Questionnaire, questions=[question1])
        evaluation.general_contribution.questionnaires.set([general_questionnaire])

        contribution1 = baker.make(
            Contribution,
            evaluation=evaluation,
            contributor=None,
            questionnaires=[general_questionnaire]
        )

        textanswer1 = baker.make(
            TextAnswer,
            question=question1,
            contribution=contribution1,
            answer="this is answer will be edited",
            original_answer=None,
            review_decision=TextAnswer.ReviewDecision.UNDECIDED
        )

        textanswer2 = baker.make(
            TextAnswer,
            question=question1,
            contribution=contribution1,
            answer="this is a dummy answer",
            original_answer=None,
            review_decision=TextAnswer.ReviewDecision.UNDECIDED
        )

        with self.enter_staff_mode():
            self.selenium.get(self.live_server_url + reverse("staff:evaluation_textanswer_edit", args=[textanswer1.pk]))

        textanswer_field = self.selenium.find_element(By.XPATH, "//textarea[@name='answer']")
        submit_btn = self.selenium.find_element(By.ID, "textanswer-edit-submit-button")

        textanswer_field.clear()
        textanswer_field.send_keys("edited answer")

        with self.enter_staff_mode():
            submit_btn.click()

        answer = self.selenium.find_elements(By.XPATH, "//div[@class='slider-item card-body active' and @data-layer='2']")

        self.assertEqual(str(answer[0].get_attribute("id")).split('-',1)[1], str(textanswer1.pk))
        
=======
            participants=participants,
            vote_start_datetime=datetime(2099, 1, 1, 0, 0),
            vote_end_date=date(2099, 12, 31),
            state=Evaluation.State.EDITOR_APPROVED,
        )

        with self.enter_staff_mode():
            self.selenium.get(self.live_server_url + reverse("staff:evaluation_edit", args=[evaluation.id]))

        card_header = self.selenium.find_element(By.CSS_SELECTOR, ".card:has(#id_participants) .card-header")
        self.assertIn("collapsed", classes_of_element(card_header))

        card_header.click()
        self.assertNotIn("collapsed", classes_of_element(card_header))

        counter = card_header.find_element(By.CSS_SELECTOR, ".rounded-pill")
        self.assertEqual(counter.text, "20")

        tomselect_input = self.selenium.find_element(By.CSS_SELECTOR, "input#id_participants-ts-control")
        tomselect_input.click()
        tomselect_input.send_keys("participant")
        self.selenium.find_element(By.CSS_SELECTOR, ".option.active").click()
        self.assertEqual(counter.text, "21")

        random_participant_remove_button = self.selenium.find_element(
            By.CSS_SELECTOR, ".card:has(#id_participants) a.remove"
        )
        random_participant_remove_button.click()
        self.assertEqual(counter.text, "20")

    def test_collapse_without_editor_approved(self) -> None:
        responsible = baker.make(UserProfile, last_name="responsible")
        evaluation = baker.make(
            Evaluation,
            course=baker.make(Course, programs=[baker.make(Program)], responsibles=[responsible]),
            vote_start_datetime=datetime(2099, 1, 1, 0, 0),
            vote_end_date=date(2099, 12, 31),
            state=Evaluation.State.NEW,
        )

        with self.enter_staff_mode():
            self.selenium.get(self.live_server_url + reverse("staff:evaluation_edit", args=[evaluation.id]))

        card_header = self.selenium.find_element(By.CSS_SELECTOR, ".card:has(#id_participants) .card-header")
        self.assertNotIn("collapsed", classes_of_element(card_header))
        card_header.click()
        self.assertIn("collapsed", classes_of_element(card_header))

        counter = card_header.find_element(By.CSS_SELECTOR, ".rounded-pill")
        self.assertEqual(counter.text, "0")
>>>>>>> 32110d4a
<|MERGE_RESOLUTION|>--- conflicted
+++ resolved
@@ -9,10 +9,6 @@
     visibility_of_element_located,
 )
 
-<<<<<<< HEAD
-from evap.evaluation.models import Contribution, Course, Evaluation, Program, Question, Questionnaire, UserProfile, TextAnswer
-from evap.evaluation.tests.tools import LiveServerTest
-=======
 from evap.evaluation.models import (
     Contribution,
     Course,
@@ -22,10 +18,9 @@
     Questionnaire,
     Semester,
     UserProfile,
+    Textanswer
 )
 from evap.evaluation.tests.tools import LiveServerTest, classes_of_element
->>>>>>> 32110d4a
-
 
 class EvaluationEditLiveTest(LiveServerTest):
     def test_submit_changes_form_data(self):
@@ -91,11 +86,6 @@
         self.assertEqual(contribution1.role, Contribution.Role.EDITOR)
         self.assertEqual(contribution1.textanswer_visibility, Contribution.TextAnswerVisibility.GENERAL_TEXTANSWERS)
 
-<<<<<<< HEAD
-class TextAnswerEditLiveTest(LiveServerTest):
-    def test_edit_textanswer_redirect(self):
-        """Regression test for #1696"""
-=======
     def test_staff_semester_view_columns_not_searchable(self):
         """Regression test for #2461"""
 
@@ -123,19 +113,75 @@
 
         self.wait.until(invisibility_of_element_located((By.XPATH, "//td//a[contains(text(),'course name')]")))
 
-
 class ParticipantCollapseTests(LiveServerTest):
     def test_collapse_with_editor_approved(self) -> None:
 
         participants = baker.make(UserProfile, _quantity=20)
         baker.make(UserProfile, last_name="participant")
->>>>>>> 32110d4a
 
         responsible = baker.make(UserProfile)
         evaluation = baker.make(
             Evaluation,
             course=baker.make(Course, programs=[baker.make(Program)], responsibles=[responsible]),
-<<<<<<< HEAD
+            participants=participants,
+            vote_start_datetime=datetime(2099, 1, 1, 0, 0),
+            vote_end_date=date(2099, 12, 31),
+            state=Evaluation.State.EDITOR_APPROVED,
+        )
+
+        with self.enter_staff_mode():
+            self.selenium.get(self.live_server_url + reverse("staff:evaluation_edit", args=[evaluation.id]))
+
+        card_header = self.selenium.find_element(By.CSS_SELECTOR, ".card:has(#id_participants) .card-header")
+        self.assertIn("collapsed", classes_of_element(card_header))
+
+        card_header.click()
+        self.assertNotIn("collapsed", classes_of_element(card_header))
+
+        counter = card_header.find_element(By.CSS_SELECTOR, ".rounded-pill")
+        self.assertEqual(counter.text, "20")
+
+        tomselect_input = self.selenium.find_element(By.CSS_SELECTOR, "input#id_participants-ts-control")
+        tomselect_input.click()
+        tomselect_input.send_keys("participant")
+        self.selenium.find_element(By.CSS_SELECTOR, ".option.active").click()
+        self.assertEqual(counter.text, "21")
+
+        random_participant_remove_button = self.selenium.find_element(
+            By.CSS_SELECTOR, ".card:has(#id_participants) a.remove"
+        )
+        random_participant_remove_button.click()
+        self.assertEqual(counter.text, "20")
+
+    def test_collapse_without_editor_approved(self) -> None:
+        responsible = baker.make(UserProfile, last_name="responsible")
+        evaluation = baker.make(
+            Evaluation,
+            course=baker.make(Course, programs=[baker.make(Program)], responsibles=[responsible]),
+            vote_start_datetime=datetime(2099, 1, 1, 0, 0),
+            vote_end_date=date(2099, 12, 31),
+            state=Evaluation.State.NEW,
+        )
+
+        with self.enter_staff_mode():
+            self.selenium.get(self.live_server_url + reverse("staff:evaluation_edit", args=[evaluation.id]))
+
+        card_header = self.selenium.find_element(By.CSS_SELECTOR, ".card:has(#id_participants) .card-header")
+        self.assertNotIn("collapsed", classes_of_element(card_header))
+        card_header.click()
+        self.assertIn("collapsed", classes_of_element(card_header))
+
+        counter = card_header.find_element(By.CSS_SELECTOR, ".rounded-pill")
+        self.assertEqual(counter.text, "0")
+
+class TextAnswerEditLiveTest(LiveServerTest):
+    def test_edit_textanswer_redirect(self):
+        """Regression test for #1696"""
+        
+        responsible = baker.make(UserProfile)
+        evaluation = baker.make(
+            Evaluation,
+            course=baker.make(Course, programs=[baker.make(Program)], responsibles=[responsible]),
             vote_start_datetime=datetime(2099, 1, 1, 0, 0),
             vote_end_date=date(2099, 12, 31),
             state=Evaluation.State.EVALUATED,
@@ -188,57 +234,4 @@
 
         answer = self.selenium.find_elements(By.XPATH, "//div[@class='slider-item card-body active' and @data-layer='2']")
 
-        self.assertEqual(str(answer[0].get_attribute("id")).split('-',1)[1], str(textanswer1.pk))
-        
-=======
-            participants=participants,
-            vote_start_datetime=datetime(2099, 1, 1, 0, 0),
-            vote_end_date=date(2099, 12, 31),
-            state=Evaluation.State.EDITOR_APPROVED,
-        )
-
-        with self.enter_staff_mode():
-            self.selenium.get(self.live_server_url + reverse("staff:evaluation_edit", args=[evaluation.id]))
-
-        card_header = self.selenium.find_element(By.CSS_SELECTOR, ".card:has(#id_participants) .card-header")
-        self.assertIn("collapsed", classes_of_element(card_header))
-
-        card_header.click()
-        self.assertNotIn("collapsed", classes_of_element(card_header))
-
-        counter = card_header.find_element(By.CSS_SELECTOR, ".rounded-pill")
-        self.assertEqual(counter.text, "20")
-
-        tomselect_input = self.selenium.find_element(By.CSS_SELECTOR, "input#id_participants-ts-control")
-        tomselect_input.click()
-        tomselect_input.send_keys("participant")
-        self.selenium.find_element(By.CSS_SELECTOR, ".option.active").click()
-        self.assertEqual(counter.text, "21")
-
-        random_participant_remove_button = self.selenium.find_element(
-            By.CSS_SELECTOR, ".card:has(#id_participants) a.remove"
-        )
-        random_participant_remove_button.click()
-        self.assertEqual(counter.text, "20")
-
-    def test_collapse_without_editor_approved(self) -> None:
-        responsible = baker.make(UserProfile, last_name="responsible")
-        evaluation = baker.make(
-            Evaluation,
-            course=baker.make(Course, programs=[baker.make(Program)], responsibles=[responsible]),
-            vote_start_datetime=datetime(2099, 1, 1, 0, 0),
-            vote_end_date=date(2099, 12, 31),
-            state=Evaluation.State.NEW,
-        )
-
-        with self.enter_staff_mode():
-            self.selenium.get(self.live_server_url + reverse("staff:evaluation_edit", args=[evaluation.id]))
-
-        card_header = self.selenium.find_element(By.CSS_SELECTOR, ".card:has(#id_participants) .card-header")
-        self.assertNotIn("collapsed", classes_of_element(card_header))
-        card_header.click()
-        self.assertIn("collapsed", classes_of_element(card_header))
-
-        counter = card_header.find_element(By.CSS_SELECTOR, ".rounded-pill")
-        self.assertEqual(counter.text, "0")
->>>>>>> 32110d4a
+        self.assertEqual(str(answer[0].get_attribute("id")).split('-',1)[1], str(textanswer1.pk))