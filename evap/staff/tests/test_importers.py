from copy import deepcopy
from dataclasses import dataclass
from datetime import date, datetime
from typing import Dict, List
from unittest.mock import patch

from django.core.exceptions import ValidationError
from django.forms.models import model_to_dict
from django.test import TestCase, override_settings
from model_bakery import baker

import evap.staff.fixtures.excel_files_test_data as excel_data
from evap.evaluation.models import Contribution, Course, CourseType, Degree, Evaluation, Semester, UserProfile
from evap.staff.importers import (
    ImporterLog,
    ImporterLogEntry,
    import_enrollments,
    import_persons_from_evaluation,
    import_users,
)
from evap.staff.importers.base import ExcelFileLocation, ExcelFileRowMapper, InputRow
from evap.staff.tools import ImportType, user_edit_link


class TestExcelFileRowMapper(TestCase):
    @dataclass
    class SingleColumnInputRow(InputRow):
        column_count = 1
        location: ExcelFileLocation
        value: str

    def test_skip_first_n_rows_handled_correctly(self):
        workbook_data = {"SheetName": [[str(i)] for i in range(10)]}
        workbook_file_contents = excel_data.create_memory_excel_file(workbook_data)

        mapper = ExcelFileRowMapper(skip_first_n_rows=3, row_cls=self.SingleColumnInputRow, importer_log=ImporterLog())
        rows = mapper.map(workbook_file_contents)

        self.assertEqual(rows[0].location, ExcelFileLocation("SheetName", 3))
        self.assertEqual(rows[0].value, "3")


class ImporterTestCase(TestCase):
    def assertErrorIs(self, importer_log: ImporterLog, category: ImporterLogEntry.Category, message: str):
        self.assertErrorsAre(importer_log, {category: [message]})

    def assertErrorsAre(
        self, importer_log: ImporterLog, messages_by_category: Dict[ImporterLogEntry.Category, List[str]]
    ):
        """Helper to assert that no unexpected errors were triggered"""

        for category, message_list in messages_by_category.items():
            self.assertCountEqual([msg.message for msg in importer_log.errors_by_category()[category]], message_list)

        self.assertEqual(
            [msg.message for msg in importer_log.errors_by_category()[ImporterLogEntry.Category.RESULT]],
            ["Errors occurred while parsing the input data. No data was imported."],
        )
        self.assertEqual(len(importer_log.errors_by_category()), len(messages_by_category) + 1)


class TestUserImport(ImporterTestCase):
    # valid user import tested in tests/test_views.py, TestUserImportView

    @classmethod
    def setUpTestData(cls):
        cls.valid_excel_file_content = excel_data.create_memory_excel_file(excel_data.valid_user_import_filedata)
        cls.missing_values_excel_file_content = excel_data.create_memory_excel_file(
            excel_data.missing_values_user_import_filedata
        )
        cls.random_excel_file_content = excel_data.random_file_content

        cls.duplicate_excel_content = excel_data.create_memory_excel_file(excel_data.duplicate_user_import_filedata)
        cls.mismatching_excel_content = excel_data.create_memory_excel_file(excel_data.mismatching_user_import_filedata)
        cls.numerical_excel_content = excel_data.create_memory_excel_file(
            excel_data.numerical_data_in_user_data_filedata
        )

        cls.wrong_column_count_excel_content = excel_data.create_memory_excel_file(
            excel_data.wrong_column_count_excel_data
        )

    def test_test_run_does_not_change_database(self):
        original_users = list(UserProfile.objects.all())
        import_users(self.valid_excel_file_content, test_run=True)
        self.assertEqual(original_users, list(UserProfile.objects.all()))

    def test_test_and_notest_equality(self):
        list_test, importer_log_test = import_users(self.valid_excel_file_content, test_run=True)
        list_notest, importer_log_notest = import_users(self.valid_excel_file_content, test_run=False)

        notest_string_list = [f"{user.full_name} {user.email}" for user in list_notest]
        test_string_list = [f"{user.full_name} {user.email}" for user in list_test]

        self.assertEqual(notest_string_list, test_string_list)

        # success messages are supposed to be different in a test and import run
        self.assertEqual(importer_log_test.warnings_by_category(), importer_log_notest.warnings_by_category())
        self.assertEqual(importer_log_test.errors_by_category(), importer_log_notest.errors_by_category())

    def test_created_users(self):
        original_user_count = UserProfile.objects.count()

        user_list, importer_log = import_users(self.valid_excel_file_content, test_run=False)

        success_messages = [msg.message for msg in importer_log.success_messages()]
        self.assertIn("Successfully read sheet 'Users'.", success_messages)
        self.assertIn(
            "Successfully created 2 users:<br />Lucilia Manilium (lucilia.manilium@institution.example.com)<br />Bastius Quid (bastius.quid@external.example.com)",
            success_messages,
        )
        self.assertIn("Successfully read Excel file.", success_messages)
        self.assertEqual(importer_log.warnings_by_category(), {})
        self.assertFalse(importer_log.has_errors())

        self.assertEqual(len(user_list), 2)
        self.assertEqual(UserProfile.objects.count(), 2 + original_user_count)
        self.assertTrue(isinstance(user_list[0], UserProfile))
        self.assertTrue(UserProfile.objects.filter(email="lucilia.manilium@institution.example.com").exists())
        self.assertTrue(UserProfile.objects.filter(email="bastius.quid@external.example.com").exists())

    @patch("evap.staff.importers.user.clean_email", new=lambda email: "cleaned_" + email)
    def test_emails_are_cleaned(self):
        original_user_count = UserProfile.objects.count()
        __, __ = import_users(self.valid_excel_file_content, test_run=False)
        self.assertEqual(UserProfile.objects.count(), 2 + original_user_count)
        self.assertTrue(UserProfile.objects.filter(email="cleaned_lucilia.manilium@institution.example.com").exists())
        self.assertTrue(UserProfile.objects.filter(email="cleaned_bastius.quid@external.example.com").exists())

    def test_duplicate_warning(self):
        user = baker.make(UserProfile, first_name="Lucilia", last_name="Manilium", email="luma@institution.example.com")

        __, importer_log_test = import_users(self.valid_excel_file_content, test_run=True)
        __, importer_log_notest = import_users(self.valid_excel_file_content, test_run=False)

        self.assertEqual(importer_log_test.warnings_by_category(), importer_log_notest.warnings_by_category())
        self.assertEqual(
            [msg.message for msg in importer_log_test.warnings_by_category()[ImporterLogEntry.Category.DUPL]],
            [
                "A user in the import file has the same first and last name as an existing user:<br />"
                f" -  Lucilia Manilium, luma@institution.example.com [{user_edit_link(user.pk)}] (existing)<br />"
                " -  Lucilia Manilium, lucilia.manilium@institution.example.com (import)",
            ],
        )

    def test_ignored_duplicate_warning(self):
        __, importer_log_test = import_users(self.duplicate_excel_content, test_run=True)
        __, importer_log_notest = import_users(self.duplicate_excel_content, test_run=False)

        self.assertFalse(importer_log_test.has_errors())
        self.assertFalse(importer_log_notest.has_errors())
        self.assertEqual(importer_log_test.warnings_by_category(), importer_log_notest.warnings_by_category())
        self.assertEqual(
            [msg.message for msg in importer_log_test.warnings_by_category()[ImporterLogEntry.Category.IGNORED]],
            ['Sheet "Users", row 4: The duplicated row was ignored. It was first found at Sheet "Users", row 3.'],
        )

    def test_user_data_mismatch_in_file(self):
        __, importer_log_test = import_users(self.mismatching_excel_content, test_run=True)
        __, importer_log_notest = import_users(self.mismatching_excel_content, test_run=False)

        self.assertEqual(importer_log_test.warnings_by_category(), {})
        self.assertEqual(importer_log_notest.warnings_by_category(), {})
        self.assertEqual(importer_log_test.errors_by_category(), importer_log_notest.errors_by_category())
        self.assertEqual(
            [msg.message for msg in importer_log_test.errors_by_category()[ImporterLogEntry.Category.USER]],
            [
                'Sheet "Users", row 4: The data of user "bastius.quid@external.example.com" differs from their data in a previous row.'
            ],
        )

    def test_user_data_mismatch_to_database(self):
        user_basti = baker.make(
            UserProfile, first_name="Basti", last_name="Quid", email="bastius.quid@external.example.com"
        )

        __, importer_log = import_users(self.valid_excel_file_content, test_run=True)
        self.assertFalse(importer_log.has_errors())
        self.assertEqual(
            [
                "The existing user would be overwritten with the following data:<br />"
                f" -  Basti Quid, bastius.quid@external.example.com [{user_edit_link(user_basti.pk)}] (existing)<br />"
                " -  Bastius Quid, bastius.quid@external.example.com (import)",
            ],
            [msg.message for msg in importer_log.warnings_by_category()[ImporterLogEntry.Category.NAME]],
        )

        __, importer_log = import_users(self.valid_excel_file_content, test_run=False)
        self.assertFalse(importer_log.has_errors())
        self.assertEqual(
            [
                "The existing user was overwritten with the following data:<br />"
                f" -  Basti Quid, bastius.quid@external.example.com [{user_edit_link(user_basti.pk)}] (existing)<br />"
                " -  Bastius Quid, bastius.quid@external.example.com (import)"
            ],
            [msg.message for msg in importer_log.warnings_by_category()[ImporterLogEntry.Category.NAME]],
        )

    def test_random_file_error(self):
        original_user_count = UserProfile.objects.count()

        __, importer_log_test = import_users(self.random_excel_file_content, test_run=True)
        __, importer_log_notest = import_users(self.random_excel_file_content, test_run=False)

        self.assertEqual(importer_log_test.errors_by_category(), importer_log_notest.errors_by_category())
        self.assertErrorIs(
            importer_log_test, ImporterLogEntry.Category.SCHEMA, "Couldn't read the file. Error: File is not a zip file"
        )
        self.assertEqual(UserProfile.objects.count(), original_user_count)

    def test_missing_values_error(self):
        original_user_count = UserProfile.objects.count()

        __, importer_log_test = import_users(self.missing_values_excel_file_content, test_run=True)
        __, importer_log_notest = import_users(self.missing_values_excel_file_content, test_run=False)

        self.assertEqual(importer_log_test.errors_by_category(), importer_log_notest.errors_by_category())
        self.assertErrorsAre(
            importer_log_test,
            {
                ImporterLogEntry.Category.USER: [
                    'Sheet "Sheet 1", row 2: User missing.firstname@institution.example.com: First name is missing.',
                    'Sheet "Sheet 1", row 3: User missing.lastname@institution.example.com: Last name is missing.',
                    'Sheet "Sheet 1", row 4: Email address is missing.',
                ]
            },
        )
        self.assertEqual(UserProfile.objects.count(), original_user_count)

    def test_import_makes_inactive_user_active(self):
        user = baker.make(UserProfile, email="lucilia.manilium@institution.example.com", is_active=False)

        __, importer_log_test = import_users(self.valid_excel_file_content, test_run=True)
        self.assertEqual(
            [msg.message for msg in importer_log_test.warnings_by_category()[ImporterLogEntry.Category.INACTIVE]],
            [
                "The following user is currently marked inactive and will be marked active upon importing: "
                f" None None, lucilia.manilium@institution.example.com [{user_edit_link(user.pk)}]",
            ],
        )

        __, importer_log_notest = import_users(self.valid_excel_file_content, test_run=False)
        self.assertEqual(
            [msg.message for msg in importer_log_notest.warnings_by_category()[ImporterLogEntry.Category.INACTIVE]],
            [
                "The following user was previously marked inactive and is now marked active upon importing: "
                f" None None, lucilia.manilium@institution.example.com [{user_edit_link(user.pk)}]"
            ],
        )

        self.assertFalse(importer_log_test.has_errors())
        self.assertFalse(importer_log_notest.has_errors())

        self.assertEqual(UserProfile.objects.count(), 2)

    @patch("evap.evaluation.models.UserProfile.full_clean")
    def test_validation_error(self, mocked_validation):
        mocked_validation.side_effect = [None, ValidationError("TEST")]

        original_user_count = UserProfile.objects.count()
        user_list, importer_log = import_users(self.valid_excel_file_content, test_run=False)

        self.assertEqual(user_list, [])
        self.assertErrorIs(
            importer_log,
            ImporterLogEntry.Category.USER,
            "User bastius.quid@external.example.com: Error when validating: ['TEST']",
        )
        self.assertEqual(UserProfile.objects.count(), original_user_count)

    @override_settings(DEBUG=False)
    @patch("evap.evaluation.models.UserProfile.save")
    def test_unhandled_exception(self, mocked_db_access):
        mocked_db_access.side_effect = Exception("Contact your database admin right now!")
        result, importer_log = import_users(self.valid_excel_file_content, test_run=False)
        self.assertEqual(result, [])
        self.assertIn(
            "Import aborted after exception: 'Contact your database admin right now!'. No data was imported.",
            [msg.message for msg in importer_log.errors_by_category()[ImporterLogEntry.Category.GENERAL]],
        )

    def test_disallow_non_string_types(self):
        imported_users, importer_log = import_users(self.numerical_excel_content, test_run=False)
        self.assertEqual(len(imported_users), 0)

        self.assertErrorsAre(
            importer_log,
            {
                ImporterLogEntry.Category.SCHEMA: [
                    'Sheet "Users", row 3: Wrong data type. Please make sure all cells are string types, not numerical.',
                    'Sheet "Users", row 4: Wrong data type. Please make sure all cells are string types, not numerical.',
                ]
            },
        )

    def test_wrong_column_count(self):
        imported_users, importer_log = import_users(self.wrong_column_count_excel_content, test_run=False)
        self.assertEqual(len(imported_users), 0)

        self.assertErrorIs(
            importer_log,
            ImporterLogEntry.Category.GENERAL,
            "Wrong number of columns in sheet 'Sheet 1'. Expected: 4, actual: 3",
        )


class TestEnrollmentImport(ImporterTestCase):
    @classmethod
    def setUpTestData(cls):
        cls.random_excel_file_content = excel_data.random_file_content

        cls.semester = baker.make(Semester)
        cls.vote_start_datetime = datetime(2017, 1, 10)
        cls.vote_end_date = date(2017, 3, 10)
        baker.make(CourseType, name_de="Seminar", import_names=["Seminar", "S"])
        baker.make(CourseType, name_de="Vorlesung", import_names=["Vorlesung", "V"])
        Degree.objects.filter(name_de="Bachelor").update(import_names=["Bachelor", "B. Sc."])
        Degree.objects.filter(name_de="Master").update(import_names=["Master", "M. Sc."])
        cls.default_excel_content = excel_data.create_memory_excel_file(excel_data.test_enrollment_data_filedata)
        cls.empty_excel_content = excel_data.create_memory_excel_file(excel_data.test_enrollment_data_empty_filedata)

    def create_existing_course(self):
        existing_course = baker.make(
            Course,
            name_de="Schütteln",
            name_en="Shake",
            semester=self.semester,
            type=CourseType.objects.get(name_de="Vorlesung"),
            degrees=[Degree.objects.get(name_de="Bachelor")],
            responsibles=[
                baker.make(
                    UserProfile,
                    email="123@institution.example.com",
                    title="Prof. Dr.",
                    first_name="Christoph",
                    last_name="Prorsus",
                )
            ],
        )
        existing_course_evaluation = baker.make(Evaluation, course=existing_course)
        return existing_course, existing_course_evaluation

    def test_valid_file_import(self):
        importer_log = import_enrollments(self.default_excel_content, self.semester, None, None, test_run=True)

        success_messages = [msg.message for msg in importer_log.success_messages()]
        self.assertIn("The import run will create 23 courses/evaluations and 23 users:", "".join(success_messages))
        # check for one random user instead of for all 23
        self.assertIn("Ferdi Itaque (789@institution.example.com)", "".join(success_messages))
        self.assertFalse(importer_log.has_errors())
        self.assertEqual(importer_log.warnings_by_category(), {})

        old_user_count = UserProfile.objects.all().count()

        importer_log = import_enrollments(
            self.default_excel_content, self.semester, self.vote_start_datetime, self.vote_end_date, test_run=False
        )
        success_messages = [msg.message for msg in importer_log.success_messages()]
        self.assertIn(
            "Successfully created 23 courses/evaluations, 6 participants and 17 contributors:",
            "".join(success_messages),
        )
        self.assertIn("Ferdi Itaque (789@institution.example.com)", "".join(success_messages))
        self.assertFalse(importer_log.has_errors())
        self.assertEqual(importer_log.warnings_by_category(), {})

        self.assertEqual(Evaluation.objects.all().count(), 23)
        expected_user_count = old_user_count + 23
        self.assertEqual(UserProfile.objects.all().count(), expected_user_count)

    @patch("evap.staff.importers.user.clean_email", new=lambda email: "cleaned_" + email)
    @patch("evap.staff.importers.enrollment.clean_email", new=lambda email: "cleaned_" + email)
    def test_emails_are_cleaned(self):
        import_enrollments(self.default_excel_content, self.semester, None, None, test_run=True)

        old_user_count = UserProfile.objects.all().count()

        import_enrollments(
            self.default_excel_content, self.semester, self.vote_start_datetime, self.vote_end_date, test_run=False
        )
        expected_user_count = old_user_count + 23
        self.assertEqual(UserProfile.objects.all().count(), expected_user_count)

        self.assertTrue(UserProfile.objects.filter(email="cleaned_bastius.quid@external.example.com").exists())
        self.assertTrue(UserProfile.objects.filter(email="cleaned_diam.synephebos@institution.example.com").exists())
        self.assertTrue(UserProfile.objects.filter(email="cleaned_111@institution.example.com").exists())

    def test_import_with_empty_excel(self):
        importer_log = import_enrollments(self.empty_excel_content, self.semester, None, None, test_run=True)

        success_messages = [msg.message for msg in importer_log.success_messages()]
        self.assertIn("The import run will create 0 courses/evaluations and 0 users.", success_messages)
        self.assertEqual(importer_log.errors_by_category(), {})

        importer_log = import_enrollments(
            self.empty_excel_content, self.semester, self.vote_start_datetime, self.vote_end_date, test_run=False
        )
        success_messages = [msg.message for msg in importer_log.success_messages()]
        self.assertIn(
            "Successfully created 0 courses/evaluations, 0 participants and 0 contributors.",
            success_messages,
        )
        self.assertEqual(importer_log.errors_by_category(), {})

    def test_degrees_are_merged(self):
        excel_content = excel_data.create_memory_excel_file(excel_data.test_enrollment_data_degree_merge_filedata)

        importer_log_test = import_enrollments(excel_content, self.semester, None, None, test_run=True)
        success_messages_test = [msg.message for msg in importer_log_test.success_messages()]
<<<<<<< HEAD
        self.assertIn("The import run will create 1 course/evaluation and 3 users", "".join(success_messages_test))
        self.assertEqual(importer_log_test.errors_by_category(), {})
        self.assertEqual(
            [msg.message for msg in importer_log_test.warnings_by_category()[ImporterLogEntry.Category.DEGREE]],
            [
                'Sheet "MA Belegungen", row 3: The degree of course "Build" differs from its degrees in previous rows. '
                "All degrees have been set for the course."
            ],
        )
        self.assertEqual(len(importer_log_test.warnings_by_category()), 1)
=======
        self.assertIn("The import run will create 1 courses/evaluations and 3 users", "".join(success_messages_test))
        self.assertFalse(importer_log_test.has_errors())
        self.assertEqual(importer_log_test.warnings_by_category(), {})
>>>>>>> 298c9b8d

        importer_log_notest = import_enrollments(
            excel_content, self.semester, self.vote_start_datetime, self.vote_end_date, test_run=False
        )
        success_messages_notest = [msg.message for msg in importer_log_notest.success_messages()]
        self.assertIn(
            "Successfully created 1 course/evaluation, 2 participants and 1 contributor",
            "".join(success_messages_notest),
        )
        self.assertFalse(importer_log_notest.has_errors())
        self.assertEqual(importer_log_notest.warnings_by_category(), importer_log_test.warnings_by_category())

        self.assertEqual(Course.objects.all().count(), 1)
        self.assertEqual(Evaluation.objects.all().count(), 1)

        course = Course.objects.get(name_de="Bauen")
        self.assertSetEqual(set(course.degrees.all()), set(Degree.objects.filter(name_de__in=["Master", "Bachelor"])))

    def test_user_degree_mismatch_error(self):
        import_sheets = deepcopy(excel_data.test_enrollment_data_filedata)
        assert import_sheets["MA Belegungen"][2][0] == "Master"
        import_sheets["MA Belegungen"][2][0] = "Bachelor"
        excel_content = excel_data.create_memory_excel_file(import_sheets)

        args = (excel_content, self.semester, self.vote_start_datetime, self.vote_end_date)
        importer_log_test = import_enrollments(*args, test_run=True)
        importer_log_notest = import_enrollments(*args, test_run=False)

        self.assertEqual(importer_log_test.messages, importer_log_notest.messages)
        self.assertErrorIs(
            importer_log_test,
            ImporterLogEntry.Category.DEGREE,
            'Sheet "MA Belegungen", row 3: The degree of user "bastius.quid@external.example.com" differs from their degree in a previous row.',
        )

    def test_errors_are_merged(self):
        """Whitebox regression test for #1711. Importers were rewritten afterwards, so this test has limited meaning now."""
        excel_content = excel_data.create_memory_excel_file(excel_data.test_enrollment_data_error_merge_filedata)
        importer_log = import_enrollments(
            excel_content, self.semester, self.vote_start_datetime, self.vote_end_date, test_run=False
        )

        errors = [entry.message for entry in importer_log.messages if entry.level == ImporterLogEntry.Level.ERROR]

        self.assertCountEqual(
            errors,
            [
                'Sheet "MA Belegungen", row 2 and 1 other place: No course type is associated with the import name "jaminar". Please manually create it first.',
                'Sheet "MA Belegungen", row 2 and 1 other place: "is_graded" is probably not, but must be yes or no',
                'Sheet "MA Belegungen", row 2: No degree is associated with the import name "Grandmaster". Please manually create it first.',
                'Sheet "MA Belegungen", row 3: No degree is associated with the import name "Beginner". Please manually create it first.',
                "Errors occurred while parsing the input data. No data was imported.",
            ],
        )

    def test_course_type_and_degrees_are_retrieved_with_import_names(self):
        excel_content = excel_data.create_memory_excel_file(excel_data.test_enrollment_data_import_names_filedata)

        importer_log = import_enrollments(
            excel_content, self.semester, self.vote_start_datetime, self.vote_end_date, test_run=False
        )
        success_messages = [msg.message for msg in importer_log.success_messages()]
        self.assertIn(
            "Successfully created 2 courses/evaluations, 4 participants and 2 contributors:", "".join(success_messages)
        )
        self.assertFalse(importer_log.has_errors())
        self.assertEqual(importer_log.warnings_by_category(), {})

        self.assertEqual(Course.objects.all().count(), 2)
        course_spelling = Course.objects.get(name_en="Spelling")
        self.assertEqual(course_spelling.type.name_de, "Vorlesung")
        self.assertEqual(list(course_spelling.degrees.values_list("name_en", flat=True)), ["Bachelor"])
        course_build = Course.objects.get(name_en="Build")
        self.assertEqual(course_build.type.name_de, "Seminar")
        self.assertEqual(list(course_build.degrees.values_list("name_en", flat=True)), ["Master"])

    @override_settings(IMPORTER_MAX_ENROLLMENTS=1)
    def test_enrollment_importer_high_enrollment_warning(self):
        importer_log_test = import_enrollments(self.default_excel_content, self.semester, None, None, test_run=True)
        importer_log_notest = import_enrollments(
            self.default_excel_content, self.semester, self.vote_start_datetime, self.vote_end_date, test_run=False
        )

        self.assertEqual(importer_log_test.warnings_by_category(), importer_log_notest.warnings_by_category())
        self.assertCountEqual(
            [
                msg.message
                for msg in importer_log_test.warnings_by_category()[ImporterLogEntry.Category.TOO_MANY_ENROLLMENTS]
            ],
            {
                "Warning: User ipsum.lorem@institution.example.com has 6 enrollments, which is a lot.",
                "Warning: User lucilia.manilium@institution.example.com has 6 enrollments, which is a lot.",
                "Warning: User diam.synephebos@institution.example.com has 6 enrollments, which is a lot.",
                "Warning: User torquate.metrodorus@institution.example.com has 6 enrollments, which is a lot.",
                "Warning: User latinas.menandri@institution.example.com has 5 enrollments, which is a lot.",
                "Warning: User bastius.quid@external.example.com has 4 enrollments, which is a lot.",
            },
        )

        self.assertFalse(importer_log_test.has_errors())
        self.assertFalse(importer_log_notest.has_errors())

    def test_random_file_error(self):
        original_user_count = UserProfile.objects.count()

        importer_log_test = import_enrollments(self.random_excel_file_content, self.semester, None, None, test_run=True)
        importer_log_notest = import_enrollments(
            self.random_excel_file_content, self.semester, None, None, test_run=False
        )

        self.assertEqual(importer_log_test.errors_by_category(), importer_log_notest.errors_by_category())
        self.assertErrorIs(
            importer_log_test, ImporterLogEntry.Category.SCHEMA, "Couldn't read the file. Error: File is not a zip file"
        )
        self.assertEqual(UserProfile.objects.count(), original_user_count)

    def test_invalid_file_error(self):
        excel_content = excel_data.create_memory_excel_file(excel_data.invalid_enrollment_data_filedata)

        original_user_count = UserProfile.objects.count()

        importer_log_test = import_enrollments(excel_content, self.semester, None, None, test_run=True)
        importer_log_notest = import_enrollments(excel_content, self.semester, None, None, test_run=False)

        self.assertEqual(importer_log_test.errors_by_category(), importer_log_notest.errors_by_category())
        self.assertCountEqual(
            [msg.message for msg in importer_log_test.errors_by_category()[ImporterLogEntry.Category.USER]],
            [
                'Sheet "MA Belegungen", row 3: The data of user "bastius.quid@external.example.com" differs from their data in a previous row.',
                'Sheet "MA Belegungen", row 7: Email address is missing.',
                'Sheet "MA Belegungen", row 10: Email address is missing.',
            ],
        )
        self.assertCountEqual(
            [msg.message for msg in importer_log_test.errors_by_category()[ImporterLogEntry.Category.COURSE]],
            [
                'Sheet "MA Belegungen", row 18: The German name for course "Bought" is already used for another course in the import file.',
                'Sheet "MA Belegungen", row 20: The data of course "Cost" differs from its data in the columns (responsible_email) in a previous row.',
            ],
        )
        self.assertEqual(
            [msg.message for msg in importer_log_test.errors_by_category()[ImporterLogEntry.Category.DEGREE_MISSING]],
            [
                'Sheet "MA Belegungen", row 8 and 1 other place: No degree is associated with the import name "Diploma". Please manually create it first.'
            ],
        )
        self.assertEqual(
            [
                msg.message
                for msg in importer_log_test.errors_by_category()[ImporterLogEntry.Category.COURSE_TYPE_MISSING]
            ],
            [
                'Sheet "MA Belegungen", row 11 and 1 other place: No course type is associated with the import name "Praktikum". Please manually create it first.'
            ],
        )
        self.assertEqual(
            [msg.message for msg in importer_log_test.errors_by_category()[ImporterLogEntry.Category.IS_GRADED]],
            ['Sheet "MA Belegungen", row 5: "is_graded" is maybe, but must be yes or no'],
        )
        self.assertEqual(
            [msg.message for msg in importer_log_test.errors_by_category()[ImporterLogEntry.Category.DEGREE]],
            [
                'Sheet "MA Belegungen", row 9: The degree of user "diam.synephebos@institution.example.com" differs from their degree in a previous row.',
            ],
        )
        self.assertEqual(
            [msg.message for msg in importer_log_test.errors_by_category()[ImporterLogEntry.Category.RESULT]],
            ["Errors occurred while parsing the input data. No data was imported."],
        )
        self.assertEqual(len(importer_log_test.errors_by_category()), 7)
        self.assertEqual(UserProfile.objects.count(), original_user_count)

    def test_duplicate_course_error(self):
        semester = baker.make(Semester)
        baker.make(Course, name_de="Scheinen2", name_en="Shine", semester=semester)
        baker.make(Course, name_de="Stehlen", name_en="Steal2", semester=semester)

        importer_log = import_enrollments(self.default_excel_content, semester, None, None, test_run=False)
        self.assertErrorsAre(
            importer_log,
            {
                ImporterLogEntry.Category.COURSE: [
                    'Sheet "BA Belegungen", row 8: Course "Shine" (EN) already exists in this semester with a different german name.',
                    'Sheet "BA Belegungen", row 10: Course "Stehlen" (DE) already exists in this semester with a different english name.',
                ]
            },
        )

    def test_unknown_degree_error(self):
        excel_content = excel_data.create_memory_excel_file(excel_data.test_unknown_degree_error_filedata)
        importer_log = import_enrollments(excel_content, baker.make(Semester), None, None, test_run=False)

        self.assertErrorIs(
            importer_log,
            ImporterLogEntry.Category.DEGREE_MISSING,
            'Sheet "Sheet 1", row 3: No degree is associated with the import name "beginner". Please manually create it first.',
        )

    @patch("evap.evaluation.models.UserProfile.full_clean")
    def test_validation_error(self, mocked_validation):
        mocked_validation.side_effect = [None] * 5 + [ValidationError("TEST")] + [None] * 50

        excel_content = excel_data.create_memory_excel_file(excel_data.test_enrollment_data_filedata)
        importer_log = import_enrollments(excel_content, self.semester, None, None, test_run=False)

        self.assertErrorIs(
            importer_log,
            ImporterLogEntry.Category.USER,
            "User diam.synephebos@institution.example.com: Error when validating: ['TEST']",
        )

    def test_replace_consecutive_and_trailing_spaces(self):
        excel_content = excel_data.create_memory_excel_file(
            excel_data.test_enrollment_data_consecutive_and_trailing_spaces_filedata
        )

        importer_log = import_enrollments(excel_content, self.semester, None, None, test_run=True)
        success_messages = [msg.message for msg in importer_log.success_messages()]
<<<<<<< HEAD
        self.assertIn("The import run will create 1 course/evaluation and 3 users", "".join(success_messages))
=======
        self.assertIn("The import run will create 1 courses/evaluations and 3 users", "".join(success_messages))
        self.assertFalse(importer_log.has_errors())
>>>>>>> 298c9b8d

    def test_existing_course_is_not_recreated(self):
        existing_course, existing_course_evaluation = self.create_existing_course()

        old_course_count = Course.objects.count()
        old_dict = model_to_dict(existing_course)
        self.assertFalse(existing_course_evaluation.participants.exists())

        importer_log_test = import_enrollments(
            self.default_excel_content, self.semester, self.vote_start_datetime, self.vote_end_date, test_run=True
        )
        importer_log_notest = import_enrollments(
            self.default_excel_content, self.semester, self.vote_start_datetime, self.vote_end_date, test_run=False
        )

        self.assertFalse(importer_log_test.has_errors())
        self.assertFalse(importer_log_notest.has_errors())

        warnings_test = [
            msg.message for msg in importer_log_test.warnings_by_category()[ImporterLogEntry.Category.EXISTS]
        ]

        warnings_notest = [
            msg.message for msg in importer_log_notest.warnings_by_category()[ImporterLogEntry.Category.EXISTS]
        ]

        self.assertIn(
            'Course "Shake" already exists. The course will not be created, instead users are imported into the '
            + "evaluation of the existing course and any additional degrees are added.",
            warnings_test,
        )
        self.assertListEqual(warnings_test, warnings_notest)

        success_messages_test_joined = "".join(msg.message for msg in importer_log_test.success_messages())
        self.assertIn("The import run will create 22 courses/evaluations", success_messages_test_joined)

        success_messages_notest_joined = "".join(msg.message for msg in importer_log_notest.success_messages())
        self.assertIn("Successfully created 22 courses/evaluations", success_messages_notest_joined)

        expected_course_count = old_course_count + 22
        self.assertEqual(Course.objects.count(), expected_course_count)
        existing_course.refresh_from_db()
        self.assertEqual(old_dict, model_to_dict(existing_course))
        self.assertIn(
            UserProfile.objects.get(email="lucilia.manilium@institution.example.com"),
            existing_course_evaluation.participants.all(),
        )

    def test_existing_course_degree_is_added(self):
        existing_course, __ = self.create_existing_course()

        # The existing course exactly matches one course in the import data by default. To create a conflict, the degrees are changed
        existing_course.degrees.set([Degree.objects.get(name_de="Master")])

        importer_log = import_enrollments(
            self.default_excel_content, self.semester, self.vote_start_datetime, self.vote_end_date, test_run=False
        )
        self.assertFalse(importer_log.has_errors())

        self.assertSetEqual(
            set(existing_course.degrees.all()), set(Degree.objects.filter(name_de__in=["Master", "Bachelor"]))
        )

    def test_existing_course_different_attributes(self):
        existing_course, __ = self.create_existing_course()
        existing_course.type = CourseType.objects.get(name_de="Seminar")
        existing_course.responsibles.set([baker.make(UserProfile, email="responsible_person@institution.example.com")])
        existing_course.save()

        old_course_count = Course.objects.count()
        old_dict = model_to_dict(existing_course)

        importer_log = import_enrollments(
            self.default_excel_content, self.semester, self.vote_start_datetime, self.vote_end_date, test_run=False
        )

        self.assertErrorIs(
            importer_log,
            ImporterLogEntry.Category.COURSE,
            "Sheet &quot;BA Belegungen&quot;, row 2 and 1 other place: Course &quot;Shake&quot; already exists in this "
            + "semester, but the courses can not be merged for the following reasons:"
            + "<br /> - the course type does not match"
            + "<br /> - the responsibles of the course do not match",
        )

        self.assertEqual(Course.objects.count(), old_course_count)
        existing_course.refresh_from_db()
        self.assertEqual(old_dict, model_to_dict(existing_course))

    def test_existing_course_equal_except_evaluations(self):
        existing_course, __ = self.create_existing_course()
        baker.make(Evaluation, course=existing_course, name_de="Zweite Evaluation", name_en="Second Evaluation")

        old_course_count = Course.objects.count()
        old_dict = model_to_dict(existing_course)

        importer_log = import_enrollments(
            self.default_excel_content, self.semester, self.vote_start_datetime, self.vote_end_date, test_run=False
        )

        self.assertErrorIs(
            importer_log,
            ImporterLogEntry.Category.COURSE,
            "Sheet &quot;BA Belegungen&quot;, row 2 and 1 other place: Course &quot;Shake&quot; already exists in "
            + "this semester, but the courses can not be merged for the following reasons:"
            + "<br /> - the existing course does not have exactly one evaluation",
        )

        self.assertEqual(Course.objects.count(), old_course_count)
        existing_course.refresh_from_db()
        self.assertEqual(old_dict, model_to_dict(existing_course))

    def test_existing_course_different_grading(self):
        existing_course, existing_course_evaluation = self.create_existing_course()
        existing_course_evaluation.wait_for_grade_upload_before_publishing = False
        existing_course_evaluation.save()

        old_course_count = Course.objects.count()
        old_dict = model_to_dict(existing_course)

        importer_log = import_enrollments(
            self.default_excel_content, self.semester, self.vote_start_datetime, self.vote_end_date, test_run=False
        )

        self.assertErrorIs(
            importer_log,
            ImporterLogEntry.Category.COURSE,
            "Sheet &quot;BA Belegungen&quot;, row 2 and 1 other place: Course &quot;Shake&quot; already exists in this "
            + "semester, but the courses can not be merged for the following reasons:"
            + "<br /> - the evaluation of the existing course has a mismatching grading specification",
        )
        self.assertEqual(Course.objects.count(), old_course_count)
        existing_course.refresh_from_db()
        self.assertEqual(old_dict, model_to_dict(existing_course))

    def test_wrong_column_count(self):
        wrong_column_count_excel_content = excel_data.create_memory_excel_file(excel_data.wrong_column_count_excel_data)
        importer_log = import_enrollments(wrong_column_count_excel_content, self.semester, None, None, test_run=True)
        self.assertErrorIs(
            importer_log,
            ImporterLogEntry.Category.GENERAL,
            "Wrong number of columns in sheet 'Sheet 1'. Expected: 12, actual: 3",
        )

    def test_user_data_mismatch_to_database(self):
        excel_content = excel_data.create_memory_excel_file(excel_data.test_enrollment_data_filedata)

        # Just check that the checker is called. It is already tested in UserImportTest.test_user_data_mismatch_to_database
        with patch("evap.staff.importers.user.UserDataMismatchChecker.check_userdata") as mock:
            import_enrollments(excel_content, self.semester, None, None, test_run=True)
            self.assertGreater(mock.call_count, 50)

    def test_duplicate_participation(self):
        input_data = deepcopy(excel_data.test_enrollment_data_filedata)
        # create a duplicate participation by duplicating a line
        input_data["MA Belegungen"].append(input_data["MA Belegungen"][1])
        excel_content = excel_data.create_memory_excel_file(input_data)

        importer_log = import_enrollments(excel_content, self.semester, None, None, test_run=True)
        self.assertFalse(importer_log.has_errors())
        self.assertEqual(importer_log.warnings_by_category(), {})

        old_user_count = UserProfile.objects.all().count()

        importer_log = import_enrollments(
            self.default_excel_content, self.semester, self.vote_start_datetime, self.vote_end_date, test_run=False
        )
        self.assertFalse(importer_log.has_errors())
        self.assertEqual(importer_log.warnings_by_category(), {})

        self.assertEqual(Evaluation.objects.all().count(), 23)
        expected_user_count = old_user_count + 23
        self.assertEqual(UserProfile.objects.all().count(), expected_user_count)

    def test_existing_participation(self):
        _, existing_evaluation = self.create_existing_course()
        user = baker.make(
            UserProfile, first_name="Lucilia", last_name="Manilium", email="lucilia.manilium@institution.example.com"
        )
        existing_evaluation.participants.add(user)

        importer_log = import_enrollments(self.default_excel_content, self.semester, None, None, test_run=True)

        expected_warnings = ["Course Shake: 1 participants from the import file already participate in the evaluation."]
        self.assertEqual(
            [
                msg.message
                for msg in importer_log.warnings_by_category()[ImporterLogEntry.Category.ALREADY_PARTICIPATING]
            ],
            expected_warnings,
        )
        self.assertFalse(importer_log.has_errors())

        importer_log = import_enrollments(
            self.default_excel_content, self.semester, self.vote_start_datetime, self.vote_end_date, test_run=False
        )

        self.assertEqual(
            [
                msg.message
                for msg in importer_log.warnings_by_category()[ImporterLogEntry.Category.ALREADY_PARTICIPATING]
            ],
            expected_warnings,
        )
        self.assertFalse(importer_log.has_errors())

    @override_settings(IMPORTER_COURSE_NAME_SIMILARITY_WARNING_THRESHOLD=0.8)
    def test_course_name_with_typo(self):
        # Add a typo in one english course name as well
        input_data = deepcopy(excel_data.test_enrollment_data_filedata)
        self.assertEqual(input_data["MA Belegungen"][1][7], "Build")
        input_data["MA Belegungen"][1][7] = "Biuld"
        input_data["MA Belegungen"][1][6] = "BauenWithTypo"

        excel_content = excel_data.create_memory_excel_file(input_data)

        args = (excel_content, self.semester, self.vote_start_datetime, self.vote_end_date)
        importer_log_test = import_enrollments(*args, test_run=True)
        importer_log_notest = import_enrollments(*args, test_run=False)

        self.assertEqual(importer_log_test.warnings_by_category(), importer_log_notest.warnings_by_category())
        self.assertListEqual(
            [
                'Sheet "MA Belegungen", row 2: The course names "Biuld" and "Build" have a low edit distance.',
                'Sheet "BA Belegungen", row 3: The course names "Singen" and "Sinken" have a low edit distance.',
                'Sheet "BA Belegungen", row 12: The course names "Schlafen" and "Schlagen" have a low edit distance.',
            ],
            [
                msg.message
                for msg in importer_log_test.warnings_by_category()[ImporterLogEntry.Category.SIMILAR_COURSE_NAMES]
            ],
        )

        self.assertFalse(importer_log_test.has_errors())
        self.assertFalse(importer_log_notest.has_errors())


class TestPersonImport(ImporterTestCase):
    @classmethod
    def setUpTestData(cls):
        cls.participant1 = baker.make(UserProfile, email="participant1@example.com")
        cls.evaluation1 = baker.make(Evaluation, participants=[cls.participant1])
        cls.contributor1 = baker.make(UserProfile)
        cls.contribution1 = baker.make(Contribution, contributor=cls.contributor1, evaluation=cls.evaluation1)

        cls.participant2 = baker.make(UserProfile, email="participant2@example.com")
        cls.evaluation2 = baker.make(Evaluation, participants=[cls.participant2])
        cls.contributor2 = baker.make(UserProfile)
        cls.contribution2 = baker.make(Contribution, contributor=cls.contributor2, evaluation=cls.evaluation2)

    def test_import_existing_contributor(self):
        self.assertEqual(self.evaluation1.contributions.count(), 2)

        importer_log = import_persons_from_evaluation(
            ImportType.CONTRIBUTOR, self.evaluation1, test_run=True, source_evaluation=self.evaluation1
        )
        success_messages = [msg.message for msg in importer_log.success_messages()]
        self.assertIn("0 contributors would be added to the evaluation", "".join(success_messages))
        self.assertIn(
            "The following user is already contributing to evaluation",
            [msg.message for msg in importer_log.warnings_by_category()[ImporterLogEntry.Category.GENERAL]][0],
        )
        self.assertFalse(importer_log.has_errors())

        importer_log = import_persons_from_evaluation(
            ImportType.CONTRIBUTOR, self.evaluation1, test_run=False, source_evaluation=self.evaluation1
        )
        success_messages = [msg.message for msg in importer_log.success_messages()]
        self.assertIn("0 contributors added to the evaluation", "".join(success_messages))
        self.assertIn(
            "The following user is already contributing to evaluation",
            [msg.message for msg in importer_log.warnings_by_category()[ImporterLogEntry.Category.GENERAL]][0],
        )
        self.assertFalse(importer_log.has_errors())

        self.assertEqual(self.evaluation1.contributions.count(), 2)
        self.assertEqual(
            set(UserProfile.objects.filter(contributions__evaluation=self.evaluation1)), set([self.contributor1])
        )

    def test_import_new_contributor(self):
        self.assertEqual(self.evaluation1.contributions.count(), 2)

        importer_log = import_persons_from_evaluation(
            ImportType.CONTRIBUTOR, self.evaluation1, test_run=True, source_evaluation=self.evaluation2
        )
        self.assertFalse(importer_log.has_errors())
        success_messages = [msg.message for msg in importer_log.success_messages()]
        self.assertIn("1 contributor would be added to the evaluation", "".join(success_messages))
        self.assertIn(f"{self.contributor2.email}", "".join(success_messages))

        self.assertEqual(self.evaluation1.contributions.count(), 2)

        importer_log = import_persons_from_evaluation(
            ImportType.CONTRIBUTOR, self.evaluation1, test_run=False, source_evaluation=self.evaluation2
        )
        self.assertFalse(importer_log.has_errors())
        success_messages = [msg.message for msg in importer_log.success_messages()]
        self.assertIn("1 contributor added to the evaluation", "".join(success_messages))
        self.assertIn(f"{self.contributor2.email}", "".join(success_messages))

        self.assertEqual(self.evaluation1.contributions.count(), 3)
        self.assertEqual(
            set(UserProfile.objects.filter(contributions__evaluation=self.evaluation1)),
            set([self.contributor1, self.contributor2]),
        )

    def test_import_existing_participant(self):
        importer_log = import_persons_from_evaluation(
            ImportType.PARTICIPANT, self.evaluation1, test_run=True, source_evaluation=self.evaluation1
        )
        self.assertFalse(importer_log.has_errors())
        success_messages = [msg.message for msg in importer_log.success_messages()]
        self.assertIn("0 participants would be added to the evaluation", "".join(success_messages))
        self.assertIn(
            "The following user is already participating in evaluation",
            [msg.message for msg in importer_log.warnings_by_category()[ImporterLogEntry.Category.GENERAL]][0],
        )

        importer_log = import_persons_from_evaluation(
            ImportType.PARTICIPANT, self.evaluation1, test_run=False, source_evaluation=self.evaluation1
        )
        self.assertFalse(importer_log.has_errors())
        success_messages = [msg.message for msg in importer_log.success_messages()]
        self.assertIn("0 participants added to the evaluation", "".join(success_messages))
        self.assertIn(
            "The following user is already participating in evaluation",
            [msg.message for msg in importer_log.warnings_by_category()[ImporterLogEntry.Category.GENERAL]][0],
        )

        self.assertEqual(self.evaluation1.participants.count(), 1)
        self.assertEqual(self.evaluation1.participants.get(), self.participant1)

    def test_import_new_participant(self):
        importer_log = import_persons_from_evaluation(
            ImportType.PARTICIPANT, self.evaluation1, test_run=True, source_evaluation=self.evaluation2
        )
        self.assertFalse(importer_log.has_errors())
        success_messages = [msg.message for msg in importer_log.success_messages()]
        self.assertIn("1 participant would be added to the evaluation", "".join(success_messages))
        self.assertIn(f"{self.participant2.email}", "".join(success_messages))

        importer_log = import_persons_from_evaluation(
            ImportType.PARTICIPANT, self.evaluation1, test_run=False, source_evaluation=self.evaluation2
        )
        self.assertFalse(importer_log.has_errors())
        success_messages = [msg.message for msg in importer_log.success_messages()]
        self.assertIn("1 participant added to the evaluation", "".join(success_messages))
        self.assertIn(f"{self.participant2.email}", "".join(success_messages))

        self.assertEqual(self.evaluation1.participants.count(), 2)
        self.assertEqual(set(self.evaluation1.participants.all()), set([self.participant1, self.participant2]))

    def test_imported_participants_are_made_active(self):
        self.participant2.is_active = False
        self.participant2.save()

        import_persons_from_evaluation(
            ImportType.PARTICIPANT, self.evaluation1, test_run=True, source_evaluation=self.evaluation2
        )
        self.participant2.refresh_from_db()
        self.assertFalse(self.participant2.is_active)

        import_persons_from_evaluation(
            ImportType.PARTICIPANT, self.evaluation1, test_run=False, source_evaluation=self.evaluation2
        )
        self.participant2.refresh_from_db()
        self.assertTrue(self.participant2.is_active)

    def test_imported_contributors_are_made_active(self):
        self.contributor2.is_active = False
        self.contributor2.save()

        import_persons_from_evaluation(
            ImportType.CONTRIBUTOR, self.evaluation1, test_run=True, source_evaluation=self.evaluation2
        )
        self.contributor2.refresh_from_db()
        self.assertFalse(self.contributor2.is_active)

        import_persons_from_evaluation(
            ImportType.CONTRIBUTOR, self.evaluation1, test_run=False, source_evaluation=self.evaluation2
        )
        self.contributor2.refresh_from_db()
        self.assertTrue(self.contributor2.is_active)<|MERGE_RESOLUTION|>--- conflicted
+++ resolved
@@ -407,22 +407,9 @@
 
         importer_log_test = import_enrollments(excel_content, self.semester, None, None, test_run=True)
         success_messages_test = [msg.message for msg in importer_log_test.success_messages()]
-<<<<<<< HEAD
         self.assertIn("The import run will create 1 course/evaluation and 3 users", "".join(success_messages_test))
-        self.assertEqual(importer_log_test.errors_by_category(), {})
-        self.assertEqual(
-            [msg.message for msg in importer_log_test.warnings_by_category()[ImporterLogEntry.Category.DEGREE]],
-            [
-                'Sheet "MA Belegungen", row 3: The degree of course "Build" differs from its degrees in previous rows. '
-                "All degrees have been set for the course."
-            ],
-        )
-        self.assertEqual(len(importer_log_test.warnings_by_category()), 1)
-=======
-        self.assertIn("The import run will create 1 courses/evaluations and 3 users", "".join(success_messages_test))
         self.assertFalse(importer_log_test.has_errors())
         self.assertEqual(importer_log_test.warnings_by_category(), {})
->>>>>>> 298c9b8d
 
         importer_log_notest = import_enrollments(
             excel_content, self.semester, self.vote_start_datetime, self.vote_end_date, test_run=False
@@ -641,12 +628,8 @@
 
         importer_log = import_enrollments(excel_content, self.semester, None, None, test_run=True)
         success_messages = [msg.message for msg in importer_log.success_messages()]
-<<<<<<< HEAD
         self.assertIn("The import run will create 1 course/evaluation and 3 users", "".join(success_messages))
-=======
-        self.assertIn("The import run will create 1 courses/evaluations and 3 users", "".join(success_messages))
-        self.assertFalse(importer_log.has_errors())
->>>>>>> 298c9b8d
+        self.assertFalse(importer_log.has_errors())
 
     def test_existing_course_is_not_recreated(self):
         existing_course, existing_course_evaluation = self.create_existing_course()
