--- conflicted
+++ resolved
@@ -77,18 +77,9 @@
     def test_ignored_duplicate_warning(self):
         __, __, warnings_test, __ = UserImporter.process(self.duplicate_excel_content, test_run=True)
         __, __, warnings_no_test, __ = UserImporter.process(self.duplicate_excel_content, test_run=False)
-<<<<<<< HEAD
-=======
 
         self.assertEqual(warnings_test, warnings_no_test)
-        self.assertTrue(any("A duplicated entry was ignored" in warning for warning in warnings_test[ExcelImporter.W_IGNORED]))
-
-    def test_email_mismatch_warning(self):
-        mommy.make(UserProfile, email="42@42.de", username="lucilia.manilium")
->>>>>>> 5179a369
-
-        self.assertEqual(warnings_test, warnings_no_test)
-        self.assertTrue(any("A duplicated entry in sheet 'Users' on row 4 was ignored: bastius.quid@external.example.com. It was first found in sheet 'Users' on row 3." in warning for warning in warnings_test[ExcelImporter.W_IGNORED]))
+        self.assertTrue(any("The duplicated row 4 in sheet 'Users' was ignored. It was first found in sheet 'Users' on row 3." in warning for warning in warnings_test[ExcelImporter.W_IGNORED]))
 
 
     def test_random_file_error(self):
