--- conflicted
+++ resolved
@@ -644,36 +644,32 @@
         if operation not in ('test', 'import'):
             raise SuspiciousOperation("Invalid POST operation")
 
-<<<<<<< HEAD
-=======
         # Extract data from form.
+        # TODO: Merge this.
         excel_file = form.cleaned_data['excel_file']
         import_course = form.cleaned_data['course']
 
->>>>>>> f948ba19
         test_run = operation == 'test'
-        import_filename = get_import_file_name_if_exists(str(request.user.id))
-
-<<<<<<< HEAD
-        if test_run:
-            # Extract data from form.
-            excel_file = form.cleaned_data['excel_file']
-            save_import_file(excel_file, str(request.user.id))
-
-            # Parse table.
-            _, warnings, errors = UserImporter.process(request, excel_file, test_run)
-            return render(request, "staff_course_participant_import.html", dict(course=course, form=form, warnings=warnings, errors=errors))
-
-        elif import_filename:
-            imported_users, warnings, errors = UserImporter.process(request, import_filename, test_run)
-            if not imported_users:
-                return render(request, "staff_course_participant_import.html", dict(course=course, form=form, warnings=warnings, errors=errors))
-            else:
-                # Add users to course participants. * converts list into parameters.
-                course.participants.add(*imported_users)
-                messages.success(request, "%d Participants added to course %s" % (len(imported_users), course.name))
-                return redirect('staff:semester_view', semester_id)
-=======
+        # import_filename = get_import_file_name_if_exists(str(request.user.id))
+
+        # if test_run:
+        #     # Extract data from form.
+        #     excel_file = form.cleaned_data['excel_file']
+        #     save_import_file(excel_file, str(request.user.id))
+
+        #     # Parse table.
+        #     _, warnings, errors = UserImporter.process(request, excel_file, test_run)
+        #     return render(request, "staff_course_participant_import.html", dict(course=course, form=form, warnings=warnings, errors=errors))
+
+        # elif import_filename:
+        #     imported_users, warnings, errors = UserImporter.process(request, import_filename, test_run)
+        #     if not imported_users:
+        #         return render(request, "staff_course_participant_import.html", dict(course=course, form=form, warnings=warnings, errors=errors))
+        #     else:
+        #         # Add users to course participants. * converts list into parameters.
+        #         course.participants.add(*imported_users)
+        #         messages.success(request, "%d Participants added to course %s" % (len(imported_users), course.name))
+        #         return redirect('staff:semester_view', semester_id)
         # Import user from either excel file or other course
         imported_users = []
         if excel_file:
@@ -684,7 +680,6 @@
         # Print message for test run.
         if test_run and imported_users:
             messages.success(request, "%d Participants would be added to course %s" % (len(imported_users), course.name))
->>>>>>> f948ba19
 
         else:
             raise SuspiciousOperation("Invalid POST operation")
