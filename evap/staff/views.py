import csv
import itertools
from collections import OrderedDict, defaultdict, namedtuple
from collections.abc import Container
from dataclasses import dataclass
from datetime import date, datetime
from enum import Enum
from typing import Any, Literal, cast

import openpyxl
from django.conf import settings
from django.contrib import messages
from django.contrib.messages.views import SuccessMessageMixin
from django.core.exceptions import PermissionDenied, SuspiciousOperation
from django.db import IntegrityError, transaction
from django.db.models import (
    BooleanField,
    Case,
    Count,
    ExpressionWrapper,
    Func,
    IntegerField,
    OuterRef,
    Prefetch,
    Q,
    Sum,
    When,
)
from django.dispatch import receiver
from django.forms import BaseForm, formset_factory
from django.forms.models import inlineformset_factory, modelformset_factory
from django.http import Http404, HttpRequest, HttpResponse, HttpResponseBadRequest, HttpResponseRedirect
from django.shortcuts import get_object_or_404, redirect, render
from django.urls import reverse, reverse_lazy
from django.utils.html import format_html
from django.utils.translation import get_language
from django.utils.translation import gettext as _
from django.utils.translation import gettext_lazy, ngettext
from django.views.decorators.http import require_POST
from django.views.generic import CreateView, FormView, UpdateView
from typing_extensions import assert_never

from evap.contributor.views import export_contributor_results
from evap.evaluation.auth import manager_required, reviewer_required, staff_permission_required
from evap.evaluation.models import (
    Answer,
    Contribution,
    Course,
    CourseType,
    Degree,
    EmailTemplate,
    Evaluation,
    FaqQuestion,
    FaqSection,
    Infotext,
    Question,
    Questionnaire,
    RatingAnswerCounter,
    Semester,
    TextAnswer,
    UserProfile,
    VoteTimestamp,
)
from evap.evaluation.tools import (
    AttachmentResponse,
    FormsetView,
    HttpResponseNoContent,
    SaveValidFormMixin,
    StrOrPromise,
    get_object_from_dict_pk_entry_or_logged_40x,
    get_parameter_from_url_or_session,
    sort_formset,
)
from evap.grades.models import GradeDocument
from evap.results.exporters import ResultsExporter
from evap.results.tools import TextResult, calculate_average_distribution, distribution_to_grade
from evap.results.views import update_template_cache_of_published_evaluations_in_course
from evap.rewards.models import RewardPointGranting
from evap.rewards.tools import can_reward_points_be_used_by, is_semester_activated
from evap.staff import staff_mode
from evap.staff.forms import (
    AtLeastOneFormset,
    ContributionCopyForm,
    ContributionCopyFormset,
    ContributionForm,
    ContributionFormset,
    CourseCopyForm,
    CourseForm,
    CourseTypeForm,
    CourseTypeMergeSelectionForm,
    DegreeForm,
    EvaluationCopyForm,
    EvaluationEmailForm,
    EvaluationForm,
    EvaluationParticipantCopyForm,
    ExportSheetForm,
    FaqQuestionForm,
    FaqSectionForm,
    ImportForm,
    InfotextForm,
    ModelWithImportNamesFormset,
    QuestionForm,
    QuestionnaireForm,
    QuestionnairesAssignForm,
    RemindResponsibleForm,
    SemesterForm,
    SingleResultForm,
    TextAnswerForm,
    TextAnswerWarningForm,
    UserBulkUpdateForm,
    UserEditSelectionForm,
    UserForm,
    UserImportForm,
    UserMergeSelectionForm,
)
from evap.staff.importers import (
    ImporterLogEntry,
    import_enrollments,
    import_persons_from_evaluation,
    import_persons_from_file,
    import_users,
)
from evap.staff.tools import (
    ImportType,
    bulk_update_users,
    delete_import_file,
    find_unreviewed_evaluations,
    get_import_file_content_or_raise,
    import_file_exists,
    merge_users,
    save_import_file,
)
from evap.student.forms import QuestionnaireVotingForm
from evap.student.models import TextAnswerWarning
from evap.student.views import render_vote_page


@manager_required
def index(request):
    template_data = {
        "semesters": Semester.objects.all(),
        "templates": EmailTemplate.objects.all().order_by("id"),
        "sections": FaqSection.objects.all(),
        "disable_breadcrumb_manager": True,
    }
    return render(request, "staff_index.html", template_data)


def annotate_evaluations_with_grade_document_counts(evaluations):
    return evaluations.annotate(
        midterm_grade_documents_count=Count(
            "course__grade_documents",
            filter=Q(course__grade_documents__type=GradeDocument.Type.MIDTERM_GRADES),
            distinct=True,
        ),
        final_grade_documents_count=Count(
            "course__grade_documents",
            filter=Q(course__grade_documents__type=GradeDocument.Type.FINAL_GRADES),
            distinct=True,
        ),
    )


def get_evaluations_with_prefetched_data(semester):
    evaluations = (
        semester.evaluations.select_related("course__type")
        .prefetch_related(
            Prefetch(
                "contributions", queryset=Contribution.objects.filter(contributor=None), to_attr="general_contribution"
            ),
            "course__degrees",
            "course__responsibles",
            "course__semester",
            "contributions__questionnaires",
        )
        .annotate(
            num_contributors=Count("contributions", filter=~Q(contributions__contributor=None), distinct=True),
            num_textanswers=Count(
                "contributions__textanswer_set",
                filter=Q(contributions__evaluation__can_publish_text_results=True),
                distinct=True,
            ),
            num_reviewed_textanswers=Count(
                "contributions__textanswer_set",
                filter=~Q(contributions__textanswer_set__review_decision=TextAnswer.ReviewDecision.UNDECIDED),
                distinct=True,
            ),
            num_course_evaluations=Count("course__evaluations", distinct=True),
        )
    ).order_by("pk")
    evaluations = annotate_evaluations_with_grade_document_counts(evaluations)
    return Evaluation.annotate_with_participant_and_voter_counts(evaluations)


@reviewer_required
def semester_view(request, semester_id) -> HttpResponse:
    semester = get_object_or_404(Semester, id=semester_id)
    if semester.results_are_archived and not request.user.is_manager:
        raise PermissionDenied
    rewards_active = is_semester_activated(semester)

    evaluations = get_evaluations_with_prefetched_data(semester)
    evaluations = sorted(evaluations, key=lambda cr: cr.full_name)
    courses = Course.objects.filter(semester=semester).prefetch_related(
        "type", "degrees", "responsibles", "evaluations"
    )

    # semester statistics (per degree)
    @dataclass
    class Stats:
        # pylint: disable=too-many-instance-attributes
        num_enrollments_in_evaluation: int = 0
        num_votes: int = 0
        num_evaluations_evaluated: int = 0
        num_evaluations: int = 0
        num_textanswers: int = 0
        num_textanswers_reviewed: int = 0
        first_start: datetime = datetime(9999, 1, 1)
        last_end: date = date(2000, 1, 1)

    degree_stats: dict[Degree, Stats] = defaultdict(Stats)
    total_stats = Stats()
    for evaluation in evaluations:
        if evaluation.is_single_result:
            continue
        degrees = evaluation.course.degrees.all()
        stats_objects = [degree_stats[degree] for degree in degrees]
        stats_objects += [total_stats]
        for stats in stats_objects:
            if evaluation.state >= Evaluation.State.IN_EVALUATION:
                stats.num_enrollments_in_evaluation += evaluation.num_participants
                stats.num_votes += evaluation.num_voters
                stats.num_textanswers += evaluation.num_textanswers
                stats.num_textanswers_reviewed += evaluation.num_reviewed_textanswers
            if evaluation.state >= Evaluation.State.EVALUATED:
                stats.num_evaluations_evaluated += 1
            if evaluation.state != Evaluation.State.NEW:
                stats.num_evaluations += 1
                stats.first_start = min(stats.first_start, evaluation.vote_start_datetime)
                stats.last_end = max(stats.last_end, evaluation.vote_end_date)
    degree_stats = OrderedDict(sorted(degree_stats.items(), key=lambda x: x[0].order))

    degree_stats_with_total = cast(dict[Degree | str, Stats], degree_stats)
    degree_stats_with_total["total"] = total_stats

    template_data = {
        "semester": semester,
        "evaluations": evaluations,
        "Evaluation": Evaluation,
        "disable_breadcrumb_semester": True,
        "rewards_active": rewards_active,
        "num_evaluations": len(evaluations),
        "degree_stats": degree_stats_with_total,
        "courses": courses,
        "approval_states": [
            Evaluation.State.NEW,
            Evaluation.State.PREPARED,
            Evaluation.State.EDITOR_APPROVED,
            Evaluation.State.APPROVED,
        ],
    }
    return render(request, "staff_semester_view.html", template_data)


class EvaluationOperation:
    email_template_name: str | None = None
    email_template_contributor_name: str | None = None
    email_template_participant_name: str | None = None
    confirmation_message: StrOrPromise | None = None

    @staticmethod
    def applicable_to(evaluation):
        raise NotImplementedError

    @staticmethod
    def warning_for_inapplicables(amount):
        raise NotImplementedError

    @staticmethod
    def apply(
        request, evaluations, email_template=None, email_template_contributor=None, email_template_participant=None
    ):
        raise NotImplementedError


class RevertToNewOperation(EvaluationOperation):
    confirmation_message = gettext_lazy("Do you want to revert the following evaluations to preparation?")

    @staticmethod
    def applicable_to(evaluation):
        return Evaluation.State.PREPARED <= evaluation.state <= Evaluation.State.APPROVED

    @staticmethod
    def warning_for_inapplicables(amount):
        return ngettext(
            "{} evaluation cannot be reverted, because it already started. It was removed from the selection.",
            "{} evaluations cannot be reverted, because they already started. They were removed from the selection.",
            amount,
        ).format(amount)

    @staticmethod
    def apply(
        request, evaluations, email_template=None, email_template_contributor=None, email_template_participant=None
    ):
        assert email_template_contributor is None
        assert email_template_participant is None

        for evaluation in evaluations:
            evaluation.revert_to_new()
            evaluation.save()
        messages.success(
            request,
            ngettext(
                "Successfully reverted {} evaluation to in preparation.",
                "Successfully reverted {} evaluations to in preparation.",
                len(evaluations),
            ).format(len(evaluations)),
        )


class ReadyForEditorsOperation(EvaluationOperation):
    email_template_name = EmailTemplate.EDITOR_REVIEW_NOTICE
    confirmation_message = gettext_lazy("Do you want to send the following evaluations to editor review?")

    @staticmethod
    def applicable_to(evaluation):
        return evaluation.state in [Evaluation.State.NEW, Evaluation.State.EDITOR_APPROVED]

    @staticmethod
    def warning_for_inapplicables(amount):
        return ngettext(
            "{} evaluation cannot be reverted, because it was already approved. It was removed from the selection.",
            "{} evaluations cannot be reverted, because they were already approved. They were removed from the selection.",
            amount,
        ).format(amount)

    @staticmethod
    def apply(
        request, evaluations, email_template=None, email_template_contributor=None, email_template_participant=None
    ):
        assert email_template_contributor is None
        assert email_template_participant is None

        for evaluation in evaluations:
            evaluation.ready_for_editors()
            evaluation.save()
        messages.success(
            request,
            ngettext(
                "Successfully enabled {} evaluation for editor review.",
                "Successfully enabled {} evaluations for editor review.",
                len(evaluations),
            ).format(len(evaluations)),
        )
        if email_template:
            evaluations_by_responsible = {}
            for evaluation in evaluations:
                for responsible in evaluation.course.responsibles.all():
                    evaluations_by_responsible.setdefault(responsible, []).append(evaluation)

            for responsible, responsible_evaluations in evaluations_by_responsible.items():
                body_params = {"user": responsible, "evaluations": responsible_evaluations}
                editors = UserProfile.objects.filter(
                    contributions__evaluation__in=responsible_evaluations,
                    contributions__role=Contribution.Role.EDITOR,
                ).exclude(pk=responsible.pk)
                email_template.send_to_user(
                    responsible,
                    subject_params={},
                    body_params=body_params,
                    use_cc=True,
                    additional_cc_users=editors,
                    request=request,
                )


class BeginEvaluationOperation(EvaluationOperation):
    email_template_name = EmailTemplate.EVALUATION_STARTED
    confirmation_message = gettext_lazy("Do you want to immediately start the following evaluations?")

    @staticmethod
    def applicable_to(evaluation):
        return evaluation.state == Evaluation.State.APPROVED and evaluation.vote_end_date >= date.today()

    @staticmethod
    def warning_for_inapplicables(amount):
        return ngettext(
            "{} evaluation cannot be started, because it was not approved, was already evaluated or its evaluation end date lies in the past. It was removed from the selection.",
            "{} evaluations cannot be started, because they were not approved, were already evaluated or their evaluation end dates lie in the past. They were removed from the selection.",
            amount,
        ).format(amount)

    @staticmethod
    def apply(
        request, evaluations, email_template=None, email_template_contributor=None, email_template_participant=None
    ):
        assert email_template_contributor is None
        assert email_template_participant is None

        for evaluation in evaluations:
            evaluation.vote_start_datetime = datetime.now()
            evaluation.begin_evaluation()
            evaluation.save()
        messages.success(
            request,
            ngettext(
                "Successfully started {} evaluation.", "Successfully started {} evaluations.", len(evaluations)
            ).format(len(evaluations)),
        )
        if email_template:
            email_template.send_to_users_in_evaluations(
                evaluations, [EmailTemplate.Recipients.ALL_PARTICIPANTS], use_cc=False, request=request
            )


class UnpublishOperation(EvaluationOperation):
    confirmation_message = gettext_lazy("Do you want to unpublish the following evaluations?")

    @staticmethod
    def applicable_to(evaluation):
        return evaluation.state == Evaluation.State.PUBLISHED

    @staticmethod
    def warning_for_inapplicables(amount):
        return ngettext(
            "{} evaluation cannot be unpublished, because it's results have not been published. It was removed from the selection.",
            "{} evaluations cannot be unpublished because their results have not been published. They were removed from the selection.",
            amount,
        ).format(amount)

    @staticmethod
    def apply(
        request, evaluations, email_template=None, email_template_contributor=None, email_template_participant=None
    ):
        assert email_template_contributor is None
        assert email_template_participant is None

        for evaluation in evaluations:
            evaluation.unpublish()
            evaluation.save()
        messages.success(
            request,
            ngettext(
                "Successfully unpublished {} evaluation.", "Successfully unpublished {} evaluations.", len(evaluations)
            ).format(len(evaluations)),
        )


class PublishOperation(EvaluationOperation):
    email_template_contributor_name = EmailTemplate.PUBLISHING_NOTICE_CONTRIBUTOR
    email_template_participant_name = EmailTemplate.PUBLISHING_NOTICE_PARTICIPANT
    confirmation_message = gettext_lazy("Do you want to publish the following evaluations?")

    @staticmethod
    def applicable_to(evaluation):
        return evaluation.state == Evaluation.State.REVIEWED

    @staticmethod
    def warning_for_inapplicables(amount):
        return ngettext(
            "{} evaluation cannot be published, because it's not finished or not all of its text answers have been reviewed. It was removed from the selection.",
            "{} evaluations cannot be published, because they are not finished or not all of their text answers have been reviewed. They were removed from the selection.",
            amount,
        ).format(amount)

    @staticmethod
    def apply(
        request, evaluations, email_template=None, email_template_contributor=None, email_template_participant=None
    ):
        assert email_template is None

        for evaluation in evaluations:
            evaluation.publish()
            evaluation.save()
        messages.success(
            request,
            ngettext(
                "Successfully published {} evaluation.", "Successfully published {} evaluations.", len(evaluations)
            ).format(len(evaluations)),
        )

        if email_template_contributor:
            EmailTemplate.send_contributor_publish_notifications(evaluations, template=email_template_contributor)
        if email_template_participant:
            EmailTemplate.send_participant_publish_notifications(evaluations, template=email_template_participant)


EVALUATION_OPERATIONS = {
    Evaluation.State.NEW: RevertToNewOperation,
    Evaluation.State.PREPARED: ReadyForEditorsOperation,
    Evaluation.State.IN_EVALUATION: BeginEvaluationOperation,
    Evaluation.State.REVIEWED: UnpublishOperation,
    Evaluation.State.PUBLISHED: PublishOperation,
}


def target_state_and_operation_from_str(target_state_str: str) -> tuple[Evaluation.State, type[EvaluationOperation]]:
    try:
        target_state = Evaluation.State(int(target_state_str))
    except (KeyError, ValueError, TypeError) as err:
        raise SuspiciousOperation("Could not parse target_state") from err

    if target_state not in EVALUATION_OPERATIONS:
        raise SuspiciousOperation(f"Unknown target state: {target_state}")

    return target_state, EVALUATION_OPERATIONS[target_state]


@manager_required
def evaluation_operation(request, semester_id):
    semester = get_object_or_404(Semester, id=semester_id)
    if semester.participations_are_archived:
        raise PermissionDenied

    evaluation_ids = (request.GET if request.method == "GET" else request.POST).getlist("evaluation")
    evaluations = list(
        annotate_evaluations_with_grade_document_counts(
            Evaluation.objects.filter(id__in=evaluation_ids).prefetch_related("course__semester")
        )
    )
    if any(evaluation.course.semester != semester for evaluation in evaluations):
        raise SuspiciousOperation

    evaluations.sort(key=lambda evaluation: evaluation.full_name)

    target_state, operation = target_state_and_operation_from_str(request.GET["target_state"])

    if request.method == "POST":
        email_template = None
        email_template_contributor = None
        email_template_participant = None
        if request.POST.get("send_email") == "on":
            email_template = EmailTemplate(
                subject=request.POST["email_subject"],
                plain_content=request.POST["email_plain"],
                html_content=request.POST["email_html"],
            )
        if request.POST.get("send_email_contributor") == "on":
            email_template_contributor = EmailTemplate(
                subject=request.POST["email_subject_contributor"],
                plain_content=request.POST["email_plain_contributor"],
                html_content=request.POST["email_html_contributor"],
            )
        if request.POST.get("send_email_participant") == "on":
            email_template_participant = EmailTemplate(
                subject=request.POST["email_subject_participant"],
                plain_content=request.POST["email_plain_participant"],
                html_content=request.POST["email_html_participant"],
            )

        operation.apply(request, evaluations, email_template, email_template_contributor, email_template_participant)
        return redirect("staff:semester_view", semester.id)

    applicable_evaluations = list(filter(operation.applicable_to, evaluations))
    difference = len(evaluations) - len(applicable_evaluations)
    if difference:
        messages.warning(request, operation.warning_for_inapplicables(difference))
    if not applicable_evaluations:  # no evaluations where applicable or none were selected
        messages.warning(request, _("Please select at least one evaluation."))
        return redirect("staff:semester_view", semester.id)

    email_template = None
    email_template_contributor = None
    email_template_participant = None
    if operation.email_template_name:
        email_template = EmailTemplate.objects.get(name=operation.email_template_name)
    if operation.email_template_contributor_name:
        email_template_contributor = EmailTemplate.objects.get(name=operation.email_template_contributor_name)
    if operation.email_template_participant_name:
        email_template_participant = EmailTemplate.objects.get(name=operation.email_template_participant_name)

    template_data = {
        "semester": semester,
        "evaluations": applicable_evaluations,
        "target_state": target_state,
        "confirmation_message": operation.confirmation_message,
        "email_template": email_template,
        "email_template_contributor": email_template_contributor,
        "email_template_participant": email_template_participant,
        "show_email_checkbox": email_template is not None
        or email_template_contributor is not None
        or email_template_participant is not None,
    }

    return render(request, "staff_evaluation_operation.html", template_data)


@manager_required
class SemesterCreateView(SuccessMessageMixin, CreateView):
    template_name = "staff_semester_form.html"
    model = Semester
    form_class = SemesterForm
    success_message = gettext_lazy("Successfully created semester.")

    def get_success_url(self) -> str:
        assert self.object is not None
        return reverse("staff:semester_view", args=[self.object.id])


@manager_required
class SemesterEditView(SuccessMessageMixin, UpdateView):
    template_name = "staff_semester_form.html"
    model = Semester
    form_class = SemesterForm
    pk_url_kwarg = "semester_id"
    success_message = gettext_lazy("Successfully updated semester.")

    def get_success_url(self) -> str:
        return reverse("staff:semester_view", args=[self.object.id])


@require_POST
@manager_required
@transaction.atomic
def semester_make_active(request):
    semester = get_object_from_dict_pk_entry_or_logged_40x(Semester, request.POST, "semester_id")

    Semester.objects.update(is_active=None)
    semester.is_active = True
    semester.save()

    return HttpResponse()


@require_POST
@manager_required
def semester_delete(request):
    semester = get_object_from_dict_pk_entry_or_logged_40x(Semester, request.POST, "semester_id")

    if not semester.can_be_deleted_by_manager:
        raise SuspiciousOperation("Deleting semester not allowed")
    with transaction.atomic():
        RatingAnswerCounter.objects.filter(contribution__evaluation__course__semester=semester).delete()
        TextAnswer.objects.filter(contribution__evaluation__course__semester=semester).delete()
        Contribution.objects.filter(evaluation__course__semester=semester).delete()
        Evaluation.objects.filter(course__semester=semester).delete()
        Course.objects.filter(semester=semester).delete()
        semester.delete()
    return redirect("staff:index")


@manager_required
def semester_import(request, semester_id):
    semester = get_object_or_404(Semester, id=semester_id)
    if semester.participations_are_archived:
        raise PermissionDenied

    excel_form = ImportForm(request.POST or None, request.FILES or None)
    import_type = ImportType.SEMESTER

    importer_log = None

    if request.method == "POST":
        operation = request.POST.get("operation")
        if operation not in ("test", "import"):
            raise SuspiciousOperation("Invalid POST operation")

        if operation == "test":
            delete_import_file(request.user.id, import_type)  # remove old files if still exist
            excel_form.fields["excel_file"].required = True
            if excel_form.is_valid():
                excel_file = excel_form.cleaned_data["excel_file"]
                file_content = excel_file.read()
                importer_log = import_enrollments(
                    file_content, semester, vote_start_datetime=None, vote_end_date=None, test_run=True
                )
                if not importer_log.has_errors():
                    save_import_file(excel_file, request.user.id, import_type)

        elif operation == "import":
            file_content = get_import_file_content_or_raise(request.user.id, import_type)
            excel_form.fields["vote_start_datetime"].required = True
            excel_form.fields["vote_end_date"].required = True
            if excel_form.is_valid():
                vote_start_datetime = excel_form.cleaned_data["vote_start_datetime"]
                vote_end_date = excel_form.cleaned_data["vote_end_date"]
                importer_log = import_enrollments(
                    file_content, semester, vote_start_datetime, vote_end_date, test_run=False
                )
                importer_log.forward_messages_to_django(request)
                delete_import_file(request.user.id, import_type)
                return redirect("staff:semester_view", semester_id)

    test_passed = import_file_exists(request.user.id, import_type)
    # casting warnings to a normal dict is necessary for the template to iterate over it.
    return render(
        request,
        "staff_semester_import.html",
        {
            "semester": semester,
            "importer_log": importer_log,
            "excel_form": excel_form,
            "test_passed": test_passed,
        },
    )


@manager_required
def semester_export(request, semester_id):
    semester = get_object_or_404(Semester, id=semester_id)

    ExportSheetFormset = formset_factory(form=ExportSheetForm, can_delete=True, extra=0, min_num=1, validate_min=True)
    formset = ExportSheetFormset(request.POST or None, form_kwargs={"semester": semester})

    if formset.is_valid():
        include_not_enough_voters = request.POST.get("include_not_enough_voters") == "on"
        include_unpublished = request.POST.get("include_unpublished") == "on"
        selection_list = [
            (form.cleaned_data["selected_degrees"], form.cleaned_data["selected_course_types"]) for form in formset
        ]

        filename = f"Evaluation-{semester.name}-{get_language()}.xls"
        response = AttachmentResponse(filename, content_type="application/vnd.ms-excel")

        ResultsExporter().export(response, [semester], selection_list, include_not_enough_voters, include_unpublished)
        return response

    return render(request, "staff_semester_export.html", {"semester": semester, "formset": formset})


@manager_required
def semester_raw_export(_request, semester_id):
    semester = get_object_or_404(Semester, id=semester_id)

    filename = f"Evaluation-{semester.name}-{get_language()}_raw.csv"
    response = AttachmentResponse(filename, content_type="text/csv")

    writer = csv.writer(response, delimiter=";", lineterminator="\n")
    writer.writerow(
        [
            _("Name"),
            _("Degrees"),
            _("Type"),
            _("Single result"),
            _("State"),
            _("#Voters"),
            _("#Participants"),
            _("#Text answers"),
            _("Average grade"),
        ]
    )
    for evaluation in sorted(semester.evaluations.all(), key=lambda cr: cr.full_name):
        degrees = ", ".join([degree.name for degree in evaluation.course.degrees.all()])
        avg_grade = ""
        if evaluation.can_staff_see_average_grade:
            distribution = calculate_average_distribution(evaluation)
            if distribution is not None:
                avg_grade = f"{distribution_to_grade(distribution):.1f}"
        writer.writerow(
            [
                evaluation.full_name,
                degrees,
                evaluation.course.type.name,
                evaluation.is_single_result,
                evaluation.state_str,
                evaluation.num_voters,
                evaluation.num_participants,
                evaluation.textanswer_set.count(),
                avg_grade,
            ]
        )

    return response


@manager_required
def semester_participation_export(_request, semester_id):
    semester = get_object_or_404(Semester, id=semester_id)
    participants = (
        UserProfile.objects.filter(evaluations_participating_in__course__semester=semester).distinct().order_by("email")
    )

    filename = f"Evaluation-{semester.name}-{get_language()}_participation.csv"
    response = AttachmentResponse(filename, content_type="text/csv")

    writer = csv.writer(response, delimiter=";", lineterminator="\n")
    writer.writerow(
        [
            _("Email"),
            _("Can use reward points"),
            _("#Required evaluations voted for"),
            _("#Required evaluations"),
            _("#Optional evaluations voted for"),
            _("#Optional evaluations"),
            _("Earned reward points"),
        ]
    )
    for participant in participants:
        number_of_required_evaluations = semester.evaluations.filter(participants=participant, is_rewarded=True).count()
        number_of_required_evaluations_voted_for = semester.evaluations.filter(
            voters=participant, is_rewarded=True
        ).count()
        number_of_optional_evaluations = semester.evaluations.filter(
            participants=participant, is_rewarded=False
        ).count()
        number_of_optional_evaluations_voted_for = semester.evaluations.filter(
            voters=participant, is_rewarded=False
        ).count()
        query = RewardPointGranting.objects.filter(semester=semester, user_profile=participant).aggregate(Sum("value"))
        earned_reward_points = query["value__sum"] or 0
        writer.writerow(
            [
                participant.email,
                can_reward_points_be_used_by(participant),
                number_of_required_evaluations_voted_for,
                number_of_required_evaluations,
                number_of_optional_evaluations_voted_for,
                number_of_optional_evaluations,
                earned_reward_points,
            ]
        )

    return response


@manager_required
def vote_timestamps_export(_request, semester_id):
    semester = get_object_or_404(Semester, id=semester_id)
    timestamps = VoteTimestamp.objects.filter(evaluation__course__semester=semester).prefetch_related(
        "evaluation__course__degrees"
    )

    filename = f"Voting-Timestamps-{semester.name}.csv"
    response = AttachmentResponse(filename, content_type="text/csv")

    writer = csv.writer(response, delimiter=";", lineterminator="\n")
    writer.writerow(
        [
            _("Evaluation id"),
            _("Course type"),
            _("Course degrees"),
            _("Vote end date"),
            _("Timestamp"),
        ]
    )

    for timestamp in timestamps:
        writer.writerow(
            [
                timestamp.evaluation.id,
                timestamp.evaluation.course.type.name,
                ", ".join([degree.name for degree in timestamp.evaluation.course.degrees.all()]),
                timestamp.evaluation.vote_end_date,
                timestamp.timestamp,
            ]
        )

    return response


@manager_required
def semester_questionnaire_assign(request, semester_id):
    semester = get_object_or_404(Semester, id=semester_id)
    if semester.participations_are_archived:
        raise PermissionDenied
    evaluations = semester.evaluations.filter(state=Evaluation.State.NEW)
    course_types = CourseType.objects.filter(courses__evaluations__in=evaluations)
    form = QuestionnairesAssignForm(request.POST or None, course_types=course_types)

    if form.is_valid():
        for evaluation in evaluations:
            if form.cleaned_data[evaluation.course.type.name]:
                evaluation.general_contribution.questionnaires.set(form.cleaned_data[evaluation.course.type.name])
            if form.cleaned_data["all-contributors"]:
                for contribution in evaluation.contributions.exclude(contributor=None):
                    contribution.questionnaires.set(form.cleaned_data["all-contributors"])
            evaluation.save()

        messages.success(request, _("Successfully assigned questionnaires."))
        return redirect("staff:semester_view", semester_id)

    return render(request, "staff_semester_questionnaire_assign_form.html", {"semester": semester, "form": form})


@manager_required
def semester_preparation_reminder(request, semester_id):
    semester = get_object_or_404(Semester, id=semester_id)

    evaluations = semester.evaluations.filter(
        state__in=[Evaluation.State.PREPARED, Evaluation.State.EDITOR_APPROVED]
    ).prefetch_related("course__degrees")

    prepared_evaluations = semester.evaluations.filter(state=Evaluation.State.PREPARED)
    responsibles = UserProfile.objects.filter(courses_responsible_for__evaluations__in=prepared_evaluations).distinct()

    responsible_list = [
        (
            responsible,
            [evaluation for evaluation in evaluations if responsible in evaluation.course.responsibles.all()],
            responsible.delegates.all(),
        )
        for responsible in responsibles
    ]

    if request.method == "POST":
        template = EmailTemplate.objects.get(name=EmailTemplate.EDITOR_REVIEW_REMINDER)
        subject_params = {}
        for responsible, evaluations, __ in responsible_list:
            body_params = {"user": responsible, "evaluations": evaluations}
            template.send_to_user(responsible, subject_params, body_params, use_cc=True, request=request)
        messages.success(request, _("Successfully sent reminders to everyone."))
        return HttpResponse()

    template_data = {"semester": semester, "responsible_list": responsible_list}
    return render(request, "staff_semester_preparation_reminder.html", template_data)


@manager_required
def semester_grade_reminder(request, semester_id):
    semester = get_object_or_404(Semester, id=semester_id)

    courses = (
        semester.courses.filter(
            evaluations__state__gte=Evaluation.State.EVALUATED,
            evaluations__wait_for_grade_upload_before_publishing=True,
            gets_no_grade_documents=False,
        )
        .distinct()
        .prefetch_related("responsibles")
    )

    courses = [course for course in courses if not course.final_grade_documents.exists()]
    courses.sort(key=lambda course: course.name)

    responsibles = UserProfile.objects.filter(courses_responsible_for__in=courses).distinct()

    responsible_list = [
        (responsible, [course for course in courses if responsible in course.responsibles.all()])
        for responsible in responsibles
    ]

    template_data = {"semester": semester, "responsible_list": responsible_list}
    return render(request, "staff_semester_grade_reminder.html", template_data)


@manager_required
def send_reminder(request, semester_id, responsible_id):
    responsible = get_object_or_404(UserProfile, id=responsible_id)
    semester = get_object_or_404(Semester, id=semester_id)

    form = RemindResponsibleForm(request.POST or None, responsible=responsible)

    evaluations = Evaluation.objects.filter(state=Evaluation.State.PREPARED, course__responsibles__in=[responsible])

    if form.is_valid():
        form.send(request, evaluations)
        messages.success(request, _("Successfully sent reminder to {}.").format(responsible.full_name))
        return redirect("staff:semester_preparation_reminder", semester_id)

    return render(
        request, "staff_semester_send_reminder.html", {"semester": semester, "responsible": responsible, "form": form}
    )


@require_POST
@manager_required
def semester_archive_participations(request):
    semester = get_object_from_dict_pk_entry_or_logged_40x(Semester, request.POST, "semester_id")

    if not semester.participations_can_be_archived:
        raise SuspiciousOperation("Archiving participations for this semester is not allowed")
    semester.archive()
    return HttpResponse()  # 200 OK


@require_POST
@manager_required
def semester_delete_grade_documents(request):
    semester = get_object_from_dict_pk_entry_or_logged_40x(Semester, request.POST, "semester_id")

    if not semester.grade_documents_can_be_deleted:
        raise SuspiciousOperation("Deleting grade documents for this semester is not allowed")
    semester.delete_grade_documents()
    return HttpResponse()  # 200 OK


@require_POST
@manager_required
def semester_archive_results(request):
    semester_id = request.POST.get("semester_id")
    semester = get_object_or_404(Semester, id=semester_id)

    if not semester.results_can_be_archived:
        raise SuspiciousOperation("Archiving results for this semester is not allowed")
    semester.archive_results()
    return HttpResponse()  # 200 OK


@manager_required
def course_create(request, semester_id):
    semester = get_object_or_404(Semester, id=semester_id)
    if semester.participations_are_archived:
        raise PermissionDenied

    course = Course(semester=semester)
    course_form = CourseForm(request.POST or None, instance=course)

    operation = request.POST.get("operation")

    if course_form.is_valid():
        if operation not in ("save", "save_create_evaluation", "save_create_single_result"):
            raise SuspiciousOperation("Invalid POST operation")

        course = course_form.save()

        messages.success(request, _("Successfully created course."))
        if operation == "save_create_evaluation":
            return redirect("staff:evaluation_create_for_course", course.id)
        if operation == "save_create_single_result":
            return redirect("staff:single_result_create_for_course", course.id)
        return redirect("staff:semester_view", semester_id)

    return render(
        request, "staff_course_form.html", {"semester": semester, "course_form": course_form, "editable": True}
    )


@manager_required
def course_copy(request, course_id):
    course = get_object_or_404(Course, id=course_id)
    course_form = CourseCopyForm(request.POST or None, instance=course)

    if course_form.is_valid():
        copied_course = course_form.save()
        messages.success(request, _("Successfully copied course."))

        inactive_users = UserProfile.objects.filter(
            Q(contributions__evaluation__course=copied_course, is_active=False)
            | Q(courses_responsible_for=copied_course, is_active=False)
        ).distinct()
        if inactive_users:
            messages.warning(
                request,
                _("The accounts of the following contributors were reactivated:")
                + f" {', '.join(user.full_name for user in inactive_users)}",
            )
            inactive_users.update(is_active=True)

        return redirect("staff:semester_view", copied_course.semester_id)

    evaluations = sorted(course.evaluations.exclude(is_single_result=True), key=lambda cr: cr.full_name)
    return render(
        request,
        "staff_course_copyform.html",
        {
            "course": course,
            "evaluations": evaluations,
            "semester": course.semester,
            "course_form": course_form,
            "editable": True,
            "disable_breadcrumb_course": True,
        },
    )


@manager_required
class CourseEditView(SuccessMessageMixin, UpdateView):
    model = Course
    pk_url_kwarg = "course_id"
    form_class = CourseForm
    template_name = "staff_course_form.html"
    success_message = gettext_lazy("Successfully updated course.")

    object: Course

    def get_object(self, *args, **kwargs) -> Course:
        course = super().get_object(*args, **kwargs)
        if self.request.method == "POST" and not course.can_be_edited_by_manager:
            raise SuspiciousOperation("Modifying this course is not allowed.")
        return course

    def get_context_data(self, **kwargs) -> dict[str, Any]:
        context_data = super().get_context_data(**kwargs) | {
            "semester": self.object.semester,
            "editable": self.object.can_be_edited_by_manager,
            "disable_breadcrumb_course": True,
        }
        context_data["course_form"] = context_data.pop("form")
        return context_data

    def form_valid(self, form: BaseForm) -> HttpResponse:
        assert isinstance(form, CourseForm)  # https://www.github.com/typeddjango/django-stubs/issues/1809

        if self.request.POST.get("operation") not in ("save", "save_create_evaluation", "save_create_single_result"):
            raise SuspiciousOperation("Invalid POST operation")

        response = super().form_valid(form)
        if form.has_changed():
            update_template_cache_of_published_evaluations_in_course(self.object)
        return response

    def get_success_url(self) -> str:
        match self.request.POST["operation"]:
            case "save":
                return reverse("staff:semester_view", args=[self.object.semester.id])
            case "save_create_evaluation":
                return reverse("staff:evaluation_create_for_course", args=[self.object.id])
            case "save_create_single_result":
                return reverse("staff:single_result_create_for_course", args=[self.object.id])
        raise SuspiciousOperation("Unexpected operation")


@require_POST
@manager_required
def course_delete(request):
    course = get_object_from_dict_pk_entry_or_logged_40x(Course, request.POST, "course_id")
    if not course.can_be_deleted_by_manager:
        raise SuspiciousOperation("Deleting course not allowed")
    course.delete()
    return HttpResponse()  # 200 OK


def evaluation_create_impl(request, semester: Semester, course: Course | None):
    if course is not None:
        assert course.semester == semester
    if semester.participations_are_archived:
        raise PermissionDenied
    evaluation = Evaluation(course=course)

    InlineContributionFormset = inlineformset_factory(
        Evaluation, Contribution, formset=ContributionFormset, form=ContributionForm, extra=1
    )

    evaluation_form = EvaluationForm(request.POST or None, instance=evaluation, semester=semester)
    formset = InlineContributionFormset(
        request.POST or None, instance=evaluation, form_kwargs={"evaluation": evaluation}
    )

    if evaluation_form.is_valid() and formset.is_valid():
        evaluation = evaluation_form.save()
        formset.save()
        update_template_cache_of_published_evaluations_in_course(evaluation.course)

        messages.success(request, _("Successfully created evaluation."))
        return redirect("staff:semester_view", semester.id)

    return render(
        request,
        "staff_evaluation_form.html",
        {
            "semester": semester,
            "evaluation_form": evaluation_form,
            "formset": formset,
            "manager": True,
            "editable": True,
            "state": "",
            "questionnaires_with_answers_per_contributor": {},
        },
    )


@manager_required
def evaluation_create_for_semester(request, semester_id):
    semester = get_object_or_404(Semester, id=semester_id)
    return evaluation_create_impl(request, semester, None)


@manager_required
def evaluation_create_for_course(request, course_id):
    course = get_object_or_404(Course, id=course_id)
    return evaluation_create_impl(request, course.semester, course)


@manager_required
def evaluation_copy(request, evaluation_id):
    evaluation = get_object_or_404(Evaluation, id=evaluation_id)

    form = EvaluationCopyForm(request.POST or None, evaluation)

    InlineContributionFormset = inlineformset_factory(
        Evaluation, Contribution, formset=ContributionCopyFormset, form=ContributionCopyForm, extra=1
    )
    formset = InlineContributionFormset(request.POST or None, instance=evaluation, new_instance=form.instance)

    if form.is_valid() and formset.is_valid():
        copied_evaluation = form.save()
        formset.save()
        update_template_cache_of_published_evaluations_in_course(copied_evaluation.course)

        messages.success(request, _("Successfully created evaluation."))
        return redirect("staff:semester_view", evaluation.course.semester.pk)

    return render(
        request,
        "staff_evaluation_form.html",
        {
            "semester": evaluation.course.semester,
            "evaluation_form": form,
            "formset": formset,
            "manager": True,
            "editable": True,
            "state": "",
            "questionnaires_with_answers_per_contributor": {},
        },
    )


def single_result_create_impl(request, semester: Semester, course: Course | None):
    if course is not None:
        assert course.semester == semester
    if semester.participations_are_archived:
        raise PermissionDenied
    evaluation = Evaluation(course=course)

    form = SingleResultForm(request.POST or None, instance=evaluation, semester=semester)

    if form.is_valid():
        evaluation = form.save()
        update_template_cache_of_published_evaluations_in_course(evaluation.course)

        messages.success(request, _("Successfully created single result."))
        return redirect("staff:semester_view", semester.pk)

    return render(request, "staff_single_result_form.html", {"semester": semester, "form": form, "editable": True})


@manager_required
def single_result_create_for_semester(request, semester_id):
    semester = get_object_or_404(Semester, id=semester_id)
    return single_result_create_impl(request, semester, None)


@manager_required
def single_result_create_for_course(request, course_id):
    course = get_object_or_404(Course, id=course_id)
    return single_result_create_impl(request, course.semester, course)


@manager_required
def evaluation_edit(request, evaluation_id):
    evaluation = get_object_or_404(Evaluation, id=evaluation_id)

    if request.method == "POST" and not evaluation.can_be_edited_by_manager:
        raise SuspiciousOperation("Modifying this evaluation is not allowed.")

    if evaluation.is_single_result:
        return helper_single_result_edit(request, evaluation)
    return helper_evaluation_edit(request, evaluation)


@manager_required
def helper_evaluation_edit(request, evaluation):
    # Show a message when reward points are granted during the lifetime of the calling view.
    # The @receiver will only live as long as the request is processed
    # as the callback is captured by a weak reference in the Django Framework
    # and no other strong references are being kept.
    # See https://github.com/e-valuation/EvaP/issues/1361 for more information and discussion.
    @receiver(RewardPointGranting.granted_by_removal, weak=True)
    def notify_reward_points(grantings, **_kwargs):
        for granting in grantings:
            messages.info(
                request,
                ngettext(
                    'The removal as participant has granted the user "{granting.user_profile.email}" {granting.value} reward point for the semester.',
                    'The removal as participant has granted the user "{granting.user_profile.email}" {granting.value} reward points for the semester.',
                    granting.value,
                ).format(granting=granting),
            )

    editable = evaluation.can_be_edited_by_manager
    InlineContributionFormset = inlineformset_factory(
        Evaluation, Contribution, formset=ContributionFormset, form=ContributionForm, extra=1 if editable else 0
    )

    evaluation_form = EvaluationForm(request.POST or None, instance=evaluation, semester=evaluation.course.semester)
    formset = InlineContributionFormset(
        request.POST or None, instance=evaluation, form_kwargs={"evaluation": evaluation}
    )

    operation = request.POST.get("operation")

    if evaluation_form.is_valid() and formset.is_valid():
        if operation not in ("save", "approve"):
            raise SuspiciousOperation("Invalid POST operation")

        if not evaluation.can_be_edited_by_manager or evaluation.participations_are_archived:
            raise SuspiciousOperation("Modifying this evaluation is not allowed.")

        if (
            Evaluation.State.EVALUATED <= evaluation.state <= Evaluation.State.REVIEWED
            and evaluation.is_in_evaluation_period
        ):
            evaluation.reopen_evaluation()

        form_has_changed = evaluation_form.has_changed() or formset.has_changed()

        evaluation_form.save()
        formset.save()

        if operation == "approve":
            evaluation.manager_approve()
            evaluation.save()
            if form_has_changed:
                messages.success(request, _("Successfully updated and approved evaluation."))
            else:
                messages.success(request, _("Successfully approved evaluation."))
        else:
            messages.success(request, _("Successfully updated evaluation."))

        return redirect("staff:semester_view", evaluation.course.semester.id)

    assert set(Answer.__subclasses__()) == {TextAnswer, RatingAnswerCounter}
    contributor_questionnaire_pairs = [
        (answer.contribution.contributor, answer.question.questionnaire)
        for answer_cls in [TextAnswer, RatingAnswerCounter]
        for answer in answer_cls.objects.filter(contribution__evaluation=evaluation).select_related(
            "question__questionnaire", "contribution__contributor"
        )
    ]

    questionnaires_with_answers_per_contributor = defaultdict(list)
    for contributor, questionnaire in contributor_questionnaire_pairs:
        questionnaires_with_answers_per_contributor[contributor].append(questionnaire)

    if evaluation_form.errors or formset.errors:
        messages.error(request, _("The form was not saved. Please resolve the errors shown below."))
    sort_formset(request, formset)
    template_data = {
        "evaluation": evaluation,
        "semester": evaluation.course.semester,
        "evaluation_form": evaluation_form,
        "formset": formset,
        "manager": True,
        "state": evaluation.state,
        "editable": editable,
        "questionnaires_with_answers_per_contributor": questionnaires_with_answers_per_contributor,
    }
    return render(request, "staff_evaluation_form.html", template_data)


@manager_required
def helper_single_result_edit(request, evaluation):
    semester = evaluation.course.semester
    form = SingleResultForm(request.POST or None, instance=evaluation, semester=semester)

    if form.is_valid():
        if not evaluation.can_be_edited_by_manager or evaluation.participations_are_archived:
            raise SuspiciousOperation("Modifying this evaluation is not allowed.")

        form.save()
        messages.success(request, _("Successfully updated single result."))
        return redirect("staff:semester_view", semester.id)

    return render(
        request,
        "staff_single_result_form.html",
        {"evaluation": evaluation, "semester": semester, "form": form, "editable": evaluation.can_be_edited_by_manager},
    )


@require_POST
@manager_required
def evaluation_delete(request):
    evaluation = get_object_from_dict_pk_entry_or_logged_40x(Evaluation, request.POST, "evaluation_id")

    if not evaluation.can_be_deleted_by_manager:
        raise SuspiciousOperation("Deleting evaluation not allowed")
    if evaluation.is_single_result:
        RatingAnswerCounter.objects.filter(contribution__evaluation=evaluation).delete()
    evaluation.delete()
    update_template_cache_of_published_evaluations_in_course(evaluation.course)
    return HttpResponse()  # 200 OK


@manager_required
def evaluation_email(request, evaluation_id):
    evaluation = get_object_or_404(Evaluation, id=evaluation_id)
    export = "export" in request.POST
    form = EvaluationEmailForm(request.POST or None, evaluation=evaluation, export=export)

    if form.is_valid():
        if export:
            email_addresses = "; ".join(form.email_addresses())
            messages.info(request, _("Recipients: ") + "\n" + email_addresses)
            return render(
                request,
                "staff_evaluation_email.html",
                {"semester": evaluation.course.semester, "evaluation": evaluation, "form": form},
            )
        form.send(request)
        messages.success(request, _("Successfully sent emails for '%s'.") % evaluation.full_name)
        return redirect("staff:semester_view", evaluation.course.semester.pk)

    return render(
        request,
        "staff_evaluation_email.html",
        {"semester": evaluation.course.semester, "evaluation": evaluation, "form": form},
    )


<<<<<<< HEAD
class ImportAction(Enum):
    COPY = "copy"
    IMPORT = "import"
    TEST = "test"
=======
def helper_delete_users_from_evaluation(evaluation, operation):
    if "participants" in operation:
        deleted_person_count = evaluation.participants.count()
        deletion_message = _("{} participants were deleted from evaluation {}")
        evaluation.participants.clear()
    else:
        assert "contributors" in operation
        deleted_person_count = evaluation.contributions.exclude(contributor=None).count()
        deletion_message = _("{} contributors were deleted from evaluation {}")
        evaluation.contributions.exclude(contributor=None).delete()
>>>>>>> 141b2194

    @classmethod
    def from_operation(cls, operation: str) -> "ImportAction":
        if operation.startswith("copy-"):
            return cls.COPY
        if operation.startswith("import-"):
            return cls.IMPORT
        if operation.startswith("test-"):
            return cls.TEST
        raise ValueError(f"Unknown operation: {operation}")


def import_or_copy_participants(
    request,
    replace: bool,
    import_action: Literal[ImportAction.COPY, ImportAction.IMPORT],
    import_type: ImportType,
    evaluation: Evaluation,
    copy_form: EvaluationParticipantCopyForm,
) -> bool:
    if replace:
        if import_type == ImportType.PARTICIPANT:
            deleted_person_count = evaluation.participants.count()
            deletion_message = _("{} participants were deleted from evaluation {}")
            evaluation.participants.clear()
        elif import_type == ImportType.CONTRIBUTOR:
            deleted_person_count = evaluation.contributions.exclude(contributor=None).count()
            deletion_message = _("{} contributors were deleted from evaluation {}")
            evaluation.contributions.exclude(contributor=None).delete()
    if import_action == ImportAction.IMPORT:
        file_content = get_import_file_content_or_raise(request.user.id, import_type)
        importer_log = import_persons_from_file(import_type, evaluation, test_run=False, file_content=file_content)
        delete_import_file(request.user.id, import_type)
    elif import_action == ImportAction.COPY:
        copy_form.evaluation_selection_required = True
        if not copy_form.is_valid():
            return False
        import_evaluation = copy_form.cleaned_data["evaluation"]
        importer_log = import_persons_from_evaluation(
            import_type, evaluation, test_run=False, source_evaluation=import_evaluation
        )
    else:
        assert_never(import_action)

    if replace:
        importer_log.add_success(
            format_html(deletion_message, deleted_person_count, evaluation.full_name),
            category=ImporterLogEntry.Category.RESULT,
        )

    importer_log.forward_messages_to_django(request)
    return True


@manager_required
@transaction.atomic
def evaluation_person_management(request, evaluation_id: int):
    # This view indeed handles 4 tasks. However, they are tightly coupled, splitting them up
    # would lead to more code duplication. Thus, we decided to leave it as is for now
    # pylint: disable=too-many-locals
    evaluation = get_object_or_404(Evaluation, id=evaluation_id)
    if evaluation.participations_are_archived:
        raise PermissionDenied

    # Each form required two times so the errors can be displayed correctly
    participant_excel_form = UserImportForm(request.POST or None, request.FILES or None, prefix="pe")
    participant_copy_form = EvaluationParticipantCopyForm(request.POST or None, prefix="pc")
    contributor_excel_form = UserImportForm(request.POST or None, request.FILES or None, prefix="ce")
    contributor_copy_form = EvaluationParticipantCopyForm(request.POST or None, prefix="cc")

    importer_log = None

    if request.method == "POST":
        operation = request.POST.get("operation")
        if operation not in (
            "test-participants",
            "import-participants",
            "copy-participants",
            "import-replace-participants",
            "copy-replace-participants",
            "test-contributors",
            "import-contributors",
            "copy-contributors",
            "import-replace-contributors",
            "copy-replace-contributors",
        ):
            raise SuspiciousOperation("Invalid POST operation")

        import_action = ImportAction.from_operation(operation)
        import_type = ImportType.PARTICIPANT if "participants" in operation else ImportType.CONTRIBUTOR
        excel_form = participant_excel_form if "participants" in operation else contributor_excel_form
        copy_form = participant_copy_form if "participants" in operation else contributor_copy_form

        if import_action == ImportAction.TEST:
            delete_import_file(request.user.id, import_type)  # remove old files if still exist
            excel_form.fields["excel_file"].required = True
            if excel_form.is_valid():
                excel_file = excel_form.cleaned_data["excel_file"]
                file_content = excel_file.read()
                importer_log = import_persons_from_file(
                    import_type, evaluation, test_run=True, file_content=file_content
                )
                if not importer_log.has_errors():
                    save_import_file(excel_file, request.user.id, import_type)
        else:
            successfully_processed = import_or_copy_participants(
                request, "-replace-" in operation, import_action, import_type, evaluation, copy_form
            )
            if successfully_processed:
                return redirect("staff:semester_view", evaluation.course.semester.pk)

    participant_test_passed = import_file_exists(request.user.id, ImportType.PARTICIPANT)
    contributor_test_passed = import_file_exists(request.user.id, ImportType.CONTRIBUTOR)
    return render(
        request,
        "staff_evaluation_person_management.html",
        {
            "semester": evaluation.course.semester,
            "evaluation": evaluation,
            "participant_excel_form": participant_excel_form,
            "participant_copy_form": participant_copy_form,
            "contributor_excel_form": contributor_excel_form,
            "contributor_copy_form": contributor_copy_form,
            "importer_log": importer_log,
            "participant_test_passed": participant_test_passed,
            "contributor_test_passed": contributor_test_passed,
        },
    )


@manager_required
def evaluation_login_key_export(_request, evaluation_id):
    evaluation = get_object_or_404(Evaluation, id=evaluation_id)

    filename = f"Login_keys-{evaluation.full_name}-{evaluation.course.semester.short_name}.csv"
    response = AttachmentResponse(filename, content_type="text/csv")

    writer = csv.writer(response, delimiter=";", lineterminator="\n")
    writer.writerow([_("Last name"), _("First name"), _("Email"), _("Login key")])

    external_participants = (participant for participant in evaluation.participants.all() if participant.is_external)
    for participant in external_participants:
        participant.ensure_valid_login_key()
        writer.writerow([participant.last_name, participant.first_name, participant.email, participant.login_url])

    return response


TextAnswerSection = namedtuple(
    "TextAnswerSection", ("questionnaire", "contributor", "label", "is_responsible", "results")
)


def get_evaluation_and_contributor_textanswer_sections(
    evaluation: Evaluation,
    textanswer_filter: Q,
) -> tuple[list[TextAnswerSection], list[TextAnswerSection]]:
    evaluation_sections = []
    contributor_sections = []
    evaluation_responsibles = list(evaluation.course.responsibles.all())

    raw_answers = (
        TextAnswer.objects.filter(contribution__evaluation=evaluation)
        .select_related("question__questionnaire", "contribution__contributor")
        .order_by("contribution", "question__questionnaire", "question")
        .filter(textanswer_filter)
    )

    questionnaire_answer_groups = itertools.groupby(
        raw_answers, lambda answer: (answer.contribution, answer.question.questionnaire)
    )

    for (contribution, questionnaire), questionnaire_answers in questionnaire_answer_groups:
        text_results = []
        for question, answers_iter in itertools.groupby(questionnaire_answers, lambda answer: answer.question):
            answers = list(answers_iter)
            if not answers:
                continue
            text_results.append(TextResult(question=question, answers=answers))

        if not text_results:
            continue

        section = TextAnswerSection(
            questionnaire,
            contribution.contributor,
            contribution.label,
            contribution.contributor in evaluation_responsibles,
            text_results,
        )
        if contribution.is_general:
            evaluation_sections.append(section)
        else:
            contributor_sections.append(section)

    return evaluation_sections, contributor_sections


@reviewer_required
def evaluation_textanswers(request: HttpRequest, evaluation_id: int) -> HttpResponse:
    evaluation = get_object_or_404(Evaluation, id=evaluation_id)
    semester = evaluation.course.semester
    if semester.results_are_archived:
        raise PermissionDenied

    if evaluation.state == Evaluation.State.PUBLISHED:
        raise PermissionDenied
    if not evaluation.can_publish_text_results:
        raise PermissionDenied

    view = request.GET.get("view", "quick")
    assert view in ["quick", "full", "undecided", "flagged"]
    filter_for_view = {
        "undecided": Q(review_decision=TextAnswer.ReviewDecision.UNDECIDED),
        "flagged": Q(is_flagged=True),
    }

    evaluation_sections, contributor_sections = get_evaluation_and_contributor_textanswer_sections(
        evaluation,
        filter_for_view.get(view, Q()),
    )

    template_data = {"semester": semester, "evaluation": evaluation, "view": view}

    if view == "quick":
        visited = request.session.get("review-visited", set())
        skipped = request.session.get("review-skipped", set())
        visited.add(evaluation.pk)
        next_evaluations = find_unreviewed_evaluations(semester, visited | skipped)
        if not next_evaluations and (len(visited) > 1 or len(skipped) > 0):
            visited = {evaluation.pk}
            skipped = set()
            request.session["review-skipped"] = skipped
            next_evaluations = find_unreviewed_evaluations(semester, visited | skipped)
        request.session["review-visited"] = visited

        sections = evaluation_sections + contributor_sections
        template_data.update({"sections": sections, "evaluation": evaluation, "next_evaluations": next_evaluations})
        return render(request, "staff_evaluation_textanswers_quick.html", template_data)

    template_data.update({"evaluation_sections": evaluation_sections, "contributor_sections": contributor_sections})
    return render(request, "staff_evaluation_textanswers_full.html", template_data)


@reviewer_required
def semester_flagged_textanswers(request: HttpRequest, semester_id: int) -> HttpResponse:
    semester = get_object_or_404(Semester, id=semester_id)
    flagged_textanswers = TextAnswer.objects.filter(
        is_flagged=True,
        contribution__evaluation__course__semester=semester,
    ).order_by("contribution__evaluation")

    template_data = {
        "semester": semester,
        "flagged_textanswers": flagged_textanswers,
    }
    return render(request, "staff_semester_flagged_textanswers.html", template_data)


@reviewer_required
def evaluation_textanswers_skip(request):
    evaluation = get_object_from_dict_pk_entry_or_logged_40x(Evaluation, request.POST, "evaluation_id")
    visited = request.session.get("review-skipped", set())
    visited.add(evaluation.pk)
    request.session["review-skipped"] = visited
    return HttpResponse()


def assert_textanswer_review_permissions(evaluation: Evaluation) -> None:
    if evaluation.state == Evaluation.State.PUBLISHED:
        raise PermissionDenied
    if evaluation.course.semester.results_are_archived:
        raise PermissionDenied
    if not evaluation.can_publish_text_results:
        raise PermissionDenied


@require_POST
@reviewer_required
def evaluation_textanswers_update_publish(request):
    answer = get_object_from_dict_pk_entry_or_logged_40x(TextAnswer, request.POST, "answer_id")
    evaluation = answer.contribution.evaluation
    action = request.POST.get("action", None)

    assert_textanswer_review_permissions(evaluation)

    if action == "textanswer_edit":
        return redirect("staff:evaluation_textanswer_edit", answer.pk)

    review_decision_for_action = {
        "publish": TextAnswer.ReviewDecision.PUBLIC,
        "make_private": TextAnswer.ReviewDecision.PRIVATE,
        "delete": TextAnswer.ReviewDecision.DELETED,
        "unreview": TextAnswer.ReviewDecision.UNDECIDED,
    }

    if action not in review_decision_for_action:
        raise SuspiciousOperation

    answer.review_decision = review_decision_for_action[action]
    answer.save()

    if evaluation.state == Evaluation.State.EVALUATED and evaluation.is_fully_reviewed:
        evaluation.end_review()
        evaluation.save()
    if evaluation.state == Evaluation.State.REVIEWED and not evaluation.is_fully_reviewed:
        evaluation.reopen_review()
        evaluation.save()

    return HttpResponseNoContent()


@require_POST
@reviewer_required
def evaluation_textanswers_update_flag(request):
    answer = get_object_from_dict_pk_entry_or_logged_40x(TextAnswer, request.POST, "answer_id")
    assert_textanswer_review_permissions(answer.contribution.evaluation)

    is_flagged_bool_string = request.POST.get("is_flagged", None)
    if is_flagged_bool_string not in ["true", "false"]:
        return HttpResponseBadRequest()

    answer.is_flagged = is_flagged_bool_string == "true"
    answer.save()

    return HttpResponseNoContent()


@manager_required
def evaluation_textanswer_edit(request, textanswer_id):
    textanswer = get_object_or_404(TextAnswer, id=textanswer_id)
    evaluation = textanswer.contribution.evaluation
    assert_textanswer_review_permissions(evaluation)

    form = TextAnswerForm(request.POST or None, instance=textanswer)

    if form.is_valid():
        form.save()
        # jump to edited answer
        url = reverse("staff:evaluation_textanswers", args=[evaluation.pk]) + "#" + str(textanswer.id)
        return HttpResponseRedirect(url)

    template_data = {
        "semester": evaluation.course.semester,
        "evaluation": evaluation,
        "form": form,
        "textanswer": textanswer,
    }
    return render(request, "staff_evaluation_textanswer_edit.html", template_data)


@reviewer_required
def evaluation_preview(request, evaluation_id):
    evaluation = get_object_or_404(Evaluation, id=evaluation_id)
    if evaluation.course.semester.results_are_archived and not request.user.is_manager:
        raise PermissionDenied

    return render_vote_page(request, evaluation, preview=True)


@manager_required
def questionnaire_index(request):
    filter_questionnaires = get_parameter_from_url_or_session(request, "filter_questionnaires")

    prefetch_list = ("questions", "contributions__evaluation")
    general_questionnaires = Questionnaire.objects.general_questionnaires().prefetch_related(*prefetch_list)
    contributor_questionnaires = Questionnaire.objects.contributor_questionnaires().prefetch_related(*prefetch_list)

    if filter_questionnaires:
        general_questionnaires = general_questionnaires.exclude(visibility=Questionnaire.Visibility.HIDDEN)
        contributor_questionnaires = contributor_questionnaires.exclude(visibility=Questionnaire.Visibility.HIDDEN)

    general_questionnaires_top = [
        questionnaire for questionnaire in general_questionnaires if questionnaire.is_above_contributors
    ]
    general_questionnaires_bottom = [
        questionnaire for questionnaire in general_questionnaires if questionnaire.is_below_contributors
    ]

    template_data = {
        "general_questionnaires_top": general_questionnaires_top,
        "general_questionnaires_bottom": general_questionnaires_bottom,
        "contributor_questionnaires": contributor_questionnaires,
        "filter_questionnaires": filter_questionnaires,
    }
    return render(request, "staff_questionnaire_index.html", template_data)


@manager_required
def questionnaire_view(request, questionnaire_id):
    questionnaire = get_object_or_404(Questionnaire, id=questionnaire_id)

    # build forms
    contribution = Contribution(contributor=request.user)
    form = QuestionnaireVotingForm(request.POST or None, contribution=contribution, questionnaire=questionnaire)

    return render(request, "staff_questionnaire_view.html", {"forms": [form], "questionnaire": questionnaire})


@manager_required
def questionnaire_create(request):
    questionnaire = Questionnaire()
    InlineQuestionFormset = inlineformset_factory(
        Questionnaire, Question, formset=AtLeastOneFormset, form=QuestionForm, extra=1, exclude=("questionnaire",)
    )

    form = QuestionnaireForm(request.POST or None, instance=questionnaire)
    formset = InlineQuestionFormset(request.POST or None, instance=questionnaire)

    if form.is_valid() and formset.is_valid():
        form.save(force_highest_order=True)
        formset.save()

        messages.success(request, _("Successfully created questionnaire."))
        return redirect("staff:questionnaire_index")

    return render(request, "staff_questionnaire_form.html", {"form": form, "formset": formset, "editable": True})


def disable_all_except_named(fields: dict[str, Any], names_of_editable: Container[str]):
    for name, field in fields.items():
        if name not in names_of_editable:
            field.disabled = True


def make_questionnaire_edit_forms(request, questionnaire, editable):
    if editable:
        formset_kwargs = {"extra": 1}
    else:
        question_count = questionnaire.questions.count()
        formset_kwargs = {
            "extra": 0,
            "can_delete": False,
            "validate_min": True,
            "validate_max": True,
            "min_num": question_count,
            "max_num": question_count,
        }
    InlineQuestionFormset = inlineformset_factory(
        Questionnaire,
        Question,
        formset=AtLeastOneFormset,
        form=QuestionForm,
        exclude=("questionnaire",),
        **formset_kwargs,
    )

    form = QuestionnaireForm(request.POST or None, instance=questionnaire)
    formset = InlineQuestionFormset(request.POST or None, instance=questionnaire)

    if not editable:
        disable_all_except_named(
            form.fields, ["visibility", "is_locked", "name_de", "name_en", "description_de", "description_en", "type"]
        )
        for question_form in formset.forms:
            disable_all_except_named(question_form.fields, ["id"])

        # disallow type changed from and to contributor
        form.fields["type"].choices = [
            choice
            for choice in Questionnaire.Type.choices
            if (choice[0] == Questionnaire.Type.CONTRIBUTOR) == (questionnaire.type == Questionnaire.Type.CONTRIBUTOR)
        ]

    return form, formset


@manager_required
def questionnaire_edit(request, questionnaire_id):
    questionnaire = get_object_or_404(Questionnaire, id=questionnaire_id)
    editable = questionnaire.can_be_edited_by_manager

    form, formset = make_questionnaire_edit_forms(request, questionnaire, editable)

    if form.is_valid() and formset.is_valid():
        form.save()
        if editable:
            formset.save()

        messages.success(request, _("Successfully updated questionnaire."))
        return redirect("staff:questionnaire_index")

    template_data = {"questionnaire": questionnaire, "form": form, "formset": formset, "editable": editable}
    return render(request, "staff_questionnaire_form.html", template_data)


def get_identical_form_and_formset(questionnaire):
    """
    Generates a Questionnaire creation form and formset filled out like the already exisiting Questionnaire
    specified in questionnaire_id. Used for copying and creating of new versions.
    """
    inline_question_formset = inlineformset_factory(
        Questionnaire, Question, formset=AtLeastOneFormset, form=QuestionForm, extra=1, exclude=("questionnaire",)
    )

    form = QuestionnaireForm(instance=questionnaire)
    return form, inline_question_formset(instance=questionnaire, queryset=questionnaire.questions.all())


@manager_required
def questionnaire_copy(request, questionnaire_id):
    copied_questionnaire = get_object_or_404(Questionnaire, id=questionnaire_id)

    if request.method == "POST":
        questionnaire = Questionnaire()
        InlineQuestionFormset = inlineformset_factory(
            Questionnaire, Question, formset=AtLeastOneFormset, form=QuestionForm, extra=1, exclude=("questionnaire",)
        )

        form = QuestionnaireForm(request.POST, instance=questionnaire)
        formset = InlineQuestionFormset(request.POST.copy(), instance=questionnaire, save_as_new=True)

        if form.is_valid() and formset.is_valid():
            form.save()
            formset.save()
            messages.success(request, _("Successfully created questionnaire."))
            return redirect("staff:questionnaire_index")

        return render(request, "staff_questionnaire_form.html", {"form": form, "formset": formset, "editable": True})

    form, formset = get_identical_form_and_formset(copied_questionnaire)
    return render(request, "staff_questionnaire_form.html", {"form": form, "formset": formset, "editable": True})


@manager_required
def questionnaire_new_version(request, questionnaire_id):
    old_questionnaire = get_object_or_404(Questionnaire, id=questionnaire_id)

    # Check if we can use the old name with the current time stamp.
    timestamp = date.today()
    new_name_de = f"{old_questionnaire.name_de} (until {timestamp})"
    new_name_en = f"{old_questionnaire.name_en} (until {timestamp})"

    # If not, redirect back and suggest to edit the already created version.
    if Questionnaire.objects.filter(Q(name_de=new_name_de) | Q(name_en=new_name_en)):
        messages.error(request, _("Questionnaire creation aborted. A new version was already created today."))
        return redirect("staff:questionnaire_index")

    if request.method == "POST":
        questionnaire = Questionnaire()
        InlineQuestionFormset = inlineformset_factory(
            Questionnaire, Question, formset=AtLeastOneFormset, form=QuestionForm, extra=1, exclude=("questionnaire",)
        )

        form = QuestionnaireForm(request.POST, instance=questionnaire)
        formset = InlineQuestionFormset(request.POST.copy(), instance=questionnaire, save_as_new=True)

        try:
            with transaction.atomic():
                # Change old name before checking Form.
                old_questionnaire.name_de = new_name_de
                old_questionnaire.name_en = new_name_en
                old_questionnaire.visibility = Questionnaire.Visibility.HIDDEN
                old_questionnaire.save()

                if not form.is_valid() or not formset.is_valid():
                    raise IntegrityError

                form.save()
                formset.save()
                messages.success(request, _("Successfully created questionnaire."))
                return redirect("staff:questionnaire_index")

        except IntegrityError:
            return render(
                request, "staff_questionnaire_form.html", {"form": form, "formset": formset, "editable": True}
            )

    form, formset = get_identical_form_and_formset(old_questionnaire)
    return render(request, "staff_questionnaire_form.html", {"form": form, "formset": formset, "editable": True})


@require_POST
@manager_required
def questionnaire_delete(request):
    questionnaire = get_object_from_dict_pk_entry_or_logged_40x(Questionnaire, request.POST, "questionnaire_id")

    if not questionnaire.can_be_deleted_by_manager:
        raise SuspiciousOperation("Deleting questionnaire not allowed")
    questionnaire.delete()
    return HttpResponse()  # 200 OK


@require_POST
@manager_required
def questionnaire_update_indices(request):
    try:
        order_by_questionnaire = {int(key): int(value) for key, value in request.POST.items()}
    except (TypeError, ValueError) as e:
        raise SuspiciousOperation from e

    questionnaires = list(Questionnaire.objects.filter(pk__in=order_by_questionnaire.keys()))
    if len(questionnaires) != len(order_by_questionnaire):
        raise Http404("Questionnaire not found.")

    for questionnaire in questionnaires:
        questionnaire.order = order_by_questionnaire[questionnaire.pk]

    Questionnaire.objects.bulk_update(questionnaires, ["order"])
    return HttpResponse()


@require_POST
@manager_required
def questionnaire_visibility(request):
    questionnaire = get_object_from_dict_pk_entry_or_logged_40x(Questionnaire, request.POST, "questionnaire_id")
    try:
        visibility = int(request.POST["visibility"])
    except (KeyError, TypeError, ValueError) as e:
        raise SuspiciousOperation from e

    if visibility not in Questionnaire.Visibility.values:
        raise SuspiciousOperation("Invalid visibility choice")

    questionnaire.visibility = visibility
    questionnaire.save()
    return HttpResponse()


@require_POST
@manager_required
def questionnaire_set_locked(request):
    questionnaire = get_object_from_dict_pk_entry_or_logged_40x(Questionnaire, request.POST, "questionnaire_id")
    try:
        is_locked = bool(int(request.POST["is_locked"]))
    except (KeyError, TypeError, ValueError) as e:
        raise SuspiciousOperation from e

    questionnaire.is_locked = is_locked
    questionnaire.save()
    return HttpResponse()


@manager_required
class DegreeIndexView(SuccessMessageMixin, SaveValidFormMixin, FormsetView):
    model = Degree
    formset_class = modelformset_factory(
        Degree,
        form=DegreeForm,
        formset=ModelWithImportNamesFormset,
        can_delete=True,
        extra=1,
    )
    template_name = "staff_degree_index.html"
    success_url = reverse_lazy("staff:degree_index")
    success_message = gettext_lazy("Successfully updated the degrees.")


@manager_required
class CourseTypeIndexView(SuccessMessageMixin, SaveValidFormMixin, FormsetView):
    model = CourseType
    formset_class = modelformset_factory(
        CourseType,
        form=CourseTypeForm,
        formset=ModelWithImportNamesFormset,
        can_delete=True,
        extra=1,
    )
    template_name = "staff_course_type_index.html"
    success_url = reverse_lazy("staff:course_type_index")
    success_message = gettext_lazy("Successfully updated the course types.")


@manager_required
def course_type_merge_selection(request):
    form = CourseTypeMergeSelectionForm(request.POST or None)

    if form.is_valid():
        main_type = form.cleaned_data["main_type"]
        other_type = form.cleaned_data["other_type"]
        return redirect("staff:course_type_merge", main_type.id, other_type.id)

    return render(request, "staff_course_type_merge_selection.html", {"form": form})


@manager_required
def course_type_merge(request, main_type_id, other_type_id):
    main_type = get_object_or_404(CourseType, id=main_type_id)
    other_type = get_object_or_404(CourseType, id=other_type_id)

    if request.method == "POST":
        main_type.import_names += other_type.import_names
        main_type.save()
        Course.objects.filter(type=other_type).update(type=main_type)
        other_type.delete()
        messages.success(request, _("Successfully merged course types."))
        return redirect("staff:course_type_index")

    courses_with_other_type = Course.objects.filter(type=other_type).order_by("semester__created_at", "name_de")
    return render(
        request,
        "staff_course_type_merge.html",
        {"main_type": main_type, "other_type": other_type, "courses_with_other_type": courses_with_other_type},
    )


@manager_required
def text_answer_warnings_index(request):
    text_answer_warnings = TextAnswerWarning.objects.all()

    TextAnswerWarningFormset = modelformset_factory(
        TextAnswerWarning, form=TextAnswerWarningForm, can_delete=True, extra=1
    )
    formset = TextAnswerWarningFormset(request.POST or None, queryset=text_answer_warnings)

    if formset.is_valid():
        formset.save()
        messages.success(request, _("Successfully updated text warning answers."))
        return redirect("staff:text_answer_warnings")

    return render(
        request,
        "staff_text_answer_warnings.html",
        {
            "formset": formset,
            "text_answer_warnings": TextAnswerWarning.objects.all(),
        },
    )


@manager_required
def user_index(request):
    form = UserEditSelectionForm(request.POST or None)

    if form.is_valid():
        user = form.cleaned_data["user"]
        return redirect("staff:user_edit", user.id)

    return render(request, "staff_user_index.html", {"form": form})


@manager_required
def user_list(request):
    filter_users = get_parameter_from_url_or_session(request, "filter_users")

    users = UserProfile.objects.all()
    if filter_users:
        users = users.exclude(is_active=False)

    users = (
        users
        # the following six annotations basically add three bools indicating whether each user is part of a group or not.
        .annotate(manager_group_count=Sum(Case(When(groups__name="Manager", then=1), output_field=IntegerField())))
        .annotate(is_manager=ExpressionWrapper(Q(manager_group_count__exact=1), output_field=BooleanField()))
        .annotate(reviewer_group_count=Sum(Case(When(groups__name="Reviewer", then=1), output_field=IntegerField())))
        .annotate(is_reviewer=ExpressionWrapper(Q(reviewer_group_count__exact=1), output_field=BooleanField()))
        .annotate(
            grade_publisher_group_count=Sum(
                Case(When(groups__name="Grade publisher", then=1), output_field=IntegerField())
            )
        )
        .annotate(
            is_grade_publisher=ExpressionWrapper(Q(grade_publisher_group_count__exact=1), output_field=BooleanField())
        )
        .prefetch_related(
            "contributions",
            "evaluations_participating_in",
            "evaluations_participating_in__course__semester",
            "represented_users",
            "ccing_users",
            "courses_responsible_for",
        )
        .order_by(*UserProfile._meta.ordering)
    )

    return render(request, "staff_user_list.html", {"users": users, "filter_users": filter_users})


@manager_required
def user_export(request):
    response = AttachmentResponse("exported_users.csv")
    writer = csv.writer(response, delimiter=";", lineterminator="\n")
    header_row = (_("Title"), _("Last name"), _("First name"), _("Email"))
    writer.writerow(header_row)
    writer.writerows(
        (user.title, user.last_name, user.first_name, user.email) for user in UserProfile.objects.iterator()
    )
    return response


@manager_required
class UserCreateView(SuccessMessageMixin, CreateView):
    model = UserProfile
    form_class = UserForm
    template_name = "staff_user_form.html"
    success_url = reverse_lazy("staff:user_index")
    success_message = gettext_lazy("Successfully created user.")


@manager_required
def user_import(request):
    excel_form = UserImportForm(request.POST or None, request.FILES or None)
    import_type = ImportType.USER

    importer_log = None

    if request.method == "POST":
        operation = request.POST.get("operation")
        if operation not in ("test", "import"):
            raise SuspiciousOperation("Invalid POST operation")

        if operation == "test":
            delete_import_file(request.user.id, import_type)  # remove old files if still exist
            excel_form.fields["excel_file"].required = True
            if excel_form.is_valid():
                excel_file = excel_form.cleaned_data["excel_file"]
                file_content = excel_file.read()
                __, importer_log = import_users(file_content, test_run=True)
                if not importer_log.has_errors():
                    save_import_file(excel_file, request.user.id, import_type)

        elif operation == "import":
            file_content = get_import_file_content_or_raise(request.user.id, import_type)
            __, importer_log = import_users(file_content, test_run=False)
            importer_log.forward_messages_to_django(request)
            delete_import_file(request.user.id, import_type)
            return redirect("staff:user_index")

    test_passed = import_file_exists(request.user.id, import_type)
    # casting warnings to a normal dict is necessary for the template to iterate over it.
    return render(
        request,
        "staff_user_import.html",
        {
            "excel_form": excel_form,
            "importer_log": importer_log,
            "test_passed": test_passed,
        },
    )


@manager_required
def user_edit(request, user_id):
    # See comment in helper_evaluation_edit
    @receiver(RewardPointGranting.granted_by_removal, weak=True)
    def notify_reward_points(grantings, **_kwargs):
        assert len(grantings) == 1

        messages.info(
            request,
            ngettext(
                'The removal of evaluations has granted the user "{granting.user_profile.email}" {granting.value} reward point for the active semester.',
                'The removal of evaluations has granted the user "{granting.user_profile.email}" {granting.value} reward points for the active semester.',
                grantings[0].value,
            ).format(granting=grantings[0]),
        )

    user = get_object_or_404(UserProfile, id=user_id)
    form = UserForm(request.POST or None, request.FILES or None, instance=user)

    evaluations_contributing_to = (
        Evaluation.objects.filter(Q(contributions__contributor=user) | Q(course__responsibles__in=[user]))
        .distinct()
        .order_by("course__semester")
    )

    if form.is_valid():
        form.save()
        messages.success(request, _("Successfully updated user."))
        for message in form.remove_messages:
            messages.warning(request, message)
        return redirect("staff:user_index")

    return render(
        request,
        "staff_user_form.html",
        {
            "form": form,
            "evaluations_contributing_to": evaluations_contributing_to,
            "has_due_evaluations": bool(user.get_sorted_due_evaluations()),
            "user_id": user_id,
            "user_with_same_email": form.user_with_same_email,
        },
    )


@require_POST
@manager_required
def user_delete(request):
    user = get_object_from_dict_pk_entry_or_logged_40x(UserProfile, request.POST, "user_id")

    if not user.can_be_deleted_by_manager:
        raise SuspiciousOperation("Deleting user not allowed")
    user.delete()
    messages.success(request, _("Successfully deleted user."))
    return HttpResponse()  # 200 OK


@require_POST
@manager_required
def user_resend_email(request):
    user = get_object_from_dict_pk_entry_or_logged_40x(UserProfile, request.POST, "user_id")

    template = EmailTemplate.objects.get(name=EmailTemplate.EVALUATION_STARTED)
    body_params = {
        "user": user,
        "evaluations": user.get_sorted_due_evaluations(),
        "due_evaluations": {},
    }

    template.send_to_user(user, {}, body_params, use_cc=False)
    messages.success(request, _("Successfully resent evaluation started email."))
    return HttpResponse()  # 200 OK


@manager_required
def user_bulk_update(request):
    form = UserBulkUpdateForm(request.POST or None, request.FILES or None)
    operation = request.POST.get("operation")
    test_run = operation == "test"
    import_type = ImportType.USER_BULK_UPDATE

    if request.POST:
        if operation not in ("test", "bulk_update"):
            raise SuspiciousOperation("Invalid POST operation")

        if test_run:
            delete_import_file(request.user.id, import_type)  # remove old files if still exist
            form.fields["user_file"].required = True
            if form.is_valid():
                user_file = form.cleaned_data["user_file"]
                file_content = user_file.read()
                success = False
                try:
                    success = bulk_update_users(request, file_content, test_run)
                except Exception:  # noqa: BLE001
                    if settings.DEBUG:
                        raise
                    messages.error(
                        request,
                        _("An error happened when processing the file. Make sure the file meets the requirements."),
                    )

                if success:
                    save_import_file(user_file, request.user.id, import_type)
        else:
            file_content = get_import_file_content_or_raise(request.user.id, import_type)
            bulk_update_users(request, file_content, test_run)
            delete_import_file(request.user.id, import_type)
            return redirect("staff:user_index")

    test_passed = import_file_exists(request.user.id, import_type)
    return render(request, "staff_user_bulk_update.html", {"form": form, "test_passed": test_passed})


@manager_required
class UserMergeSelectionView(FormView):
    form_class = UserMergeSelectionForm
    template_name = "staff_user_merge_selection.html"

    def get_context_data(self, **kwargs) -> dict[str, Any]:
        context = super().get_context_data(**kwargs)

        class UserNameFromEmail(Func):
            # django docs support our usage here:
            # https://docs.djangoproject.com/en/5.0/ref/models/expressions/#func-expressions
            # pylint: disable=abstract-method
            template = "split_part(%(expressions)s, '@', 1)"

        query = UserProfile.objects.annotate(username_part_of_email=UserNameFromEmail("email"))

        users_with_merge_candidates = query.annotate(
            merge_candidate_pk=query.filter(username_part_of_email=UserNameFromEmail(OuterRef("email")))
            .filter(pk__lt=OuterRef("pk"))
            .values("pk")[:1]
        ).exclude(merge_candidate_pk=None)

        merge_candidate_ids = [user.merge_candidate_pk for user in users_with_merge_candidates]
        merge_candidates_by_id = {user.pk: user for user in UserProfile.objects.filter(pk__in=merge_candidate_ids)}

        suggested_merges = [
            (user, merge_candidates_by_id[user.merge_candidate_pk])
            for user in users_with_merge_candidates
            if not user.is_external and not merge_candidates_by_id[user.merge_candidate_pk].is_external
        ]

        context["suggested_merges"] = suggested_merges
        return context

    def form_valid(self, form: UserMergeSelectionForm) -> HttpResponse:
        return redirect(
            "staff:user_merge",
            form.cleaned_data["main_user"].id,
            form.cleaned_data["other_user"].id,
        )


@manager_required
def user_merge(request, main_user_id, other_user_id):
    main_user = get_object_or_404(UserProfile, id=main_user_id)
    other_user = get_object_or_404(UserProfile, id=other_user_id)

    if request.method == "POST":
        merged_user, errors, warnings = merge_users(main_user, other_user)
        if errors:
            messages.error(request, _("Merging the users failed. No data was changed."))
        else:
            messages.success(request, _("Successfully merged users."))
        return redirect("staff:user_index")

    merged_user, errors, warnings = merge_users(main_user, other_user, preview=True)
    return render(
        request,
        "staff_user_merge.html",
        {
            "main_user": main_user,
            "other_user": other_user,
            "merged_user": merged_user,
            "errors": errors,
            "warnings": warnings,
        },
    )


@manager_required
class TemplateEditView(SuccessMessageMixin, UpdateView):
    model = EmailTemplate
    pk_url_kwarg = "template_id"
    fields = ("subject", "plain_content", "html_content")
    success_message = gettext_lazy("Successfully updated template.")
    success_url = reverse_lazy("staff:index")
    template_name = "staff_template_form.html"

    def get_context_data(self, **kwargs) -> dict[str, Any]:
        context = super().get_context_data(**kwargs)
        template = context["template"] = context.pop("emailtemplate")

        available_variables = [
            "contact_email",
            "page_url",
            "login_url",  # only if they need it
            "user",
        ]

        if template.name == EmailTemplate.STUDENT_REMINDER:
            available_variables += ["first_due_in_days", "due_evaluations"]
        elif template.name in [
            EmailTemplate.EDITOR_REVIEW_NOTICE,
            EmailTemplate.EDITOR_REVIEW_REMINDER,
            EmailTemplate.PUBLISHING_NOTICE_CONTRIBUTOR,
            EmailTemplate.PUBLISHING_NOTICE_PARTICIPANT,
        ]:
            available_variables += ["evaluations"]
        elif template.name == EmailTemplate.TEXT_ANSWER_REVIEW_REMINDER:
            available_variables += ["evaluation_url_tuples"]
        elif template.name == EmailTemplate.EVALUATION_STARTED:
            available_variables += ["evaluations", "due_evaluations"]
        elif template.name == EmailTemplate.DIRECT_DELEGATION:
            available_variables += ["evaluation", "delegate_user"]

        available_variables = ["{{ " + variable + " }}" for variable in available_variables]
        available_variables.sort()

        context["available_variables"] = available_variables

        return context


@manager_required
class FaqIndexView(SuccessMessageMixin, SaveValidFormMixin, FormsetView):
    model = FaqSection
    formset_class = modelformset_factory(FaqSection, form=FaqSectionForm, can_delete=True, extra=1)
    template_name = "staff_faq_index.html"
    success_url = reverse_lazy("staff:faq_index")
    success_message = gettext_lazy("Successfully updated the FAQ sections.")

    def get_context_data(self, **kwargs) -> dict[str, Any]:
        return super().get_context_data(**kwargs) | {"sections": FaqSection.objects.all()}


@manager_required
def faq_section(request, section_id):
    section = get_object_or_404(FaqSection, id=section_id)
    questions = FaqQuestion.objects.filter(section=section)

    InlineQuestionFormset = inlineformset_factory(
        FaqSection, FaqQuestion, form=FaqQuestionForm, can_delete=True, extra=1, exclude=("section",)
    )
    formset = InlineQuestionFormset(request.POST or None, queryset=questions, instance=section)

    if formset.is_valid():
        formset.save()
        messages.success(request, _("Successfully updated the FAQ questions."))
        return redirect("staff:faq_index")

    template_data = {"formset": formset, "section": section, "questions": questions}
    return render(request, "staff_faq_section.html", template_data)


@manager_required
class InfotextsView(SuccessMessageMixin, SaveValidFormMixin, FormsetView):
    formset_class = modelformset_factory(Infotext, form=InfotextForm, edit_only=True, extra=0)
    template_name = "staff_infotexts.html"
    success_url = reverse_lazy("staff:infotexts")
    success_message = gettext_lazy("Successfully updated the infotext entries.")


@manager_required
def download_sample_file(_request, filename):
    email_placeholder = "institution.com"

    if filename not in ["sample.xlsx", "sample_user.xlsx"]:
        raise SuspiciousOperation("Invalid file name.")

    book = openpyxl.load_workbook(filename=settings.STATICFILES_DIRS[0] + "/" + filename)
    for sheet in book:
        for row in sheet:
            for cell in row:
                if cell.value is not None:
                    cell.value = cell.value.replace(email_placeholder, settings.INSTITUTION_EMAIL_DOMAINS[0])

    response = AttachmentResponse(
        filename, content_type="application/vnd.openxmlformats-officedocument.spreadsheetml.sheet"
    )
    book.save(response)
    return response


@manager_required
def export_contributor_results_view(request, contributor_id):
    contributor = get_object_or_404(UserProfile, id=contributor_id)
    return export_contributor_results(contributor)


@require_POST
@staff_permission_required
def enter_staff_mode(request):
    staff_mode.enter_staff_mode(request)
    return redirect("evaluation:index")


@require_POST
@staff_permission_required
def exit_staff_mode(request):
    staff_mode.exit_staff_mode(request)
    return redirect("evaluation:index")<|MERGE_RESOLUTION|>--- conflicted
+++ resolved
@@ -1388,23 +1388,10 @@
     )
 
 
-<<<<<<< HEAD
 class ImportAction(Enum):
     COPY = "copy"
     IMPORT = "import"
     TEST = "test"
-=======
-def helper_delete_users_from_evaluation(evaluation, operation):
-    if "participants" in operation:
-        deleted_person_count = evaluation.participants.count()
-        deletion_message = _("{} participants were deleted from evaluation {}")
-        evaluation.participants.clear()
-    else:
-        assert "contributors" in operation
-        deleted_person_count = evaluation.contributions.exclude(contributor=None).count()
-        deletion_message = _("{} contributors were deleted from evaluation {}")
-        evaluation.contributions.exclude(contributor=None).delete()
->>>>>>> 141b2194
 
     @classmethod
     def from_operation(cls, operation: str) -> "ImportAction":
