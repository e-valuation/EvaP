import csv
import itertools
from collections import OrderedDict, defaultdict, namedtuple
from collections.abc import Container
from dataclasses import dataclass
from datetime import date, datetime
from typing import Any, cast

import openpyxl
from django.conf import settings
from django.contrib import messages
from django.contrib.messages.views import SuccessMessageMixin
from django.core.exceptions import PermissionDenied, SuspiciousOperation
from django.db import IntegrityError, transaction
from django.db.models import (
    BooleanField,
    Case,
    Count,
    ExpressionWrapper,
    Func,
    IntegerField,
    OuterRef,
    Prefetch,
    Q,
    Sum,
    When,
)
from django.dispatch import receiver
from django.forms import BaseForm, formset_factory
from django.forms.models import inlineformset_factory, modelformset_factory
from django.http import Http404, HttpRequest, HttpResponse, HttpResponseBadRequest, HttpResponseRedirect
from django.shortcuts import get_object_or_404, redirect, render
from django.urls import reverse, reverse_lazy
from django.utils.html import format_html
from django.utils.translation import get_language
from django.utils.translation import gettext as _
from django.utils.translation import gettext_lazy, ngettext
from django.views.decorators.http import require_POST
from django.views.generic import CreateView, FormView, UpdateView
from django_stubs_ext import StrOrPromise

from evap.contributor.views import export_contributor_results
from evap.evaluation.auth import manager_required, reviewer_required, staff_permission_required
from evap.evaluation.models import (
    Answer,
    Contribution,
    Course,
    CourseType,
    Degree,
    EmailTemplate,
    Evaluation,
    FaqQuestion,
    FaqSection,
    Infotext,
    Question,
    Questionnaire,
    RatingAnswerCounter,
    Semester,
    TextAnswer,
    UserProfile,
    VoteTimestamp,
)
from evap.evaluation.tools import (
    AttachmentResponse,
    FormsetView,
    HttpResponseNoContent,
    SaveValidFormMixin,
    get_object_from_dict_pk_entry_or_logged_40x,
    get_parameter_from_url_or_session,
    sort_formset,
)
from evap.grades.models import GradeDocument
from evap.results.exporters import ResultsExporter
from evap.results.tools import TextResult, calculate_average_distribution, distribution_to_grade
from evap.results.views import update_template_cache_of_published_evaluations_in_course
from evap.rewards.models import RewardPointGranting
from evap.rewards.tools import can_reward_points_be_used_by, is_semester_activated
from evap.staff import staff_mode
from evap.staff.forms import (
    AtLeastOneFormset,
    ContributionCopyForm,
    ContributionCopyFormset,
    ContributionForm,
    ContributionFormset,
    CourseCopyForm,
    CourseForm,
    CourseTypeForm,
    CourseTypeMergeSelectionForm,
    DegreeForm,
    EvaluationCopyForm,
    EvaluationEmailForm,
    EvaluationForm,
    EvaluationParticipantCopyForm,
    ExportSheetForm,
    FaqQuestionForm,
    FaqSectionForm,
    ImportForm,
    InfotextForm,
    ModelWithImportNamesFormset,
    QuestionForm,
    QuestionnaireForm,
    QuestionnairesAssignForm,
    RemindResponsibleForm,
    SemesterForm,
    SingleResultForm,
    TextAnswerForm,
    TextAnswerWarningForm,
    UserBulkUpdateForm,
    UserEditSelectionForm,
    UserForm,
    UserImportForm,
    UserMergeSelectionForm,
)
from evap.staff.importers import (
    ImporterLogEntry,
    import_enrollments,
    import_persons_from_evaluation,
    import_persons_from_file,
    import_users,
)
from evap.staff.tools import (
    ImportType,
    bulk_update_users,
    delete_import_file,
    find_unreviewed_evaluations,
    get_import_file_content_or_raise,
    import_file_exists,
    merge_users,
    save_import_file,
)
from evap.student.forms import QuestionnaireVotingForm
from evap.student.models import TextAnswerWarning
from evap.student.views import render_vote_page


@manager_required
def index(request):
    template_data = {
        "semesters": Semester.objects.all(),
        "templates": EmailTemplate.objects.all().order_by("id"),
        "sections": FaqSection.objects.all(),
        "disable_breadcrumb_manager": True,
    }
    return render(request, "staff_index.html", template_data)


def annotate_evaluations_with_grade_document_counts(evaluations):
    return evaluations.annotate(
        midterm_grade_documents_count=Count(
            "course__grade_documents",
            filter=Q(course__grade_documents__type=GradeDocument.Type.MIDTERM_GRADES),
            distinct=True,
        ),
        final_grade_documents_count=Count(
            "course__grade_documents",
            filter=Q(course__grade_documents__type=GradeDocument.Type.FINAL_GRADES),
            distinct=True,
        ),
    )


def get_evaluations_with_prefetched_data(semester):
    evaluations = (
        semester.evaluations.select_related("course__type")
        .prefetch_related(
            Prefetch(
                "contributions", queryset=Contribution.objects.filter(contributor=None), to_attr="general_contribution"
            ),
            "course__degrees",
            "course__responsibles",
            "course__semester",
            "contributions__questionnaires",
        )
        .annotate(
            num_contributors=Count("contributions", filter=~Q(contributions__contributor=None), distinct=True),
            num_textanswers=Count(
                "contributions__textanswer_set",
                filter=Q(contributions__evaluation__can_publish_text_results=True),
                distinct=True,
            ),
            num_reviewed_textanswers=Count(
                "contributions__textanswer_set",
                filter=~Q(contributions__textanswer_set__review_decision=TextAnswer.ReviewDecision.UNDECIDED),
                distinct=True,
            ),
            num_course_evaluations=Count("course__evaluations", distinct=True),
        )
    ).order_by("pk")
    evaluations = annotate_evaluations_with_grade_document_counts(evaluations)
    evaluations = Evaluation.annotate_with_participant_and_voter_counts(evaluations)

    return evaluations


@reviewer_required
def semester_view(request, semester_id) -> HttpResponse:
    semester = get_object_or_404(Semester, id=semester_id)
    if semester.results_are_archived and not request.user.is_manager:
        raise PermissionDenied
    rewards_active = is_semester_activated(semester)

    evaluations = get_evaluations_with_prefetched_data(semester)
    evaluations = sorted(evaluations, key=lambda cr: cr.full_name)
    courses = Course.objects.filter(semester=semester).prefetch_related(
        "type", "degrees", "responsibles", "evaluations"
    )

    # semester statistics (per degree)
    @dataclass
    class Stats:
        # pylint: disable=too-many-instance-attributes
        num_enrollments_in_evaluation: int = 0
        num_votes: int = 0
        num_evaluations_evaluated: int = 0
        num_evaluations: int = 0
        num_textanswers: int = 0
        num_textanswers_reviewed: int = 0
        first_start: datetime = datetime(9999, 1, 1)
        last_end: date = date(2000, 1, 1)

    degree_stats: dict[Degree, Stats] = defaultdict(Stats)
    total_stats = Stats()
    for evaluation in evaluations:
        if evaluation.is_single_result:
            continue
        degrees = evaluation.course.degrees.all()
        stats_objects = [degree_stats[degree] for degree in degrees]
        stats_objects += [total_stats]
        for stats in stats_objects:
            if evaluation.state >= Evaluation.State.IN_EVALUATION:
                stats.num_enrollments_in_evaluation += evaluation.num_participants
                stats.num_votes += evaluation.num_voters
                stats.num_textanswers += evaluation.num_textanswers
                stats.num_textanswers_reviewed += evaluation.num_reviewed_textanswers
            if evaluation.state >= Evaluation.State.EVALUATED:
                stats.num_evaluations_evaluated += 1
            if evaluation.state != Evaluation.State.NEW:
                stats.num_evaluations += 1
                stats.first_start = min(stats.first_start, evaluation.vote_start_datetime)
                stats.last_end = max(stats.last_end, evaluation.vote_end_date)
    degree_stats = OrderedDict(sorted(degree_stats.items(), key=lambda x: x[0].order))

    degree_stats_with_total = cast(dict[Degree | str, Stats], degree_stats)
    degree_stats_with_total["total"] = total_stats

    template_data = {
        "semester": semester,
        "evaluations": evaluations,
        "Evaluation": Evaluation,
        "disable_breadcrumb_semester": True,
        "rewards_active": rewards_active,
        "num_evaluations": len(evaluations),
        "degree_stats": degree_stats_with_total,
        "courses": courses,
        "approval_states": [
            Evaluation.State.NEW,
            Evaluation.State.PREPARED,
            Evaluation.State.EDITOR_APPROVED,
            Evaluation.State.APPROVED,
        ],
    }
    return render(request, "staff_semester_view.html", template_data)


class EvaluationOperation:
    email_template_name: str | None = None
    email_template_contributor_name: str | None = None
    email_template_participant_name: str | None = None
    confirmation_message: StrOrPromise | None = None

    @staticmethod
    def applicable_to(evaluation):
        raise NotImplementedError

    @staticmethod
    def warning_for_inapplicables(amount):
        raise NotImplementedError

    @staticmethod
    def apply(
        request, evaluations, email_template=None, email_template_contributor=None, email_template_participant=None
    ):
        raise NotImplementedError


class RevertToNewOperation(EvaluationOperation):
    confirmation_message = gettext_lazy("Do you want to revert the following evaluations to preparation?")

    @staticmethod
    def applicable_to(evaluation):
        return Evaluation.State.PREPARED <= evaluation.state <= Evaluation.State.APPROVED

    @staticmethod
    def warning_for_inapplicables(amount):
        return ngettext(
            "{} evaluation can not be reverted, because it already started. It was removed from the selection.",
            "{} evaluations can not be reverted, because they already started. They were removed from the selection.",
            amount,
        ).format(amount)

    @staticmethod
    def apply(
        request, evaluations, email_template=None, email_template_contributor=None, email_template_participant=None
    ):
        assert email_template_contributor is None
        assert email_template_participant is None

        for evaluation in evaluations:
            evaluation.revert_to_new()
            evaluation.save()
        messages.success(
            request,
            ngettext(
                "Successfully reverted {} evaluation to in preparation.",
                "Successfully reverted {} evaluations to in preparation.",
                len(evaluations),
            ).format(len(evaluations)),
        )


class ReadyForEditorsOperation(EvaluationOperation):
    email_template_name = EmailTemplate.EDITOR_REVIEW_NOTICE
    confirmation_message = gettext_lazy("Do you want to send the following evaluations to editor review?")

    @staticmethod
    def applicable_to(evaluation):
        return evaluation.state in [Evaluation.State.NEW, Evaluation.State.EDITOR_APPROVED]

    @staticmethod
    def warning_for_inapplicables(amount):
        return ngettext(
            "{} evaluation can not be reverted, because it already started. It was removed from the selection.",
            "{} evaluations can not be reverted, because they already started. They were removed from the selection.",
            amount,
        ).format(amount)

    @staticmethod
    def apply(
        request, evaluations, email_template=None, email_template_contributor=None, email_template_participant=None
    ):
        assert email_template_contributor is None
        assert email_template_participant is None

        for evaluation in evaluations:
            evaluation.ready_for_editors()
            evaluation.save()
        messages.success(
            request,
            ngettext(
                "Successfully enabled {} evaluation for editor review.",
                "Successfully enabled {} evaluations for editor review.",
                len(evaluations),
            ).format(len(evaluations)),
        )
        if email_template:
            evaluations_by_responsible = {}
            for evaluation in evaluations:
                for responsible in evaluation.course.responsibles.all():
                    evaluations_by_responsible.setdefault(responsible, []).append(evaluation)

            for responsible, responsible_evaluations in evaluations_by_responsible.items():
                body_params = {"user": responsible, "evaluations": responsible_evaluations}
                editors = UserProfile.objects.filter(
                    contributions__evaluation__in=responsible_evaluations,
                    contributions__role=Contribution.Role.EDITOR,
                ).exclude(pk=responsible.pk)
                email_template.send_to_user(
                    responsible,
                    subject_params={},
                    body_params=body_params,
                    use_cc=True,
                    additional_cc_users=editors,
                    request=request,
                )


class BeginEvaluationOperation(EvaluationOperation):
    email_template_name = EmailTemplate.EVALUATION_STARTED
    confirmation_message = gettext_lazy("Do you want to immediately start the following evaluations?")

    @staticmethod
    def applicable_to(evaluation):
        return evaluation.state == Evaluation.State.APPROVED and evaluation.vote_end_date >= date.today()

    @staticmethod
    def warning_for_inapplicables(amount):
        return ngettext(
            "{} evaluation can not be started, because it was not approved, was already evaluated or its evaluation end date lies in the past. It was removed from the selection.",
            "{} evaluations can not be started, because they were not approved, were already evaluated or their evaluation end dates lie in the past. They were removed from the selection.",
            amount,
        ).format(amount)

    @staticmethod
    def apply(
        request, evaluations, email_template=None, email_template_contributor=None, email_template_participant=None
    ):
        assert email_template_contributor is None
        assert email_template_participant is None

        for evaluation in evaluations:
            evaluation.vote_start_datetime = datetime.now()
            evaluation.begin_evaluation()
            evaluation.save()
        messages.success(
            request,
            ngettext(
                "Successfully started {} evaluation.", "Successfully started {} evaluations.", len(evaluations)
            ).format(len(evaluations)),
        )
        if email_template:
            email_template.send_to_users_in_evaluations(
                evaluations, [EmailTemplate.Recipients.ALL_PARTICIPANTS], use_cc=False, request=request
            )


class UnpublishOperation(EvaluationOperation):
    confirmation_message = gettext_lazy("Do you want to unpublish the following evaluations?")

    @staticmethod
    def applicable_to(evaluation):
        return evaluation.state == Evaluation.State.PUBLISHED

    @staticmethod
    def warning_for_inapplicables(amount):
        return ngettext(
            "{} evaluation can not be unpublished, because it's results have not been published. It was removed from the selection.",
            "{} evaluations can not be unpublished because their results have not been published. They were removed from the selection.",
            amount,
        ).format(amount)

    @staticmethod
    def apply(
        request, evaluations, email_template=None, email_template_contributor=None, email_template_participant=None
    ):
        assert email_template_contributor is None
        assert email_template_participant is None

        for evaluation in evaluations:
            evaluation.unpublish()
            evaluation.save()
        messages.success(
            request,
            ngettext(
                "Successfully unpublished {} evaluation.", "Successfully unpublished {} evaluations.", len(evaluations)
            ).format(len(evaluations)),
        )


class PublishOperation(EvaluationOperation):
    email_template_contributor_name = EmailTemplate.PUBLISHING_NOTICE_CONTRIBUTOR
    email_template_participant_name = EmailTemplate.PUBLISHING_NOTICE_PARTICIPANT
    confirmation_message = gettext_lazy("Do you want to publish the following evaluations?")

    @staticmethod
    def applicable_to(evaluation):
        return evaluation.state == Evaluation.State.REVIEWED

    @staticmethod
    def warning_for_inapplicables(amount):
        return ngettext(
            "{} evaluation can not be published, because it's not finished or not all of its text answers have been reviewed. It was removed from the selection.",
            "{} evaluations can not be published, because they are not finished or not all of their text answers have been reviewed. They were removed from the selection.",
            amount,
        ).format(amount)

    @staticmethod
    def apply(
        request, evaluations, email_template=None, email_template_contributor=None, email_template_participant=None
    ):
        assert email_template is None

        for evaluation in evaluations:
            evaluation.publish()
            evaluation.save()
        messages.success(
            request,
            ngettext(
                "Successfully published {} evaluation.", "Successfully published {} evaluations.", len(evaluations)
            ).format(len(evaluations)),
        )

        if email_template_contributor:
            EmailTemplate.send_contributor_publish_notifications(evaluations, template=email_template_contributor)
        if email_template_participant:
            EmailTemplate.send_participant_publish_notifications(evaluations, template=email_template_participant)


EVALUATION_OPERATIONS = {
    Evaluation.State.NEW: RevertToNewOperation,
    Evaluation.State.PREPARED: ReadyForEditorsOperation,
    Evaluation.State.IN_EVALUATION: BeginEvaluationOperation,
    Evaluation.State.REVIEWED: UnpublishOperation,
    Evaluation.State.PUBLISHED: PublishOperation,
}


def target_state_and_operation_from_str(target_state_str: str) -> tuple[int, type[EvaluationOperation]]:
    try:
        target_state = int(target_state_str)
    except (KeyError, ValueError, TypeError) as err:
        raise SuspiciousOperation("Could not parse target_state") from err

    if target_state not in EVALUATION_OPERATIONS:
        raise SuspiciousOperation(f"Unknown target state: {target_state}")

    return target_state, EVALUATION_OPERATIONS[target_state]


@manager_required
def evaluation_operation(request, semester_id):
    semester = get_object_or_404(Semester, id=semester_id)
    if semester.participations_are_archived:
        raise PermissionDenied

    evaluation_ids = (request.GET if request.method == "GET" else request.POST).getlist("evaluation")
    evaluations = list(
        annotate_evaluations_with_grade_document_counts(
            Evaluation.objects.filter(id__in=evaluation_ids).prefetch_related("course__semester")
        )
    )
    if any(evaluation.course.semester != semester for evaluation in evaluations):
        raise SuspiciousOperation

    evaluations.sort(key=lambda evaluation: evaluation.full_name)

    target_state, operation = target_state_and_operation_from_str(request.GET["target_state"])

    if request.method == "POST":
        email_template = None
        email_template_contributor = None
        email_template_participant = None
        if request.POST.get("send_email") == "on":
            email_template = EmailTemplate(
                subject=request.POST["email_subject"],
                plain_content=request.POST["email_plain"],
                html_content=request.POST["email_html"],
            )
        if request.POST.get("send_email_contributor") == "on":
            email_template_contributor = EmailTemplate(
                subject=request.POST["email_subject_contributor"],
                plain_content=request.POST["email_plain_contributor"],
                html_content=request.POST["email_html_contributor"],
            )
        if request.POST.get("send_email_participant") == "on":
            email_template_participant = EmailTemplate(
                subject=request.POST["email_subject_participant"],
                plain_content=request.POST["email_plain_participant"],
                html_content=request.POST["email_html_participant"],
            )

        operation.apply(request, evaluations, email_template, email_template_contributor, email_template_participant)
        return redirect("staff:semester_view", semester.id)

    applicable_evaluations = list(filter(operation.applicable_to, evaluations))
    difference = len(evaluations) - len(applicable_evaluations)
    if difference:
        messages.warning(request, operation.warning_for_inapplicables(difference))
    if not applicable_evaluations:  # no evaluations where applicable or none were selected
        messages.warning(request, _("Please select at least one evaluation."))
        return redirect("staff:semester_view", semester.id)

    email_template = None
    email_template_contributor = None
    email_template_participant = None
    if operation.email_template_name:
        email_template = EmailTemplate.objects.get(name=operation.email_template_name)
    if operation.email_template_contributor_name:
        email_template_contributor = EmailTemplate.objects.get(name=operation.email_template_contributor_name)
    if operation.email_template_participant_name:
        email_template_participant = EmailTemplate.objects.get(name=operation.email_template_participant_name)

    template_data = {
        "semester": semester,
        "evaluations": applicable_evaluations,
        "target_state": target_state,
        "confirmation_message": operation.confirmation_message,
        "email_template": email_template,
        "email_template_contributor": email_template_contributor,
        "email_template_participant": email_template_participant,
        "show_email_checkbox": email_template is not None
        or email_template_contributor is not None
        or email_template_participant is not None,
    }

    return render(request, "staff_evaluation_operation.html", template_data)


@manager_required
class SemesterCreateView(SuccessMessageMixin, CreateView):
    template_name = "staff_semester_form.html"
    model = Semester
    form_class = SemesterForm
    success_message = gettext_lazy("Successfully created semester.")

    def get_success_url(self) -> str:
        assert self.object is not None
        return reverse("staff:semester_view", args=[self.object.id])


@manager_required
class SemesterEditView(SuccessMessageMixin, UpdateView):
    template_name = "staff_semester_form.html"
    model = Semester
    form_class = SemesterForm
    pk_url_kwarg = "semester_id"
    success_message = gettext_lazy("Successfully updated semester.")

    def get_success_url(self) -> str:
        return reverse("staff:semester_view", args=[self.object.id])


@require_POST
@manager_required
@transaction.atomic
def semester_make_active(request):
    semester = get_object_from_dict_pk_entry_or_logged_40x(Semester, request.POST, "semester_id")

    Semester.objects.update(is_active=None)
    semester.is_active = True
    semester.save()

    return HttpResponse()


@require_POST
@manager_required
def semester_delete(request):
    semester = get_object_from_dict_pk_entry_or_logged_40x(Semester, request.POST, "semester_id")

    if not semester.can_be_deleted_by_manager:
        raise SuspiciousOperation("Deleting semester not allowed")
    with transaction.atomic():
        RatingAnswerCounter.objects.filter(contribution__evaluation__course__semester=semester).delete()
        TextAnswer.objects.filter(contribution__evaluation__course__semester=semester).delete()
        Contribution.objects.filter(evaluation__course__semester=semester).delete()
        Evaluation.objects.filter(course__semester=semester).delete()
        Course.objects.filter(semester=semester).delete()
        semester.delete()
    return redirect("staff:index")


@manager_required
def semester_import(request, semester_id):
    semester = get_object_or_404(Semester, id=semester_id)
    if semester.participations_are_archived:
        raise PermissionDenied

    excel_form = ImportForm(request.POST or None, request.FILES or None)
    import_type = ImportType.SEMESTER

    importer_log = None

    if request.method == "POST":
        operation = request.POST.get("operation")
        if operation not in ("test", "import"):
            raise SuspiciousOperation("Invalid POST operation")

        if operation == "test":
            delete_import_file(request.user.id, import_type)  # remove old files if still exist
            excel_form.fields["excel_file"].required = True
            if excel_form.is_valid():
                excel_file = excel_form.cleaned_data["excel_file"]
                file_content = excel_file.read()
                importer_log = import_enrollments(
                    file_content, semester, vote_start_datetime=None, vote_end_date=None, test_run=True
                )
                if not importer_log.has_errors():
                    save_import_file(excel_file, request.user.id, import_type)

        elif operation == "import":
            file_content = get_import_file_content_or_raise(request.user.id, import_type)
            excel_form.fields["vote_start_datetime"].required = True
            excel_form.fields["vote_end_date"].required = True
            if excel_form.is_valid():
                vote_start_datetime = excel_form.cleaned_data["vote_start_datetime"]
                vote_end_date = excel_form.cleaned_data["vote_end_date"]
                importer_log = import_enrollments(
                    file_content, semester, vote_start_datetime, vote_end_date, test_run=False
                )
                importer_log.forward_messages_to_django(request)
                delete_import_file(request.user.id, import_type)
                return redirect("staff:semester_view", semester_id)

    test_passed = import_file_exists(request.user.id, import_type)
    # casting warnings to a normal dict is necessary for the template to iterate over it.
    return render(
        request,
        "staff_semester_import.html",
        {
            "semester": semester,
            "importer_log": importer_log,
            "excel_form": excel_form,
            "test_passed": test_passed,
        },
    )


@manager_required
def semester_export(request, semester_id):
    semester = get_object_or_404(Semester, id=semester_id)

    ExportSheetFormset = formset_factory(form=ExportSheetForm, can_delete=True, extra=0, min_num=1, validate_min=True)
    formset = ExportSheetFormset(request.POST or None, form_kwargs={"semester": semester})

    if formset.is_valid():
        include_not_enough_voters = request.POST.get("include_not_enough_voters") == "on"
        include_unpublished = request.POST.get("include_unpublished") == "on"
        selection_list = []
        for form in formset:
            selection_list.append((form.cleaned_data["selected_degrees"], form.cleaned_data["selected_course_types"]))

        filename = f"Evaluation-{semester.name}-{get_language()}.xls"
        response = AttachmentResponse(filename, content_type="application/vnd.ms-excel")

        ResultsExporter().export(response, [semester], selection_list, include_not_enough_voters, include_unpublished)
        return response

    return render(request, "staff_semester_export.html", {"semester": semester, "formset": formset})


@manager_required
def semester_raw_export(_request, semester_id):
    semester = get_object_or_404(Semester, id=semester_id)

    filename = f"Evaluation-{semester.name}-{get_language()}_raw.csv"
    response = AttachmentResponse(filename, content_type="text/csv")

    writer = csv.writer(response, delimiter=";", lineterminator="\n")
    writer.writerow(
        [
            _("Name"),
            _("Degrees"),
            _("Type"),
            _("Single result"),
            _("State"),
            _("#Voters"),
            _("#Participants"),
            _("#Text answers"),
            _("Average grade"),
        ]
    )
    for evaluation in sorted(semester.evaluations.all(), key=lambda cr: cr.full_name):
        degrees = ", ".join([degree.name for degree in evaluation.course.degrees.all()])
        avg_grade = ""
        if evaluation.can_staff_see_average_grade:
            distribution = calculate_average_distribution(evaluation)
            if distribution is not None:
                avg_grade = f"{distribution_to_grade(distribution):.1f}"
        writer.writerow(
            [
                evaluation.full_name,
                degrees,
                evaluation.course.type.name,
                evaluation.is_single_result,
                evaluation.state_str,
                evaluation.num_voters,
                evaluation.num_participants,
                evaluation.textanswer_set.count(),
                avg_grade,
            ]
        )

    return response


@manager_required
def semester_participation_export(_request, semester_id):
    semester = get_object_or_404(Semester, id=semester_id)
    participants = (
        UserProfile.objects.filter(evaluations_participating_in__course__semester=semester).distinct().order_by("email")
    )

    filename = f"Evaluation-{semester.name}-{get_language()}_participation.csv"
    response = AttachmentResponse(filename, content_type="text/csv")

    writer = csv.writer(response, delimiter=";", lineterminator="\n")
    writer.writerow(
        [
            _("Email"),
            _("Can use reward points"),
            _("#Required evaluations voted for"),
            _("#Required evaluations"),
            _("#Optional evaluations voted for"),
            _("#Optional evaluations"),
            _("Earned reward points"),
        ]
    )
    for participant in participants:
        number_of_required_evaluations = semester.evaluations.filter(participants=participant, is_rewarded=True).count()
        number_of_required_evaluations_voted_for = semester.evaluations.filter(
            voters=participant, is_rewarded=True
        ).count()
        number_of_optional_evaluations = semester.evaluations.filter(
            participants=participant, is_rewarded=False
        ).count()
        number_of_optional_evaluations_voted_for = semester.evaluations.filter(
            voters=participant, is_rewarded=False
        ).count()
        query = RewardPointGranting.objects.filter(semester=semester, user_profile=participant).aggregate(Sum("value"))
        earned_reward_points = query["value__sum"] or 0
        writer.writerow(
            [
                participant.email,
                can_reward_points_be_used_by(participant),
                number_of_required_evaluations_voted_for,
                number_of_required_evaluations,
                number_of_optional_evaluations_voted_for,
                number_of_optional_evaluations,
                earned_reward_points,
            ]
        )

    return response


@manager_required
def vote_timestamps_export(_request, semester_id):
    semester = get_object_or_404(Semester, id=semester_id)
    timestamps = VoteTimestamp.objects.filter(evaluation__course__semester=semester).prefetch_related(
        "evaluation__course__degrees"
    )

    filename = f"Voting-Timestamps-{semester.name}.csv"
    response = AttachmentResponse(filename, content_type="text/csv")

    writer = csv.writer(response, delimiter=";", lineterminator="\n")
    writer.writerow(
        [
            _("Evaluation id"),
            _("Course type"),
            _("Course degrees"),
            _("Vote end date"),
            _("Timestamp"),
        ]
    )

    for timestamp in timestamps:
        writer.writerow(
            [
                timestamp.evaluation.id,
                timestamp.evaluation.course.type.name,
                ", ".join([degree.name for degree in timestamp.evaluation.course.degrees.all()]),
                timestamp.evaluation.vote_end_date,
                timestamp.timestamp,
            ]
        )

    return response


@manager_required
def semester_questionnaire_assign(request, semester_id):
    semester = get_object_or_404(Semester, id=semester_id)
    if semester.participations_are_archived:
        raise PermissionDenied
    evaluations = semester.evaluations.filter(state=Evaluation.State.NEW)
    course_types = CourseType.objects.filter(courses__evaluations__in=evaluations)
    form = QuestionnairesAssignForm(request.POST or None, course_types=course_types)

    if form.is_valid():
        for evaluation in evaluations:
            if form.cleaned_data[evaluation.course.type.name]:
                evaluation.general_contribution.questionnaires.set(form.cleaned_data[evaluation.course.type.name])
            if form.cleaned_data["all-contributors"]:
                for contribution in evaluation.contributions.exclude(contributor=None):
                    contribution.questionnaires.set(form.cleaned_data["all-contributors"])
            evaluation.save()

        messages.success(request, _("Successfully assigned questionnaires."))
        return redirect("staff:semester_view", semester_id)

    return render(request, "staff_semester_questionnaire_assign_form.html", {"semester": semester, "form": form})


@manager_required
def semester_preparation_reminder(request, semester_id):
    semester = get_object_or_404(Semester, id=semester_id)

    evaluations = semester.evaluations.filter(
        state__in=[Evaluation.State.PREPARED, Evaluation.State.EDITOR_APPROVED]
    ).prefetch_related("course__degrees")

    prepared_evaluations = semester.evaluations.filter(state=Evaluation.State.PREPARED)
    responsibles = UserProfile.objects.filter(courses_responsible_for__evaluations__in=prepared_evaluations).distinct()

    responsible_list = [
        (
            responsible,
            [evaluation for evaluation in evaluations if responsible in evaluation.course.responsibles.all()],
            responsible.delegates.all(),
        )
        for responsible in responsibles
    ]

    if request.method == "POST":
        template = EmailTemplate.objects.get(name=EmailTemplate.EDITOR_REVIEW_REMINDER)
        subject_params = {}
        for responsible, evaluations, __ in responsible_list:
            body_params = {"user": responsible, "evaluations": evaluations}
            template.send_to_user(responsible, subject_params, body_params, use_cc=True, request=request)
        messages.success(request, _("Successfully sent reminders to everyone."))
        return HttpResponse()

    template_data = {"semester": semester, "responsible_list": responsible_list}
    return render(request, "staff_semester_preparation_reminder.html", template_data)


@manager_required
def semester_grade_reminder(request, semester_id):
    semester = get_object_or_404(Semester, id=semester_id)

    courses = (
        semester.courses.filter(
            evaluations__state__gte=Evaluation.State.EVALUATED,
            evaluations__wait_for_grade_upload_before_publishing=True,
            gets_no_grade_documents=False,
        )
        .distinct()
        .prefetch_related("responsibles")
    )

    courses = [course for course in courses if not course.final_grade_documents.exists()]
    courses.sort(key=lambda course: course.name)

    responsibles = UserProfile.objects.filter(courses_responsible_for__in=courses).distinct()

    responsible_list = [
        (responsible, [course for course in courses if responsible in course.responsibles.all()])
        for responsible in responsibles
    ]

    template_data = {"semester": semester, "responsible_list": responsible_list}
    return render(request, "staff_semester_grade_reminder.html", template_data)


@manager_required
def send_reminder(request, semester_id, responsible_id):
    responsible = get_object_or_404(UserProfile, id=responsible_id)
    semester = get_object_or_404(Semester, id=semester_id)

    form = RemindResponsibleForm(request.POST or None, responsible=responsible)

    evaluations = Evaluation.objects.filter(state=Evaluation.State.PREPARED, course__responsibles__in=[responsible])

    if form.is_valid():
        form.send(request, evaluations)
        messages.success(request, _("Successfully sent reminder to {}.").format(responsible.full_name))
        return redirect("staff:semester_preparation_reminder", semester_id)

    return render(
        request, "staff_semester_send_reminder.html", {"semester": semester, "responsible": responsible, "form": form}
    )


@require_POST
@manager_required
def semester_archive_participations(request):
    semester = get_object_from_dict_pk_entry_or_logged_40x(Semester, request.POST, "semester_id")

    if not semester.participations_can_be_archived:
        raise SuspiciousOperation("Archiving participations for this semester is not allowed")
    semester.archive()
    return HttpResponse()  # 200 OK


@require_POST
@manager_required
def semester_delete_grade_documents(request):
    semester = get_object_from_dict_pk_entry_or_logged_40x(Semester, request.POST, "semester_id")

    if not semester.grade_documents_can_be_deleted:
        raise SuspiciousOperation("Deleting grade documents for this semester is not allowed")
    semester.delete_grade_documents()
    return HttpResponse()  # 200 OK


@require_POST
@manager_required
def semester_archive_results(request):
    semester_id = request.POST.get("semester_id")
    semester = get_object_or_404(Semester, id=semester_id)

    if not semester.results_can_be_archived:
        raise SuspiciousOperation("Archiving results for this semester is not allowed")
    semester.archive_results()
    return HttpResponse()  # 200 OK


@manager_required
def course_create(request, semester_id):
    semester = get_object_or_404(Semester, id=semester_id)
    if semester.participations_are_archived:
        raise PermissionDenied

    course = Course(semester=semester)
    course_form = CourseForm(request.POST or None, instance=course)

    operation = request.POST.get("operation")

    if course_form.is_valid():
        if operation not in ("save", "save_create_evaluation", "save_create_single_result"):
            raise SuspiciousOperation("Invalid POST operation")

        course = course_form.save()

        messages.success(request, _("Successfully created course."))
        if operation == "save_create_evaluation":
            return redirect("staff:evaluation_create_for_course", course.id)
        if operation == "save_create_single_result":
            return redirect("staff:single_result_create_for_course", course.id)
        return redirect("staff:semester_view", semester_id)

    return render(
        request, "staff_course_form.html", {"semester": semester, "course_form": course_form, "editable": True}
    )


@manager_required
def course_copy(request, course_id):
    course = get_object_or_404(Course, id=course_id)
    course_form = CourseCopyForm(request.POST or None, instance=course)

    if course_form.is_valid():
        copied_course = course_form.save()
        messages.success(request, _("Successfully copied course."))

        inactive_users = UserProfile.objects.filter(
            Q(contributions__evaluation__course=copied_course, is_active=False)
            | Q(courses_responsible_for=copied_course, is_active=False)
        ).distinct()
        if inactive_users:
            messages.warning(
                request,
                _("The accounts of the following contributors were reactivated:")
                + f" {', '.join(user.full_name for user in inactive_users)}",
            )
            inactive_users.update(is_active=True)

        return redirect("staff:semester_view", copied_course.semester_id)

    evaluations = sorted(course.evaluations.exclude(is_single_result=True), key=lambda cr: cr.full_name)
    return render(
        request,
        "staff_course_copyform.html",
        {
            "course": course,
            "evaluations": evaluations,
            "semester": course.semester,
            "course_form": course_form,
            "editable": True,
            "disable_breadcrumb_course": True,
        },
    )


@manager_required
class CourseEditView(SuccessMessageMixin, UpdateView):
    model = Course
    pk_url_kwarg = "course_id"
    form_class = CourseForm
    template_name = "staff_course_form.html"
    success_message = gettext_lazy("Successfully updated course.")

    object: Course

    def get_object(self, *args, **kwargs) -> Course:
        course = super().get_object(*args, **kwargs)
        if self.request.method == "POST" and not course.can_be_edited_by_manager:
            raise SuspiciousOperation("Modifying this course is not allowed.")
        return course

    def get_context_data(self, **kwargs) -> dict[str, Any]:
        context_data = super().get_context_data(**kwargs) | {
            "semester": self.object.semester,
            "editable": self.object.can_be_edited_by_manager,
            "disable_breadcrumb_course": True,
        }
        context_data["course_form"] = context_data.pop("form")
        return context_data

    def form_valid(self, form: BaseForm) -> HttpResponse:
        assert isinstance(form, CourseForm)  # https://www.github.com/typeddjango/django-stubs/issues/1809

        if self.request.POST.get("operation") not in ("save", "save_create_evaluation", "save_create_single_result"):
            raise SuspiciousOperation("Invalid POST operation")

        response = super().form_valid(form)
        if form.has_changed():
            update_template_cache_of_published_evaluations_in_course(self.object)
        return response

    def get_success_url(self) -> str:
        match self.request.POST["operation"]:
            case "save":
                return reverse("staff:semester_view", args=[self.object.semester.id])
            case "save_create_evaluation":
                return reverse("staff:evaluation_create_for_course", args=[self.object.id])
            case "save_create_single_result":
                return reverse("staff:single_result_create_for_course", args=[self.object.id])
        raise SuspiciousOperation("Unexpected operation")


@require_POST
@manager_required
def course_delete(request):
    course = get_object_from_dict_pk_entry_or_logged_40x(Course, request.POST, "course_id")
    if not course.can_be_deleted_by_manager:
        raise SuspiciousOperation("Deleting course not allowed")
    course.delete()
    return HttpResponse()  # 200 OK


def evaluation_create_impl(request, semester: Semester, course: Course | None):
    if course is not None:
        assert course.semester == semester
    if semester.participations_are_archived:
        raise PermissionDenied
    evaluation = Evaluation(course=course)

    InlineContributionFormset = inlineformset_factory(
        Evaluation, Contribution, formset=ContributionFormset, form=ContributionForm, extra=1
    )

    evaluation_form = EvaluationForm(request.POST or None, instance=evaluation, semester=semester)
    formset = InlineContributionFormset(
        request.POST or None, instance=evaluation, form_kwargs={"evaluation": evaluation}
    )

    if evaluation_form.is_valid() and formset.is_valid():
        evaluation = evaluation_form.save()
        formset.save()
        update_template_cache_of_published_evaluations_in_course(evaluation.course)

        messages.success(request, _("Successfully created evaluation."))
        return redirect("staff:semester_view", semester.id)

    return render(
        request,
        "staff_evaluation_form.html",
        {
            "semester": semester,
            "evaluation_form": evaluation_form,
            "formset": formset,
            "manager": True,
            "editable": True,
            "state": "",
            "questionnaires_with_answers_per_contributor": {},
        },
    )


@manager_required
def evaluation_create_for_semester(request, semester_id):
    semester = get_object_or_404(Semester, id=semester_id)
    return evaluation_create_impl(request, semester, None)


@manager_required
def evaluation_create_for_course(request, course_id):
    course = get_object_or_404(Course, id=course_id)
    return evaluation_create_impl(request, course.semester, course)


@manager_required
def evaluation_copy(request, evaluation_id):
    evaluation = get_object_or_404(Evaluation, id=evaluation_id)

    form = EvaluationCopyForm(request.POST or None, evaluation)

    InlineContributionFormset = inlineformset_factory(
        Evaluation, Contribution, formset=ContributionCopyFormset, form=ContributionCopyForm, extra=1
    )
    formset = InlineContributionFormset(request.POST or None, instance=evaluation, new_instance=form.instance)

    if form.is_valid() and formset.is_valid():
        copied_evaluation = form.save()
        formset.save()
        update_template_cache_of_published_evaluations_in_course(copied_evaluation.course)

        messages.success(request, _("Successfully created evaluation."))
        return redirect("staff:semester_view", evaluation.course.semester.pk)

    return render(
        request,
        "staff_evaluation_form.html",
        {
            "semester": evaluation.course.semester,
            "evaluation_form": form,
            "formset": formset,
            "manager": True,
            "editable": True,
            "state": "",
            "questionnaires_with_answers_per_contributor": {},
        },
    )


def single_result_create_impl(request, semester: Semester, course: Course | None):
    if course is not None:
        assert course.semester == semester
    if semester.participations_are_archived:
        raise PermissionDenied
    evaluation = Evaluation(course=course)

    form = SingleResultForm(request.POST or None, instance=evaluation, semester=semester)

    if form.is_valid():
        evaluation = form.save()
        update_template_cache_of_published_evaluations_in_course(evaluation.course)

        messages.success(request, _("Successfully created single result."))
        return redirect("staff:semester_view", semester.pk)

    return render(request, "staff_single_result_form.html", {"semester": semester, "form": form, "editable": True})


@manager_required
def single_result_create_for_semester(request, semester_id):
    semester = get_object_or_404(Semester, id=semester_id)
    return single_result_create_impl(request, semester, None)


@manager_required
def single_result_create_for_course(request, course_id):
    course = get_object_or_404(Course, id=course_id)
    return single_result_create_impl(request, course.semester, course)


@manager_required
def evaluation_edit(request, evaluation_id):
    evaluation = get_object_or_404(Evaluation, id=evaluation_id)

    if request.method == "POST" and not evaluation.can_be_edited_by_manager:
        raise SuspiciousOperation("Modifying this evaluation is not allowed.")

    if evaluation.is_single_result:
        return helper_single_result_edit(request, evaluation)
    return helper_evaluation_edit(request, evaluation)


@manager_required
def helper_evaluation_edit(request, evaluation):
    # Show a message when reward points are granted during the lifetime of the calling view.
    # The @receiver will only live as long as the request is processed
    # as the callback is captured by a weak reference in the Django Framework
    # and no other strong references are being kept.
    # See https://github.com/e-valuation/EvaP/issues/1361 for more information and discussion.
    @receiver(RewardPointGranting.granted_by_removal, weak=True)
    def notify_reward_points(grantings, **_kwargs):
        for granting in grantings:
            messages.info(
                request,
                ngettext(
                    'The removal as participant has granted the user "{granting.user_profile.email}" {granting.value} reward point for the semester.',
                    'The removal as participant has granted the user "{granting.user_profile.email}" {granting.value} reward points for the semester.',
                    granting.value,
                ).format(granting=granting),
            )

    editable = evaluation.can_be_edited_by_manager
    InlineContributionFormset = inlineformset_factory(
        Evaluation, Contribution, formset=ContributionFormset, form=ContributionForm, extra=1 if editable else 0
    )

    evaluation_form = EvaluationForm(request.POST or None, instance=evaluation, semester=evaluation.course.semester)
    formset = InlineContributionFormset(
        request.POST or None, instance=evaluation, form_kwargs={"evaluation": evaluation}
    )

    operation = request.POST.get("operation")

    if evaluation_form.is_valid() and formset.is_valid():
        if operation not in ("save", "approve"):
            raise SuspiciousOperation("Invalid POST operation")

        if not evaluation.can_be_edited_by_manager or evaluation.participations_are_archived:
            raise SuspiciousOperation("Modifying this evaluation is not allowed.")

        if (
            Evaluation.State.EVALUATED <= evaluation.state <= Evaluation.State.REVIEWED
            and evaluation.is_in_evaluation_period
        ):
            evaluation.reopen_evaluation()

        form_has_changed = evaluation_form.has_changed() or formset.has_changed()

        evaluation_form.save()
        formset.save()

        if operation == "approve":
            evaluation.manager_approve()
            evaluation.save()
            if form_has_changed:
                messages.success(request, _("Successfully updated and approved evaluation."))
            else:
                messages.success(request, _("Successfully approved evaluation."))
        else:
            messages.success(request, _("Successfully updated evaluation."))

        return redirect("staff:semester_view", evaluation.course.semester.id)

    assert set(Answer.__subclasses__()) == {TextAnswer, RatingAnswerCounter}
    contributor_questionnaire_pairs = [
        (answer.contribution.contributor, answer.question.questionnaire)
        for answer_cls in [TextAnswer, RatingAnswerCounter]
        for answer in answer_cls.objects.filter(contribution__evaluation=evaluation).select_related(
            "question__questionnaire", "contribution__contributor"
        )
    ]

    questionnaires_with_answers_per_contributor = defaultdict(list)
    for contributor, questionnaire in contributor_questionnaire_pairs:
        questionnaires_with_answers_per_contributor[contributor].append(questionnaire)

    if evaluation_form.errors or formset.errors:
        messages.error(request, _("The form was not saved. Please resolve the errors shown below."))
    sort_formset(request, formset)
    template_data = {
        "evaluation": evaluation,
        "semester": evaluation.course.semester,
        "evaluation_form": evaluation_form,
        "formset": formset,
        "manager": True,
        "state": evaluation.state,
        "editable": editable,
        "questionnaires_with_answers_per_contributor": questionnaires_with_answers_per_contributor,
    }
    return render(request, "staff_evaluation_form.html", template_data)


@manager_required
def helper_single_result_edit(request, evaluation):
    semester = evaluation.course.semester
    form = SingleResultForm(request.POST or None, instance=evaluation, semester=semester)

    if form.is_valid():
        if not evaluation.can_be_edited_by_manager or evaluation.participations_are_archived:
            raise SuspiciousOperation("Modifying this evaluation is not allowed.")

        form.save()
        messages.success(request, _("Successfully updated single result."))
        return redirect("staff:semester_view", semester.id)

    return render(
        request,
        "staff_single_result_form.html",
        {"evaluation": evaluation, "semester": semester, "form": form, "editable": evaluation.can_be_edited_by_manager},
    )


@require_POST
@manager_required
def evaluation_delete(request):
    evaluation = get_object_from_dict_pk_entry_or_logged_40x(Evaluation, request.POST, "evaluation_id")

    if not evaluation.can_be_deleted_by_manager:
        raise SuspiciousOperation("Deleting evaluation not allowed")
    if evaluation.is_single_result:
        RatingAnswerCounter.objects.filter(contribution__evaluation=evaluation).delete()
    evaluation.delete()
    update_template_cache_of_published_evaluations_in_course(evaluation.course)
    return HttpResponse()  # 200 OK


@manager_required
def evaluation_email(request, evaluation_id):
    evaluation = get_object_or_404(Evaluation, id=evaluation_id)
    export = "export" in request.POST
    form = EvaluationEmailForm(request.POST or None, evaluation=evaluation, export=export)

    if form.is_valid():
        if export:
            email_addresses = "; ".join(form.email_addresses())
            messages.info(request, _("Recipients: ") + "\n" + email_addresses)
            return render(
                request,
                "staff_evaluation_email.html",
                {"semester": evaluation.course.semester, "evaluation": evaluation, "form": form},
            )
        form.send(request)
        messages.success(request, _("Successfully sent emails for '%s'.") % evaluation.full_name)
        return redirect("staff:semester_view", evaluation.course.semester.pk)

    return render(
        request,
        "staff_evaluation_email.html",
        {"semester": evaluation.course.semester, "evaluation": evaluation, "form": form},
    )


def helper_delete_users_from_evaluation(evaluation, operation):
    if "participants" in operation:
        deleted_person_count = evaluation.participants.count()
        deletion_message = _("{} participants were deleted from evaluation {}")
        evaluation.participants.clear()
    elif "contributors" in operation:
        deleted_person_count = evaluation.contributions.exclude(contributor=None).count()
        deletion_message = _("{} contributors were deleted from evaluation {}")
        evaluation.contributions.exclude(contributor=None).delete()

    return deleted_person_count, deletion_message


@manager_required
@transaction.atomic
def evaluation_person_management(request, evaluation_id):
    # This view indeed handles 4 tasks. However, they are tightly coupled, splitting them up
    # would lead to more code duplication. Thus, we decided to leave it as is for now
    # pylint: disable=too-many-locals
    evaluation = get_object_or_404(Evaluation, id=evaluation_id)
    if evaluation.participations_are_archived:
        raise PermissionDenied

    # Each form required two times so the errors can be displayed correctly
    participant_excel_form = UserImportForm(request.POST or None, request.FILES or None, prefix="pe")
    participant_copy_form = EvaluationParticipantCopyForm(request.POST or None, prefix="pc")
    contributor_excel_form = UserImportForm(request.POST or None, request.FILES or None, prefix="ce")
    contributor_copy_form = EvaluationParticipantCopyForm(request.POST or None, prefix="cc")

    importer_log = None

    if request.method == "POST":
        operation = request.POST.get("operation")
        if operation not in (
            "test-participants",
            "import-participants",
            "copy-participants",
            "import-replace-participants",
            "copy-replace-participants",
            "test-contributors",
            "import-contributors",
            "copy-contributors",
            "import-replace-contributors",
            "copy-replace-contributors",
        ):
            raise SuspiciousOperation("Invalid POST operation")

        import_type = ImportType.PARTICIPANT if "participants" in operation else ImportType.CONTRIBUTOR
        excel_form = participant_excel_form if "participants" in operation else contributor_excel_form
        copy_form = participant_copy_form if "participants" in operation else contributor_copy_form

        if "test" in operation:
            delete_import_file(request.user.id, import_type)  # remove old files if still exist
            excel_form.fields["excel_file"].required = True
            if excel_form.is_valid():
                excel_file = excel_form.cleaned_data["excel_file"]
                file_content = excel_file.read()
                importer_log = import_persons_from_file(
                    import_type, evaluation, test_run=True, file_content=file_content
                )
                if not importer_log.has_errors():
                    save_import_file(excel_file, request.user.id, import_type)

        else:
            if "replace" in operation:
                deleted_person_count, deletion_message = helper_delete_users_from_evaluation(evaluation, operation)

            if "import" in operation:
                file_content = get_import_file_content_or_raise(request.user.id, import_type)
                importer_log = import_persons_from_file(
                    import_type, evaluation, test_run=False, file_content=file_content
                )
                delete_import_file(request.user.id, import_type)
            elif "copy" in operation:
                copy_form.evaluation_selection_required = True
                if copy_form.is_valid():
                    import_evaluation = copy_form.cleaned_data["evaluation"]
                    importer_log = import_persons_from_evaluation(
                        import_type, evaluation, test_run=False, source_evaluation=import_evaluation
                    )

            if "replace" in operation:
                importer_log.add_success(
                    format_html(deletion_message, deleted_person_count, evaluation.full_name),
                    category=ImporterLogEntry.Category.RESULT,
                )

            importer_log.forward_messages_to_django(request)
            return redirect("staff:semester_view", evaluation.course.semester.pk)

    participant_test_passed = import_file_exists(request.user.id, ImportType.PARTICIPANT)
    contributor_test_passed = import_file_exists(request.user.id, ImportType.CONTRIBUTOR)
    # casting warnings to a normal dict is necessary for the template to iterate over it.
    return render(
        request,
        "staff_evaluation_person_management.html",
        {
            "semester": evaluation.course.semester,
            "evaluation": evaluation,
            "participant_excel_form": participant_excel_form,
            "participant_copy_form": participant_copy_form,
            "contributor_excel_form": contributor_excel_form,
            "contributor_copy_form": contributor_copy_form,
            "importer_log": importer_log,
            "participant_test_passed": participant_test_passed,
            "contributor_test_passed": contributor_test_passed,
        },
    )


@manager_required
def evaluation_login_key_export(_request, evaluation_id):
    evaluation = get_object_or_404(Evaluation, id=evaluation_id)

    filename = f"Login_keys-{evaluation.full_name}-{evaluation.course.semester.short_name}.csv"
    response = AttachmentResponse(filename, content_type="text/csv")

    writer = csv.writer(response, delimiter=";", lineterminator="\n")
    writer.writerow([_("Last name"), _("First name"), _("Email"), _("Login key")])

    external_participants = (participant for participant in evaluation.participants.all() if participant.is_external)
    for participant in external_participants:
        participant.ensure_valid_login_key()
        writer.writerow([participant.last_name, participant.first_name, participant.email, participant.login_url])

    return response


TextAnswerSection = namedtuple(
    "TextAnswerSection", ("questionnaire", "contributor", "label", "is_responsible", "results")
)


def get_evaluation_and_contributor_textanswer_sections(
    evaluation: Evaluation,
    textanswer_filter: Q,
) -> tuple[list[TextAnswerSection], list[TextAnswerSection]]:
    evaluation_sections = []
    contributor_sections = []
    evaluation_responsibles = list(evaluation.course.responsibles.all())

    raw_answers = (
        TextAnswer.objects.filter(contribution__evaluation=evaluation)
        .select_related("question__questionnaire", "contribution__contributor")
        .order_by("contribution", "question__questionnaire", "question")
        .filter(textanswer_filter)
    )

    questionnaire_answer_groups = itertools.groupby(
        raw_answers, lambda answer: (answer.contribution, answer.question.questionnaire)
    )

    for (contribution, questionnaire), questionnaire_answers in questionnaire_answer_groups:
        text_results = []
        for question, answers_iter in itertools.groupby(questionnaire_answers, lambda answer: answer.question):
            answers = list(answers_iter)
            if not answers:
                continue
            text_results.append(TextResult(question=question, answers=answers))

        if not text_results:
            continue

        section = TextAnswerSection(
            questionnaire,
            contribution.contributor,
            contribution.label,
            contribution.contributor in evaluation_responsibles,
            text_results,
        )
        if contribution.is_general:
            evaluation_sections.append(section)
        else:
            contributor_sections.append(section)

    return evaluation_sections, contributor_sections


@reviewer_required
def evaluation_textanswers(request: HttpRequest, evaluation_id: int) -> HttpResponse:
    evaluation = get_object_or_404(Evaluation, id=evaluation_id)
    semester = evaluation.course.semester
    if semester.results_are_archived:
        raise PermissionDenied

    if evaluation.state == Evaluation.State.PUBLISHED:
        raise PermissionDenied
    if not evaluation.can_publish_text_results:
        raise PermissionDenied

    view = request.GET.get("view", "quick")
    assert view in ["quick", "full", "undecided", "flagged"]
    filter_for_view = {
        "undecided": Q(review_decision=TextAnswer.ReviewDecision.UNDECIDED),
        "flagged": Q(is_flagged=True),
    }

    evaluation_sections, contributor_sections = get_evaluation_and_contributor_textanswer_sections(
        evaluation,
        filter_for_view.get(view, Q()),
    )

    template_data = {"semester": semester, "evaluation": evaluation, "view": view}

    if view == "quick":
        visited = request.session.get("review-visited", set())
        skipped = request.session.get("review-skipped", set())
        visited.add(evaluation.pk)
        next_evaluations = find_unreviewed_evaluations(semester, visited | skipped)
        if not next_evaluations and (len(visited) > 1 or len(skipped) > 0):
            visited = {evaluation.pk}
            skipped = set()
            request.session["review-skipped"] = skipped
            next_evaluations = find_unreviewed_evaluations(semester, visited | skipped)
        request.session["review-visited"] = visited

        sections = evaluation_sections + contributor_sections
        template_data.update({"sections": sections, "evaluation": evaluation, "next_evaluations": next_evaluations})
        return render(request, "staff_evaluation_textanswers_quick.html", template_data)

    template_data.update({"evaluation_sections": evaluation_sections, "contributor_sections": contributor_sections})
    return render(request, "staff_evaluation_textanswers_full.html", template_data)


@reviewer_required
def semester_flagged_textanswers(request: HttpRequest, semester_id: int) -> HttpResponse:
    semester = get_object_or_404(Semester, id=semester_id)
    flagged_textanswers = TextAnswer.objects.filter(
        is_flagged=True,
        contribution__evaluation__course__semester=semester,
    ).order_by("contribution__evaluation")

    template_data = {
        "semester": semester,
        "flagged_textanswers": flagged_textanswers,
    }
    return render(request, "staff_semester_flagged_textanswers.html", template_data)


@reviewer_required
def evaluation_textanswers_skip(request):
    evaluation = get_object_from_dict_pk_entry_or_logged_40x(Evaluation, request.POST, "evaluation_id")
    visited = request.session.get("review-skipped", set())
    visited.add(evaluation.pk)
    request.session["review-skipped"] = visited
    return HttpResponse()


def assert_textanswer_review_permissions(evaluation: Evaluation) -> None:
    if evaluation.state == Evaluation.State.PUBLISHED:
        raise PermissionDenied
    if evaluation.course.semester.results_are_archived:
        raise PermissionDenied
    if not evaluation.can_publish_text_results:
        raise PermissionDenied


@require_POST
@reviewer_required
def evaluation_textanswers_update_publish(request):
    answer = get_object_from_dict_pk_entry_or_logged_40x(TextAnswer, request.POST, "answer_id")
    evaluation = answer.contribution.evaluation
    action = request.POST.get("action", None)

    assert_textanswer_review_permissions(evaluation)

    if action == "textanswer_edit":
        return redirect("staff:evaluation_textanswer_edit", answer.pk)

    review_decision_for_action = {
        "publish": TextAnswer.ReviewDecision.PUBLIC,
        "make_private": TextAnswer.ReviewDecision.PRIVATE,
        "delete": TextAnswer.ReviewDecision.DELETED,
        "unreview": TextAnswer.ReviewDecision.UNDECIDED,
    }

    if action not in review_decision_for_action:
        raise SuspiciousOperation

    answer.review_decision = review_decision_for_action[action]
    answer.save()

    if evaluation.state == Evaluation.State.EVALUATED and evaluation.is_fully_reviewed:
        evaluation.end_review()
        evaluation.save()
    if evaluation.state == Evaluation.State.REVIEWED and not evaluation.is_fully_reviewed:
        evaluation.reopen_review()
        evaluation.save()

    return HttpResponseNoContent()


@require_POST
@reviewer_required
def evaluation_textanswers_update_flag(request):
    answer = get_object_from_dict_pk_entry_or_logged_40x(TextAnswer, request.POST, "answer_id")
    assert_textanswer_review_permissions(answer.contribution.evaluation)

    is_flagged_bool_string = request.POST.get("is_flagged", None)
    if is_flagged_bool_string not in ["true", "false"]:
        return HttpResponseBadRequest()

    answer.is_flagged = is_flagged_bool_string == "true"
    answer.save()

    return HttpResponseNoContent()


@manager_required
def evaluation_textanswer_edit(request, textanswer_id):
    textanswer = get_object_or_404(TextAnswer, id=textanswer_id)
    evaluation = textanswer.contribution.evaluation
    assert_textanswer_review_permissions(evaluation)

    form = TextAnswerForm(request.POST or None, instance=textanswer)

    if form.is_valid():
        form.save()
        # jump to edited answer
        url = reverse("staff:evaluation_textanswers", args=[evaluation.pk]) + "#" + str(textanswer.id)
        return HttpResponseRedirect(url)

    template_data = {
        "semester": evaluation.course.semester,
        "evaluation": evaluation,
        "form": form,
        "textanswer": textanswer,
    }
    return render(request, "staff_evaluation_textanswer_edit.html", template_data)


@reviewer_required
def evaluation_preview(request, evaluation_id):
    evaluation = get_object_or_404(Evaluation, id=evaluation_id)
    if evaluation.course.semester.results_are_archived and not request.user.is_manager:
        raise PermissionDenied

    return render_vote_page(request, evaluation, preview=True)


@manager_required
def questionnaire_index(request):
    filter_questionnaires = get_parameter_from_url_or_session(request, "filter_questionnaires")

    prefetch_list = ("questions", "contributions__evaluation")
    general_questionnaires = Questionnaire.objects.general_questionnaires().prefetch_related(*prefetch_list)
    contributor_questionnaires = Questionnaire.objects.contributor_questionnaires().prefetch_related(*prefetch_list)

    if filter_questionnaires:
        general_questionnaires = general_questionnaires.exclude(visibility=Questionnaire.Visibility.HIDDEN)
        contributor_questionnaires = contributor_questionnaires.exclude(visibility=Questionnaire.Visibility.HIDDEN)

    general_questionnaires_top = [
        questionnaire for questionnaire in general_questionnaires if questionnaire.is_above_contributors
    ]
    general_questionnaires_bottom = [
        questionnaire for questionnaire in general_questionnaires if questionnaire.is_below_contributors
    ]

    template_data = {
        "general_questionnaires_top": general_questionnaires_top,
        "general_questionnaires_bottom": general_questionnaires_bottom,
        "contributor_questionnaires": contributor_questionnaires,
        "filter_questionnaires": filter_questionnaires,
    }
    return render(request, "staff_questionnaire_index.html", template_data)


@manager_required
def questionnaire_view(request, questionnaire_id):
    questionnaire = get_object_or_404(Questionnaire, id=questionnaire_id)

    # build forms
    contribution = Contribution(contributor=request.user)
    form = QuestionnaireVotingForm(request.POST or None, contribution=contribution, questionnaire=questionnaire)

    return render(request, "staff_questionnaire_view.html", {"forms": [form], "questionnaire": questionnaire})


@manager_required
def questionnaire_create(request):
    questionnaire = Questionnaire()
    InlineQuestionFormset = inlineformset_factory(
        Questionnaire, Question, formset=AtLeastOneFormset, form=QuestionForm, extra=1, exclude=("questionnaire",)
    )

    form = QuestionnaireForm(request.POST or None, instance=questionnaire)
    formset = InlineQuestionFormset(request.POST or None, instance=questionnaire)

    if form.is_valid() and formset.is_valid():
        form.save(force_highest_order=True)
        formset.save()

        messages.success(request, _("Successfully created questionnaire."))
        return redirect("staff:questionnaire_index")

    return render(request, "staff_questionnaire_form.html", {"form": form, "formset": formset, "editable": True})


def disable_all_except_named(fields: dict[str, Any], names_of_editable: Container[str]):
    for name, field in fields.items():
        if name not in names_of_editable:
            field.disabled = True


def make_questionnaire_edit_forms(request, questionnaire, editable):
    if editable:
        formset_kwargs = {"extra": 1}
    else:
        question_count = questionnaire.questions.count()
        formset_kwargs = {
            "extra": 0,
            "can_delete": False,
            "validate_min": True,
            "validate_max": True,
            "min_num": question_count,
            "max_num": question_count,
        }
    InlineQuestionFormset = inlineformset_factory(
        Questionnaire,
        Question,
        formset=AtLeastOneFormset,
        form=QuestionForm,
        exclude=("questionnaire",),
        **formset_kwargs,
    )

    form = QuestionnaireForm(request.POST or None, instance=questionnaire)
    formset = InlineQuestionFormset(request.POST or None, instance=questionnaire)

    if not editable:
        disable_all_except_named(
            form.fields, ["visibility", "is_locked", "name_de", "name_en", "description_de", "description_en", "type"]
        )
        for question_form in formset.forms:
            disable_all_except_named(question_form.fields, ["id"])

        # disallow type changed from and to contributor
        form.fields["type"].choices = [
            choice
            for choice in Questionnaire.Type.choices
            if (choice[0] == Questionnaire.Type.CONTRIBUTOR) == (questionnaire.type == Questionnaire.Type.CONTRIBUTOR)
        ]

    return form, formset


@manager_required
def questionnaire_edit(request, questionnaire_id):
    questionnaire = get_object_or_404(Questionnaire, id=questionnaire_id)
    editable = questionnaire.can_be_edited_by_manager

    form, formset = make_questionnaire_edit_forms(request, questionnaire, editable)

    if form.is_valid() and formset.is_valid():
        form.save()
        if editable:
            formset.save()

        messages.success(request, _("Successfully updated questionnaire."))
        return redirect("staff:questionnaire_index")

    template_data = {"questionnaire": questionnaire, "form": form, "formset": formset, "editable": editable}
    return render(request, "staff_questionnaire_form.html", template_data)


def get_identical_form_and_formset(questionnaire):
    """
    Generates a Questionnaire creation form and formset filled out like the already exisiting Questionnaire
    specified in questionnaire_id. Used for copying and creating of new versions.
    """
    inline_question_formset = inlineformset_factory(
        Questionnaire, Question, formset=AtLeastOneFormset, form=QuestionForm, extra=1, exclude=("questionnaire",)
    )

    form = QuestionnaireForm(instance=questionnaire)
    return form, inline_question_formset(instance=questionnaire, queryset=questionnaire.questions.all())


@manager_required
def questionnaire_copy(request, questionnaire_id):
    copied_questionnaire = get_object_or_404(Questionnaire, id=questionnaire_id)

    if request.method == "POST":
        questionnaire = Questionnaire()
        InlineQuestionFormset = inlineformset_factory(
            Questionnaire, Question, formset=AtLeastOneFormset, form=QuestionForm, extra=1, exclude=("questionnaire",)
        )

        form = QuestionnaireForm(request.POST, instance=questionnaire)
        formset = InlineQuestionFormset(request.POST.copy(), instance=questionnaire, save_as_new=True)

        if form.is_valid() and formset.is_valid():
            form.save()
            formset.save()
            messages.success(request, _("Successfully created questionnaire."))
            return redirect("staff:questionnaire_index")

        return render(request, "staff_questionnaire_form.html", {"form": form, "formset": formset, "editable": True})

    form, formset = get_identical_form_and_formset(copied_questionnaire)
    return render(request, "staff_questionnaire_form.html", {"form": form, "formset": formset, "editable": True})


@manager_required
def questionnaire_new_version(request, questionnaire_id):
    old_questionnaire = get_object_or_404(Questionnaire, id=questionnaire_id)

    # Check if we can use the old name with the current time stamp.
    timestamp = date.today()
    new_name_de = f"{old_questionnaire.name_de} (until {timestamp})"
    new_name_en = f"{old_questionnaire.name_en} (until {timestamp})"

    # If not, redirect back and suggest to edit the already created version.
    if Questionnaire.objects.filter(Q(name_de=new_name_de) | Q(name_en=new_name_en)):
        messages.error(request, _("Questionnaire creation aborted. A new version was already created today."))
        return redirect("staff:questionnaire_index")

    if request.method == "POST":
        questionnaire = Questionnaire()
        InlineQuestionFormset = inlineformset_factory(
            Questionnaire, Question, formset=AtLeastOneFormset, form=QuestionForm, extra=1, exclude=("questionnaire",)
        )

        form = QuestionnaireForm(request.POST, instance=questionnaire)
        formset = InlineQuestionFormset(request.POST.copy(), instance=questionnaire, save_as_new=True)

        try:
            with transaction.atomic():
                # Change old name before checking Form.
                old_questionnaire.name_de = new_name_de
                old_questionnaire.name_en = new_name_en
                old_questionnaire.visibility = Questionnaire.Visibility.HIDDEN
                old_questionnaire.save()

                if not form.is_valid() or not formset.is_valid():
                    raise IntegrityError

                form.save()
                formset.save()
                messages.success(request, _("Successfully created questionnaire."))
                return redirect("staff:questionnaire_index")

        except IntegrityError:
            return render(
                request, "staff_questionnaire_form.html", {"form": form, "formset": formset, "editable": True}
            )

    form, formset = get_identical_form_and_formset(old_questionnaire)
    return render(request, "staff_questionnaire_form.html", {"form": form, "formset": formset, "editable": True})


@require_POST
@manager_required
def questionnaire_delete(request):
    questionnaire = get_object_from_dict_pk_entry_or_logged_40x(Questionnaire, request.POST, "questionnaire_id")

    if not questionnaire.can_be_deleted_by_manager:
        raise SuspiciousOperation("Deleting questionnaire not allowed")
    questionnaire.delete()
    return HttpResponse()  # 200 OK


@require_POST
@manager_required
def questionnaire_update_indices(request):
    try:
        order_by_questionnaire = {int(key): int(value) for key, value in request.POST.items()}
    except (TypeError, ValueError) as e:
        raise SuspiciousOperation from e

    questionnaires = list(Questionnaire.objects.filter(pk__in=order_by_questionnaire.keys()))
    if len(questionnaires) != len(order_by_questionnaire):
        raise Http404("Questionnaire not found.")

    for questionnaire in questionnaires:
        questionnaire.order = order_by_questionnaire[questionnaire.pk]

    Questionnaire.objects.bulk_update(questionnaires, ["order"])
    return HttpResponse()


@require_POST
@manager_required
def questionnaire_visibility(request):
    questionnaire = get_object_from_dict_pk_entry_or_logged_40x(Questionnaire, request.POST, "questionnaire_id")
    try:
        visibility = int(request.POST["visibility"])
    except (KeyError, TypeError, ValueError) as e:
        raise SuspiciousOperation from e

    if visibility not in Questionnaire.Visibility.values:
        raise SuspiciousOperation("Invalid visibility choice")

    questionnaire.visibility = visibility
    questionnaire.save()
    return HttpResponse()


@require_POST
@manager_required
def questionnaire_set_locked(request):
    questionnaire = get_object_from_dict_pk_entry_or_logged_40x(Questionnaire, request.POST, "questionnaire_id")
    try:
        is_locked = bool(int(request.POST["is_locked"]))
    except (KeyError, TypeError, ValueError) as e:
        raise SuspiciousOperation from e

    questionnaire.is_locked = is_locked
    questionnaire.save()
    return HttpResponse()


@manager_required
class DegreeIndexView(SuccessMessageMixin, SaveValidFormMixin, FormsetView):
    model = Degree
    formset_class = modelformset_factory(
        Degree,
        form=DegreeForm,
        formset=ModelWithImportNamesFormset,
        can_delete=True,
        extra=1,
    )
    template_name = "staff_degree_index.html"
    success_url = reverse_lazy("staff:degree_index")
    success_message = gettext_lazy("Successfully updated the degrees.")


@manager_required
class CourseTypeIndexView(SuccessMessageMixin, SaveValidFormMixin, FormsetView):
    model = CourseType
    formset_class = modelformset_factory(
        CourseType,
        form=CourseTypeForm,
        formset=ModelWithImportNamesFormset,
        can_delete=True,
        extra=1,
    )
    template_name = "staff_course_type_index.html"
    success_url = reverse_lazy("staff:course_type_index")
    success_message = gettext_lazy("Successfully updated the course types.")


@manager_required
def course_type_merge_selection(request):
    form = CourseTypeMergeSelectionForm(request.POST or None)

    if form.is_valid():
        main_type = form.cleaned_data["main_type"]
        other_type = form.cleaned_data["other_type"]
        return redirect("staff:course_type_merge", main_type.id, other_type.id)

    return render(request, "staff_course_type_merge_selection.html", {"form": form})


@manager_required
def course_type_merge(request, main_type_id, other_type_id):
    main_type = get_object_or_404(CourseType, id=main_type_id)
    other_type = get_object_or_404(CourseType, id=other_type_id)

    if request.method == "POST":
        main_type.import_names += other_type.import_names
        main_type.save()
        Course.objects.filter(type=other_type).update(type=main_type)
        other_type.delete()
        messages.success(request, _("Successfully merged course types."))
        return redirect("staff:course_type_index")

    courses_with_other_type = Course.objects.filter(type=other_type).order_by("semester__created_at", "name_de")
    return render(
        request,
        "staff_course_type_merge.html",
        {"main_type": main_type, "other_type": other_type, "courses_with_other_type": courses_with_other_type},
    )


@manager_required
def text_answer_warnings_index(request):
    text_answer_warnings = TextAnswerWarning.objects.all()

    TextAnswerWarningFormset = modelformset_factory(
        TextAnswerWarning, form=TextAnswerWarningForm, can_delete=True, extra=1
    )
    formset = TextAnswerWarningFormset(request.POST or None, queryset=text_answer_warnings)

    if formset.is_valid():
        formset.save()
        messages.success(request, _("Successfully updated text warning answers."))
        return redirect("staff:text_answer_warnings")

    return render(
        request,
        "staff_text_answer_warnings.html",
        {
            "formset": formset,
            "text_answer_warnings": TextAnswerWarning.objects.all(),
        },
    )


@manager_required
def user_index(request):
    form = UserEditSelectionForm(request.POST or None)

    if form.is_valid():
        user = form.cleaned_data["user"]
        return redirect("staff:user_edit", user.id)

    return render(request, "staff_user_index.html", {"form": form})


@manager_required
def user_list(request):
    filter_users = get_parameter_from_url_or_session(request, "filter_users")

    users = UserProfile.objects.all()
    if filter_users:
        users = users.exclude(is_active=False)

    users = (
        users
        # the following six annotations basically add three bools indicating whether each user is part of a group or not.
        .annotate(manager_group_count=Sum(Case(When(groups__name="Manager", then=1), output_field=IntegerField())))
        .annotate(is_manager=ExpressionWrapper(Q(manager_group_count__exact=1), output_field=BooleanField()))
        .annotate(reviewer_group_count=Sum(Case(When(groups__name="Reviewer", then=1), output_field=IntegerField())))
        .annotate(is_reviewer=ExpressionWrapper(Q(reviewer_group_count__exact=1), output_field=BooleanField()))
        .annotate(
            grade_publisher_group_count=Sum(
                Case(When(groups__name="Grade publisher", then=1), output_field=IntegerField())
            )
        )
        .annotate(
            is_grade_publisher=ExpressionWrapper(Q(grade_publisher_group_count__exact=1), output_field=BooleanField())
        )
        .prefetch_related(
            "contributions",
            "evaluations_participating_in",
            "evaluations_participating_in__course__semester",
            "represented_users",
            "ccing_users",
            "courses_responsible_for",
        )
        .order_by(*UserProfile._meta.ordering)
    )

    return render(request, "staff_user_list.html", {"users": users, "filter_users": filter_users})


@manager_required
class UserCreateView(SuccessMessageMixin, CreateView):
    model = UserProfile
    form_class = UserForm
    template_name = "staff_user_form.html"
    success_url = reverse_lazy("staff:user_index")
    success_message = gettext_lazy("Successfully created user.")


@manager_required
def user_import(request):
    excel_form = UserImportForm(request.POST or None, request.FILES or None)
    import_type = ImportType.USER

    importer_log = None

    if request.method == "POST":
        operation = request.POST.get("operation")
        if operation not in ("test", "import"):
            raise SuspiciousOperation("Invalid POST operation")

        if operation == "test":
            delete_import_file(request.user.id, import_type)  # remove old files if still exist
            excel_form.fields["excel_file"].required = True
            if excel_form.is_valid():
                excel_file = excel_form.cleaned_data["excel_file"]
                file_content = excel_file.read()
                __, importer_log = import_users(file_content, test_run=True)
                if not importer_log.has_errors():
                    save_import_file(excel_file, request.user.id, import_type)

        elif operation == "import":
            file_content = get_import_file_content_or_raise(request.user.id, import_type)
            __, importer_log = import_users(file_content, test_run=False)
            importer_log.forward_messages_to_django(request)
            delete_import_file(request.user.id, import_type)
            return redirect("staff:user_index")

    test_passed = import_file_exists(request.user.id, import_type)
    # casting warnings to a normal dict is necessary for the template to iterate over it.
    return render(
        request,
        "staff_user_import.html",
        {
            "excel_form": excel_form,
            "importer_log": importer_log,
            "test_passed": test_passed,
        },
    )


@manager_required
def user_edit(request, user_id):
    # See comment in helper_evaluation_edit
    @receiver(RewardPointGranting.granted_by_removal, weak=True)
    def notify_reward_points(grantings, **_kwargs):
        assert len(grantings) == 1

        messages.info(
            request,
            ngettext(
                'The removal of evaluations has granted the user "{granting.user_profile.email}" {granting.value} reward point for the active semester.',
                'The removal of evaluations has granted the user "{granting.user_profile.email}" {granting.value} reward points for the active semester.',
                grantings[0].value,
            ).format(granting=grantings[0]),
        )

    user = get_object_or_404(UserProfile, id=user_id)
    form = UserForm(request.POST or None, request.FILES or None, instance=user)

    evaluations_contributing_to = (
        Evaluation.objects.filter(Q(contributions__contributor=user) | Q(course__responsibles__in=[user]))
        .distinct()
        .order_by("course__semester")
    )

    if form.is_valid():
        form.save()
        messages.success(request, _("Successfully updated user."))
        for message in form.remove_messages:
            messages.warning(request, message)
        return redirect("staff:user_index")

    return render(
        request,
        "staff_user_form.html",
        {
            "form": form,
            "evaluations_contributing_to": evaluations_contributing_to,
            "has_due_evaluations": bool(user.get_sorted_due_evaluations()),
            "user_id": user_id,
            "user_with_same_email": form.user_with_same_email,
        },
    )


@require_POST
@manager_required
def user_delete(request):
    user = get_object_from_dict_pk_entry_or_logged_40x(UserProfile, request.POST, "user_id")

    if not user.can_be_deleted_by_manager:
        raise SuspiciousOperation("Deleting user not allowed")
    user.delete()
    messages.success(request, _("Successfully deleted user."))
    return HttpResponse()  # 200 OK


@require_POST
@manager_required
def user_resend_email(request):
    user = get_object_from_dict_pk_entry_or_logged_40x(UserProfile, request.POST, "user_id")

    template = EmailTemplate.objects.get(name=EmailTemplate.EVALUATION_STARTED)
    body_params = {
        "user": user,
        "evaluations": user.get_sorted_due_evaluations(),
        "due_evaluations": {},
    }

    template.send_to_user(user, {}, body_params, use_cc=False)
    messages.success(request, _("Successfully resent evaluation started email."))
    return HttpResponse()  # 200 OK


@manager_required
def user_bulk_update(request):
    form = UserBulkUpdateForm(request.POST or None, request.FILES or None)
    operation = request.POST.get("operation")
    test_run = operation == "test"
    import_type = ImportType.USER_BULK_UPDATE

    if request.POST:
        if operation not in ("test", "bulk_update"):
            raise SuspiciousOperation("Invalid POST operation")

        if test_run:
            delete_import_file(request.user.id, import_type)  # remove old files if still exist
            form.fields["user_file"].required = True
            if form.is_valid():
                user_file = form.cleaned_data["user_file"]
                file_content = user_file.read()
                success = False
                try:
                    success = bulk_update_users(request, file_content, test_run)
                except Exception:  # pylint: disable=broad-except
                    if settings.DEBUG:
                        raise
                    messages.error(
                        request,
                        _("An error happened when processing the file. Make sure the file meets the requirements."),
                    )

                if success:
                    save_import_file(user_file, request.user.id, import_type)
        else:
            file_content = get_import_file_content_or_raise(request.user.id, import_type)
            bulk_update_users(request, file_content, test_run)
            delete_import_file(request.user.id, import_type)
            return redirect("staff:user_index")

    test_passed = import_file_exists(request.user.id, import_type)
    return render(request, "staff_user_bulk_update.html", {"form": form, "test_passed": test_passed})


@manager_required
<<<<<<< HEAD
def user_merge_selection(request):
    form = UserMergeSelectionForm(request.POST or None)

    class UserNameFromEmail(Func):
        # django docs support our usage here:
        # https://docs.djangoproject.com/en/5.0/ref/models/expressions/#func-expressions
        # pylint: disable=abstract-method
        template = "split_part(%(expressions)s, '@', 1)"

    query = UserProfile.objects.annotate(username_part_of_email=UserNameFromEmail("email"))

    users_with_merge_candidates = query.annotate(
        merge_candidate_pk=query.filter(username_part_of_email=UserNameFromEmail(OuterRef("email")))
        .exclude(email__gte=OuterRef("email"))
        .values("pk")[:1]
    ).exclude(merge_candidate_pk=None)

    merge_candidate_ids = [user.merge_candidate_pk for user in users_with_merge_candidates]
    merge_candidates_by_id = {user.pk: user for user in UserProfile.objects.filter(pk__in=merge_candidate_ids)}

    suggested_merges = [
        (user, merge_candidates_by_id[user.merge_candidate_pk])
        for user in users_with_merge_candidates
        if not user.is_external and not merge_candidates_by_id[user.merge_candidate_pk].is_external
    ]

    if form.is_valid():
        main_user = form.cleaned_data["main_user"]
        other_user = form.cleaned_data["other_user"]
        return redirect("staff:user_merge", main_user.id, other_user.id)

    return render(request, "staff_user_merge_selection.html", {"form": form, "suggested_merges": suggested_merges})
=======
class UserMergeSelectionView(FormView):
    form_class = UserMergeSelectionForm
    template_name = "staff_user_merge_selection.html"

    def form_valid(self, form: UserMergeSelectionForm) -> HttpResponse:
        return redirect(
            "staff:user_merge",
            form.cleaned_data["main_user"].id,
            form.cleaned_data["other_user"].id,
        )
>>>>>>> ad785040


@manager_required
def user_merge(request, main_user_id, other_user_id):
    main_user = get_object_or_404(UserProfile, id=main_user_id)
    other_user = get_object_or_404(UserProfile, id=other_user_id)

    if request.method == "POST":
        merged_user, errors, warnings = merge_users(main_user, other_user)
        if errors:
            messages.error(request, _("Merging the users failed. No data was changed."))
        else:
            messages.success(request, _("Successfully merged users."))
        return redirect("staff:user_index")

    merged_user, errors, warnings = merge_users(main_user, other_user, preview=True)
    return render(
        request,
        "staff_user_merge.html",
        {
            "main_user": main_user,
            "other_user": other_user,
            "merged_user": merged_user,
            "errors": errors,
            "warnings": warnings,
        },
    )


@manager_required
class TemplateEditView(SuccessMessageMixin, UpdateView):
    model = EmailTemplate
    pk_url_kwarg = "template_id"
    fields = ("subject", "plain_content", "html_content")
    success_message = gettext_lazy("Successfully updated template.")
    success_url = reverse_lazy("staff:index")
    template_name = "staff_template_form.html"

    def get_context_data(self, **kwargs) -> dict[str, Any]:
        context = super().get_context_data(**kwargs)
        template = context["template"] = context.pop("emailtemplate")

        available_variables = [
            "contact_email",
            "page_url",
            "login_url",  # only if they need it
            "user",
        ]

        if template.name == EmailTemplate.STUDENT_REMINDER:
            available_variables += ["first_due_in_days", "due_evaluations"]
        elif template.name in [
            EmailTemplate.EDITOR_REVIEW_NOTICE,
            EmailTemplate.EDITOR_REVIEW_REMINDER,
            EmailTemplate.PUBLISHING_NOTICE_CONTRIBUTOR,
            EmailTemplate.PUBLISHING_NOTICE_PARTICIPANT,
        ]:
            available_variables += ["evaluations"]
        elif template.name == EmailTemplate.TEXT_ANSWER_REVIEW_REMINDER:
            available_variables += ["evaluation_url_tuples"]
        elif template.name == EmailTemplate.EVALUATION_STARTED:
            available_variables += ["evaluations", "due_evaluations"]
        elif template.name == EmailTemplate.DIRECT_DELEGATION:
            available_variables += ["evaluation", "delegate_user"]

        available_variables = ["{{ " + variable + " }}" for variable in available_variables]
        available_variables.sort()

        context["available_variables"] = available_variables

        return context


@manager_required
class FaqIndexView(SuccessMessageMixin, SaveValidFormMixin, FormsetView):
    model = FaqSection
    formset_class = modelformset_factory(FaqSection, form=FaqSectionForm, can_delete=True, extra=1)
    template_name = "staff_faq_index.html"
    success_url = reverse_lazy("staff:faq_index")
    success_message = gettext_lazy("Successfully updated the FAQ sections.")

    def get_context_data(self, **kwargs) -> dict[str, Any]:
        return super().get_context_data(**kwargs) | {"sections": FaqSection.objects.all()}


@manager_required
def faq_section(request, section_id):
    section = get_object_or_404(FaqSection, id=section_id)
    questions = FaqQuestion.objects.filter(section=section)

    InlineQuestionFormset = inlineformset_factory(
        FaqSection, FaqQuestion, form=FaqQuestionForm, can_delete=True, extra=1, exclude=("section",)
    )
    formset = InlineQuestionFormset(request.POST or None, queryset=questions, instance=section)

    if formset.is_valid():
        formset.save()
        messages.success(request, _("Successfully updated the FAQ questions."))
        return redirect("staff:faq_index")

    template_data = {"formset": formset, "section": section, "questions": questions}
    return render(request, "staff_faq_section.html", template_data)


@manager_required
class InfotextsView(SuccessMessageMixin, SaveValidFormMixin, FormsetView):
    formset_class = modelformset_factory(Infotext, form=InfotextForm, edit_only=True, extra=0)
    template_name = "staff_infotexts.html"
    success_url = reverse_lazy("staff:infotexts")
    success_message = gettext_lazy("Successfully updated the infotext entries.")


@manager_required
def download_sample_file(_request, filename):
    email_placeholder = "institution.com"

    if filename not in ["sample.xlsx", "sample_user.xlsx"]:
        raise SuspiciousOperation("Invalid file name.")

    book = openpyxl.load_workbook(filename=settings.STATICFILES_DIRS[0] + "/" + filename)
    for sheet in book:
        for row in sheet:
            for cell in row:
                if cell.value is not None:
                    cell.value = cell.value.replace(email_placeholder, settings.INSTITUTION_EMAIL_DOMAINS[0])

    response = AttachmentResponse(
        filename, content_type="application/vnd.openxmlformats-officedocument.spreadsheetml.sheet"
    )
    book.save(response)
    return response


@manager_required
def export_contributor_results_view(request, contributor_id):
    contributor = get_object_or_404(UserProfile, id=contributor_id)
    return export_contributor_results(contributor)


@require_POST
@staff_permission_required
def enter_staff_mode(request):
    staff_mode.enter_staff_mode(request)
    return redirect("evaluation:index")


@require_POST
@staff_permission_required
def exit_staff_mode(request):
    staff_mode.exit_staff_mode(request)
    return redirect("evaluation:index")<|MERGE_RESOLUTION|>--- conflicted
+++ resolved
@@ -2302,43 +2302,38 @@
 
 
 @manager_required
-<<<<<<< HEAD
-def user_merge_selection(request):
-    form = UserMergeSelectionForm(request.POST or None)
-
-    class UserNameFromEmail(Func):
-        # django docs support our usage here:
-        # https://docs.djangoproject.com/en/5.0/ref/models/expressions/#func-expressions
-        # pylint: disable=abstract-method
-        template = "split_part(%(expressions)s, '@', 1)"
-
-    query = UserProfile.objects.annotate(username_part_of_email=UserNameFromEmail("email"))
-
-    users_with_merge_candidates = query.annotate(
-        merge_candidate_pk=query.filter(username_part_of_email=UserNameFromEmail(OuterRef("email")))
-        .exclude(email__gte=OuterRef("email"))
-        .values("pk")[:1]
-    ).exclude(merge_candidate_pk=None)
-
-    merge_candidate_ids = [user.merge_candidate_pk for user in users_with_merge_candidates]
-    merge_candidates_by_id = {user.pk: user for user in UserProfile.objects.filter(pk__in=merge_candidate_ids)}
-
-    suggested_merges = [
-        (user, merge_candidates_by_id[user.merge_candidate_pk])
-        for user in users_with_merge_candidates
-        if not user.is_external and not merge_candidates_by_id[user.merge_candidate_pk].is_external
-    ]
-
-    if form.is_valid():
-        main_user = form.cleaned_data["main_user"]
-        other_user = form.cleaned_data["other_user"]
-        return redirect("staff:user_merge", main_user.id, other_user.id)
-
-    return render(request, "staff_user_merge_selection.html", {"form": form, "suggested_merges": suggested_merges})
-=======
 class UserMergeSelectionView(FormView):
     form_class = UserMergeSelectionForm
     template_name = "staff_user_merge_selection.html"
+
+    def get_context_data(self, **kwargs) -> dict[str, Any]:
+        context = super().get_context_data(**kwargs)
+
+        class UserNameFromEmail(Func):
+            # django docs support our usage here:
+            # https://docs.djangoproject.com/en/5.0/ref/models/expressions/#func-expressions
+            # pylint: disable=abstract-method
+            template = "split_part(%(expressions)s, '@', 1)"
+
+        query = UserProfile.objects.annotate(username_part_of_email=UserNameFromEmail("email"))
+
+        users_with_merge_candidates = query.annotate(
+            merge_candidate_pk=query.filter(username_part_of_email=UserNameFromEmail(OuterRef("email")))
+            .exclude(email__gte=OuterRef("email"))
+            .values("pk")[:1]
+        ).exclude(merge_candidate_pk=None)
+
+        merge_candidate_ids = [user.merge_candidate_pk for user in users_with_merge_candidates]
+        merge_candidates_by_id = {user.pk: user for user in UserProfile.objects.filter(pk__in=merge_candidate_ids)}
+
+        suggested_merges = [
+            (user, merge_candidates_by_id[user.merge_candidate_pk])
+            for user in users_with_merge_candidates
+            if not user.is_external and not merge_candidates_by_id[user.merge_candidate_pk].is_external
+        ]
+        
+        context["suggested_merges"] = suggested_merges
+        return context
 
     def form_valid(self, form: UserMergeSelectionForm) -> HttpResponse:
         return redirect(
@@ -2346,7 +2341,6 @@
             form.cleaned_data["main_user"].id,
             form.cleaned_data["other_user"].id,
         )
->>>>>>> ad785040
 
 
 @manager_required
