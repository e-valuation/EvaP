--- conflicted
+++ resolved
@@ -17,7 +17,6 @@
     return new Promise(resolve => window.setTimeout(resolve, ms));
 };
 
-<<<<<<< HEAD
 // based on: https://docs.djangoproject.com/en/3.1/ref/csrf/#ajax
 export function getCookie(name: string): string | null {
     if (document.cookie !== "") {
@@ -58,7 +57,6 @@
     getCookie,
     isMethodCsrfSafe,
 };
-=======
 export const clamp = (val: number, lowest: number, highest: number) => Math.min(highest, Math.max(lowest, val));
 
 export const saneParseInt = (s: string): number | null => {
@@ -80,5 +78,4 @@
     return null;
 };
 
-export const isVisible = (element: HTMLElement): boolean => element.offsetWidth !== 0 || element.offsetHeight !== 0;
->>>>>>> 54fc1ef8
+export const isVisible = (element: HTMLElement): boolean => element.offsetWidth !== 0 || element.offsetHeight !== 0;