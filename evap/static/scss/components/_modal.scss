.modal-xl {
    max-width: 1120px;
}

<<<<<<< HEAD
.modal-grid {
    display: grid;
    width: 75%;
    margin: 1.5rem auto 1.5rem auto;
    grid-template-columns: max-content auto;
    grid-row-gap: 0.75rem;
    grid-column-gap: 0.25rem;
}

.modal-grid .control-label {
    text-align: left;
    font-weight: bold;
    padding-top: 0.3rem;
    margin-bottom: 0.5rem;
    margin-left: auto;
}

.modal-textfield {
    resize:vertical;
    min-height:150px !important;
=======
.modal-submit-group {
    display: flex;
    flex-wrap: wrap;
    justify-content: flex-end;
>>>>>>> ba680aa4
}<|MERGE_RESOLUTION|>--- conflicted
+++ resolved
@@ -2,7 +2,6 @@
     max-width: 1120px;
 }
 
-<<<<<<< HEAD
 .modal-grid {
     display: grid;
     width: 75%;
@@ -23,10 +22,10 @@
 .modal-textfield {
     resize:vertical;
     min-height:150px !important;
-=======
+}
+
 .modal-submit-group {
     display: flex;
     flex-wrap: wrap;
     justify-content: flex-end;
->>>>>>> ba680aa4
 }