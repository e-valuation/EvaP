--- conflicted
+++ resolved
@@ -159,7 +159,6 @@
     }
 }
 
-<<<<<<< HEAD
 .height-fit-content {
     height: fit-content;
 }
@@ -168,9 +167,9 @@
     .flex-column-mobile {
         flex-direction: column;
     }
-=======
+}
+
 // Hide the x in input fields on chrome
 input[type="search"]::-webkit-search-cancel-button {
 	-webkit-appearance: none;
->>>>>>> 4e383d0c
 }