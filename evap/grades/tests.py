--- conflicted
+++ resolved
@@ -242,11 +242,7 @@
         previous_modifying_user = self.grade_document.last_modified_user
         self.assertNotEqual(previous_modifying_user, self.grade_publisher)
         response = self.app.get(self.url, user=self.grade_publisher)
-<<<<<<< HEAD
-        form = response.forms[4]
-=======
         form = response.forms["grades-upload-form"]
->>>>>>> 14f6697c
         form["description_en"] = "Absolutely final grades"
         form["file"] = ("grades.txt", b"You did great!")
         form.submit()
