import logging
import secrets
import uuid
from collections import defaultdict
from dataclasses import dataclass
from datetime import date, datetime, timedelta
from enum import Enum, auto
from numbers import Real

from django.conf import settings
from django.contrib import messages
from django.contrib.auth.models import AbstractBaseUser, BaseUserManager, Group, PermissionsMixin
from django.contrib.auth.password_validation import validate_password
from django.contrib.postgres.fields import ArrayField
from django.core.cache import caches
from django.core.exceptions import ValidationError
from django.core.mail import EmailMultiAlternatives
from django.db import IntegrityError, models, transaction
from django.db.models import CheckConstraint, Count, F, Manager, OuterRef, Q, Subquery, Value
from django.db.models.functions import Coalesce, Lower, NullIf, TruncDate
from django.dispatch import Signal, receiver
from django.template import Context, Template
from django.template.defaultfilters import linebreaksbr
from django.template.exceptions import TemplateSyntaxError
from django.template.loader import render_to_string
from django.urls import reverse
from django.utils.functional import cached_property
from django.utils.safestring import SafeData
from django.utils.timezone import now
from django.utils.translation import gettext_lazy as _
from django_fsm import FSMIntegerField, transition
from django_fsm.signals import post_transition

from evap.evaluation.models_logging import FieldAction, LoggedModel
from evap.evaluation.tools import (
    StrOrPromise,
    clean_email,
    date_to_datetime,
    is_external_email,
    is_prefetched,
    translate,
    vote_end_datetime,
)

logger = logging.getLogger(__name__)


class NotArchivableError(Exception):
    """An attempt has been made to archive something that is not archivable."""


class Semester(models.Model):
    """Represents a semester, e.g. the winter term of 2011/2012."""

    name_de = models.CharField(max_length=1024, unique=True, verbose_name=_("name (german)"))
    name_en = models.CharField(max_length=1024, unique=True, verbose_name=_("name (english)"))
    name = translate(en="name_en", de="name_de")

    short_name_de = models.CharField(max_length=20, unique=True, verbose_name=_("short name (german)"))
    short_name_en = models.CharField(max_length=20, unique=True, verbose_name=_("short name (english)"))
    short_name = translate(en="short_name_en", de="short_name_de")

    participations_are_archived = models.BooleanField(default=False, verbose_name=_("participations are archived"))
    grade_documents_are_deleted = models.BooleanField(default=False, verbose_name=_("grade documents are deleted"))
    results_are_archived = models.BooleanField(default=False, verbose_name=_("results are archived"))

    created_at = models.DateField(verbose_name=_("created at"), auto_now_add=True)

    # (unique=True, blank=True, null=True) allows having multiple non-active but only one active semester
    is_active = models.BooleanField(
        default=None, unique=True, blank=True, null=True, verbose_name=_("semester is active")
    )

    class Meta:
        ordering = ["-created_at", "pk"]
        verbose_name = _("semester")
        verbose_name_plural = _("semesters")

    def __str__(self):
        return self.name

    @property
    def can_be_deleted_by_manager(self):
        if self.is_active:
            return False

        if self.evaluations.count() == 0:
            return True

        return self.participations_are_archived and self.grade_documents_are_deleted and self.results_are_archived

    @property
    def participations_can_be_archived(self):
        return not self.participations_are_archived and all(
            evaluation.participations_can_be_archived for evaluation in self.evaluations.all()
        )

    @property
    def grade_documents_can_be_deleted(self):
        return not self.grade_documents_are_deleted

    @property
    def results_can_be_archived(self):
        return not self.results_are_archived

    @transaction.atomic
    def archive(self):
        if not self.participations_can_be_archived:
            raise NotArchivableError
        for evaluation in self.evaluations.all():
            evaluation._archive()
        self.participations_are_archived = True
        self.save()

    @transaction.atomic
    def delete_grade_documents(self):
        # Resolving this circular dependency makes the code more ugly, so we leave it.
        # pylint: disable=import-outside-toplevel
        from evap.grades.models import GradeDocument

        if not self.grade_documents_can_be_deleted:
            raise NotArchivableError
        GradeDocument.objects.filter(course__semester=self).delete()
        self.grade_documents_are_deleted = True
        self.save()

    def archive_results(self):
        if not self.results_can_be_archived:
            raise NotArchivableError
        self.results_are_archived = True
        self.save()

    @classmethod
    def get_all_with_published_unarchived_results(cls):
        return cls.objects.filter(
            courses__evaluations__state=Evaluation.State.PUBLISHED, results_are_archived=False
        ).distinct()

    @classmethod
    def active_semester(cls):
        return cls.objects.filter(is_active=True).first()

    @property
    def evaluations(self):
        return Evaluation.objects.filter(course__semester=self)


class QuestionnaireManager(Manager):
    def general_questionnaires(self):
        return super().get_queryset().exclude(type=Questionnaire.Type.CONTRIBUTOR)

    def contributor_questionnaires(self):
        return super().get_queryset().filter(type=Questionnaire.Type.CONTRIBUTOR)


class Questionnaire(models.Model):
    """A named collection of questions."""

    class Type(models.IntegerChoices):
        TOP = 10, _("Top questionnaire")
        CONTRIBUTOR = 20, _("Contributor questionnaire")
        BOTTOM = 30, _("Bottom questionnaire")

    type = models.IntegerField(choices=Type.choices, verbose_name=_("type"), default=Type.TOP)

    name_de = models.CharField(max_length=1024, unique=True, verbose_name=_("name (german)"))
    name_en = models.CharField(max_length=1024, unique=True, verbose_name=_("name (english)"))
    name = translate(en="name_en", de="name_de")

    description_de = models.TextField(verbose_name=_("description (german)"), blank=True)
    description_en = models.TextField(verbose_name=_("description (english)"), blank=True)
    description = translate(en="description_en", de="description_de")

    public_name_de = models.CharField(max_length=1024, verbose_name=_("display name (german)"))
    public_name_en = models.CharField(max_length=1024, verbose_name=_("display name (english)"))
    public_name = translate(en="public_name_en", de="public_name_de")

    teaser_de = models.TextField(verbose_name=_("teaser (german)"), blank=True)
    teaser_en = models.TextField(verbose_name=_("teaser (english)"), blank=True)
    teaser = translate(en="teaser_en", de="teaser_de")

    order = models.IntegerField(verbose_name=_("ordering index"), default=0)

    class Visibility(models.IntegerChoices):
        HIDDEN = 0, _("Don't show")
        MANAGERS = 1, _("Managers only")
        EDITORS = 2, _("Managers and editors")

    visibility = models.IntegerField(
        choices=Visibility.choices, verbose_name=_("visibility"), default=Visibility.MANAGERS
    )

    is_locked = models.BooleanField(verbose_name=_("is locked"), default=False)

    objects = QuestionnaireManager()

    class Meta:
        ordering = ["type", "order", "pk"]
        verbose_name = _("questionnaire")
        verbose_name_plural = _("questionnaires")

    def __str__(self):
        return self.name

    def clean(self):
        if self.type == self.Type.CONTRIBUTOR and self.is_locked:
            raise ValidationError({"is_locked": _("Contributor questionnaires cannot be locked.")})

    def __lt__(self, other):
        return (self.type, self.order, self.pk) < (other.type, other.order, other.pk)

    def __gt__(self, other):
        return (self.type, self.order, self.pk) > (other.type, other.order, other.pk)

    @property
    def is_above_contributors(self):
        return self.type == self.Type.TOP

    @property
    def is_below_contributors(self):
        return self.type == self.Type.BOTTOM

    @property
    def can_be_edited_by_manager(self):
        if is_prefetched(self, "contributions"):
            if all(is_prefetched(contribution, "evaluation") for contribution in self.contributions.all()):
                return all(
                    contribution.evaluation.state == Evaluation.State.NEW for contribution in self.contributions.all()
                )

        return not self.contributions.exclude(evaluation__state=Evaluation.State.NEW).exists()

    @property
    def can_be_deleted_by_manager(self):
        return not self.contributions.exists()

    @property
    def text_questions(self):
        return [question for question in self.questions.all() if question.is_text_question]

    @property
    def rating_questions(self):
        return [question for question in self.questions.all() if question.is_rating_question]

    SINGLE_RESULT_QUESTIONNAIRE_NAME = "Single result"

    @classmethod
    def single_result_questionnaire(cls):
        return cls.objects.get(name_en=cls.SINGLE_RESULT_QUESTIONNAIRE_NAME)


class Degree(models.Model):
    name_de = models.CharField(max_length=1024, verbose_name=_("name (german)"), unique=True)
    name_en = models.CharField(max_length=1024, verbose_name=_("name (english)"), unique=True)
    name = translate(en="name_en", de="name_de")
    import_names = ArrayField(
        models.CharField(max_length=1024), default=list, verbose_name=_("import names"), blank=True
    )

    order = models.IntegerField(verbose_name=_("degree order"), default=-1)

    class Meta:
        ordering = ["order"]

    def __str__(self):
        return self.name

    def can_be_deleted_by_manager(self):
        if self.pk is None:
            return True
        return not self.courses.all().exists()


class CourseType(models.Model):
    """Model for the type of a course, e.g. a lecture"""

    name_de = models.CharField(max_length=1024, verbose_name=_("name (german)"), unique=True)
    name_en = models.CharField(max_length=1024, verbose_name=_("name (english)"), unique=True)
    name = translate(en="name_en", de="name_de")
    import_names = ArrayField(
        models.CharField(max_length=1024), default=list, verbose_name=_("import names"), blank=True
    )

    order = models.IntegerField(verbose_name=_("course type order"), default=-1)

    class Meta:
        ordering = ["order"]

    def __str__(self):
        return self.name

    def can_be_deleted_by_manager(self):
        if not self.pk:
            return True
        return not self.courses.all().exists()


class Course(LoggedModel):
    """Models a single course, e.g. the Math 101 course of 2002."""

    semester = models.ForeignKey(Semester, models.PROTECT, verbose_name=_("semester"), related_name="courses")

    name_de = models.CharField(max_length=1024, verbose_name=_("name (german)"))
    name_en = models.CharField(max_length=1024, verbose_name=_("name (english)"))
    name = translate(en="name_en", de="name_de")

    # type of course: lecture, seminar, project
    type = models.ForeignKey(CourseType, models.PROTECT, verbose_name=_("course type"), related_name="courses")

    # e.g. Bachelor, Master
    degrees = models.ManyToManyField(Degree, verbose_name=_("degrees"), related_name="courses")

    # defines whether results can only be seen by contributors and participants
    is_private = models.BooleanField(verbose_name=_("is private"), default=False)

    # persons responsible for the course; their names will be shown next to course, they can edit the course and see general text answers
    responsibles = models.ManyToManyField(
        settings.AUTH_USER_MODEL, verbose_name=_("responsibles"), related_name="courses_responsible_for"
    )

    # grade publishers can set this to True, then the course will be handled as if final grades have already been uploaded
    gets_no_grade_documents = models.BooleanField(verbose_name=_("gets no grade documents"), default=False)

    class Meta:
        unique_together = [
            ["semester", "name_de"],
            ["semester", "name_en"],
        ]
        verbose_name = _("course")
        verbose_name_plural = _("courses")

    def __str__(self):
        return self.name

    @property
    def unlogged_fields(self):
        return super().unlogged_fields + ["semester", "gets_no_grade_documents"]

    @property
    def can_be_edited_by_manager(self):
        return not self.semester.participations_are_archived

    @property
    def can_be_deleted_by_manager(self):
        return not self.evaluations.exists()

    @property
    def final_grade_documents(self):
        # We think it's better to use the imported constant here instead of using some workaround
        # pylint: disable=import-outside-toplevel
        from evap.grades.models import GradeDocument

        return self.grade_documents.filter(type=GradeDocument.Type.FINAL_GRADES)

    @property
    def midterm_grade_documents(self):
        # We think it's better to use the imported constant here instead of using some workaround
        # pylint: disable=import-outside-toplevel
        from evap.grades.models import GradeDocument

        return self.grade_documents.filter(type=GradeDocument.Type.MIDTERM_GRADES)

    @cached_property
    def responsibles_names(self):
        return ", ".join(responsible.full_name for responsible in self.responsibles.all())

    @property
    def has_external_responsible(self):
        return any(responsible.is_external for responsible in self.responsibles.all())

    @property
    def all_evaluations_finished(self):
        if is_prefetched(self, "evaluations"):
            return all(evaluation.state >= Evaluation.State.EVALUATED for evaluation in self.evaluations.all())

        return not self.evaluations.exclude(state__gte=Evaluation.State.EVALUATED).exists()


class Evaluation(LoggedModel):
    """Models a single evaluation, e.g. the exam evaluation of the Math 101 course of 2002."""

    class State:
        NEW = 10
        PREPARED = 20
        EDITOR_APPROVED = 30
        APPROVED = 40
        IN_EVALUATION = 50
        EVALUATED = 60
        REVIEWED = 70
        PUBLISHED = 80

    state = FSMIntegerField(default=State.NEW, protected=True, verbose_name=_("state"))

    course = models.ForeignKey(Course, models.PROTECT, verbose_name=_("course"), related_name="evaluations")

    # names can be empty, e.g., when there is just one evaluation in a course
    name_de = models.CharField(max_length=1024, verbose_name=_("name (german)"), blank=True)
    name_en = models.CharField(max_length=1024, verbose_name=_("name (english)"), blank=True)
    name = translate(en="name_en", de="name_de")

    # defines how large the influence of this evaluation's grade is on the total grade of its course
    weight = models.PositiveSmallIntegerField(verbose_name=_("weight"), default=1)

    is_single_result = models.BooleanField(verbose_name=_("is single result"), default=False)

    # whether participants must vote to qualify for reward points
    is_rewarded = models.BooleanField(verbose_name=_("is rewarded"), default=True)

    # whether the evaluation does take place during the semester, stating that evaluation results will be published while the course is still running
    is_midterm_evaluation = models.BooleanField(verbose_name=_("is midterm evaluation"), default=False)

    # True, if the evaluation has at least two voters or if the first voter explicitly confirmed that given text answers
    # can be published even if no other person evaluates the evaluation
    can_publish_text_results = models.BooleanField(verbose_name=_("can publish text results"), default=False)

    # students that are allowed to vote, or their count after archiving
    participants = models.ManyToManyField(
        settings.AUTH_USER_MODEL,
        verbose_name=_("participants"),
        blank=True,
        related_name="evaluations_participating_in",
    )
    _participant_count = models.IntegerField(verbose_name=_("participant count"), blank=True, null=True, default=None)

    # students that already voted, or their count after archiving
    voters = models.ManyToManyField(
        settings.AUTH_USER_MODEL, verbose_name=_("voters"), blank=True, related_name="evaluations_voted_for"
    )
    _voter_count = models.IntegerField(verbose_name=_("voter count"), blank=True, null=True, default=None)

    # when the evaluation takes place
    vote_start_datetime = models.DateTimeField(verbose_name=_("start of evaluation"))
    # Usually the property vote_end_datetime should be used instead of this field
    vote_end_date = models.DateField(verbose_name=_("last day of evaluation"))

    # Disable to prevent editors from changing evaluation data
    allow_editors_to_edit = models.BooleanField(verbose_name=_("allow editors to edit"), default=True)

    evaluation_evaluated = Signal()

    # whether to wait for grade uploading before publishing results
    wait_for_grade_upload_before_publishing = models.BooleanField(
        verbose_name=_("wait for grade upload before publishing"), default=True
    )

    class TextAnswerReviewState(Enum):
        do_not_call_in_templates = True  # pylint: disable=invalid-name
        NO_TEXTANSWERS = auto()
        NO_REVIEW_NEEDED = auto()
        REVIEW_NEEDED = auto()
        REVIEW_URGENT = auto()
        REVIEWED = auto()

    class Meta:
        unique_together = [
            ["course", "name_de"],
            ["course", "name_en"],
        ]
        verbose_name = _("evaluation")
        verbose_name_plural = _("evaluations")
        constraints = [
            CheckConstraint(
                check=Q(vote_end_date__gte=TruncDate(F("vote_start_datetime"))),
                name="check_evaluation_start_before_end",
            ),
            CheckConstraint(
                check=~(Q(_participant_count__isnull=True) ^ Q(_voter_count__isnull=True)),
                name="check_evaluation_participant_count_and_voter_count_both_set_or_not_set",
            ),
        ]

    def __str__(self):
        return self.full_name

    def save(self, *args, **kw):
        super().save(*args, **kw)

        # make sure there is a general contribution
        if not self.general_contribution:
            self.contributions.create(contributor=None)
            del self.general_contribution  # invalidate cached property

        if hasattr(self, "state_change_source"):

            def state_changed_to(self, state_set):
                return self.state_change_source not in state_set and self.state in state_set

            def state_changed_from(self, state_set):
                return self.state_change_source in state_set and self.state not in state_set

            # It's clear that results.models will need to reference evaluation.models' classes in ForeignKeys.
            # However, this method only makes sense as a method of Evaluation. Thus, we can't get rid of these imports
            # pylint: disable=import-outside-toplevel
            from evap.results.tools import STATES_WITH_RESULT_TEMPLATE_CACHING, STATES_WITH_RESULTS_CACHING

            if (
                state_changed_to(self, STATES_WITH_RESULTS_CACHING)
                or self.state_change_source == Evaluation.State.EVALUATED
                and self.state == Evaluation.State.REVIEWED
            ):  # reviewing changes results -> cache update required
                from evap.results.tools import cache_results

                cache_results(self)
            elif state_changed_from(self, STATES_WITH_RESULTS_CACHING):
                from evap.results.tools import get_results_cache_key

                caches["results"].delete(get_results_cache_key(self))

            if state_changed_to(self, STATES_WITH_RESULT_TEMPLATE_CACHING):
                from evap.results.views import update_template_cache_of_published_evaluations_in_course

                update_template_cache_of_published_evaluations_in_course(self.course)
            elif state_changed_from(self, STATES_WITH_RESULT_TEMPLATE_CACHING):
                from evap.results.views import (
                    delete_template_cache,
                    update_template_cache_of_published_evaluations_in_course,
                )

                delete_template_cache(self)
                update_template_cache_of_published_evaluations_in_course(self.course)
            del self.state_change_source

    @property
    def full_name(self):
        if self.name:
            return f"{self.course.name} – {self.name}"
        return self.course.name

    @property
    def full_name_de(self):
        if self.name_de:
            return f"{self.course.name_de} – {self.name_de}"
        return self.course.name_de

    @property
    def full_name_en(self):
        if self.name_en:
            return f"{self.course.name_en} – {self.name_en}"
        return self.course.name_en

    @property
    def is_fully_reviewed(self):
        if not self.can_publish_text_results:
            return True
        return not self.unreviewed_textanswer_set.exists()

    @property
    def display_vote_end_datetime(self):
        return date_to_datetime(self.vote_end_date) + timedelta(hours=24)

    @property
    def vote_end_datetime(self):
        return vote_end_datetime(self.vote_end_date)

    @property
    def runtime(self):
        delta = self.vote_end_datetime - self.vote_start_datetime
        return delta.days + 1

    @property
    def is_in_evaluation_period(self):
        return self.vote_start_datetime <= datetime.now() <= self.vote_end_datetime

    @property
    def general_contribution_has_questionnaires(self):
        return self.general_contribution and self.general_contribution.questionnaires.count() > 0

    @property
    def all_contributions_have_questionnaires(self):
        if is_prefetched(self, "contributions"):
            if not self.contributions:
                return False

            if is_prefetched(self.contributions[0], "questionnaires"):
                return all(len(contribution.questionnaires) > 0 for contribution in self.contributions)

        return (
            self.general_contribution is not None
            and not self.contributions.annotate(Count("questionnaires")).filter(questionnaires__count=0).exists()
        )

    def can_be_voted_for_by(self, user):
        """Returns whether the user is allowed to vote on this evaluation."""
        return (
            self.state == Evaluation.State.IN_EVALUATION
            and self.is_in_evaluation_period
            and user in self.participants.all()
            and user not in self.voters.all()
        )

    def can_be_seen_by(self, user):
        if user.is_manager:
            return True
        if self.state == Evaluation.State.NEW:
            return False
        if user.is_reviewer and not self.course.semester.results_are_archived:
            return True
        if self.course.is_private or user.is_external:
            return (
                self.is_user_responsible_or_contributor_or_delegate(user)
                or self.participants.filter(pk=user.pk).exists()
            )
        return True

    def can_results_page_be_seen_by(self, user):
        if self.is_single_result:
            return False
        if user.is_manager:
            return True
        if user.is_reviewer and not self.course.semester.results_are_archived:
            return True
        if self.state != Evaluation.State.PUBLISHED:
            return False
        if not self.can_publish_rating_results or self.course.semester.results_are_archived:
            return self.is_user_responsible_or_contributor_or_delegate(user)
        return self.can_be_seen_by(user)

    @property
    def can_be_edited_by_manager(self):
        return not self.participations_are_archived and self.state < Evaluation.State.PUBLISHED

    @property
    def can_be_deleted_by_manager(self):
        return self.can_be_edited_by_manager and (self.num_voters == 0 or self.is_single_result)

    @cached_property
    def num_participants(self):
        if self._participant_count is not None:
            return self._participant_count

        if is_prefetched(self, "participants"):
            return len(self.participants.all())

        return self.participants.count()

    def _archive(self):
        """Should be called only via Semester.archive"""
        if not self.participations_can_be_archived:
            raise NotArchivableError
        if self._participant_count is not None:
            assert self._voter_count is not None
            assert (
                self.is_single_result
                or self._voter_count == self.voters.count()
                and self._participant_count == self.participants.count()
            )
            return
        assert self._participant_count is None and self._voter_count is None
        self._participant_count = self.num_participants
        self._voter_count = self.num_voters
        self.save()
        self.related_logentries().delete()

    @property
    def participations_are_archived(self):
        semester_participations_are_archived = self.course.semester.participations_are_archived
        if semester_participations_are_archived:
            assert self._participant_count is not None and self._voter_count is not None
        return semester_participations_are_archived

    @property
    def participations_can_be_archived(self):
        return not self.course.semester.participations_are_archived and self.state in [
            Evaluation.State.NEW,
            Evaluation.State.PUBLISHED,
        ]

    @property
    def has_external_participant(self):
        return any(participant.is_external for participant in self.participants.all())

    @property
    def can_staff_see_average_grade(self):
        return self.state >= Evaluation.State.EVALUATED

    @property
    def can_publish_average_grade(self):
        if self.is_single_result:
            return True

        # the average grade is only published if at least the configured percentage of participants voted during the evaluation for significance reasons
        return (
            self.can_publish_rating_results
            and self.num_voters / self.num_participants >= settings.VOTER_PERCENTAGE_NEEDED_FOR_PUBLISHING_AVERAGE_GRADE
        )

    @property
    def can_publish_rating_results(self):
        if self.is_single_result:
            return True

        # the rating results are only published if at least the configured number of participants voted during the evaluation for anonymity reasons
        return self.num_voters >= settings.VOTER_COUNT_NEEDED_FOR_PUBLISHING_RATING_RESULTS

    @transition(field=state, source=[State.NEW, State.EDITOR_APPROVED], target=State.PREPARED)
    def ready_for_editors(self):
        pass

    @transition(field=state, source=State.PREPARED, target=State.EDITOR_APPROVED)
    def editor_approve(self):
        pass

    @transition(
        field=state,
        source=[State.NEW, State.PREPARED, State.EDITOR_APPROVED],
        target=State.APPROVED,
        conditions=[lambda self: self.general_contribution_has_questionnaires],
    )
    def manager_approve(self):
        pass

    @transition(field=state, source=[State.PREPARED, State.EDITOR_APPROVED, State.APPROVED], target=State.NEW)
    def revert_to_new(self):
        pass

    @transition(
        field=state,
        source=State.APPROVED,
        target=State.IN_EVALUATION,
        conditions=[lambda self: self.is_in_evaluation_period],
    )
    def begin_evaluation(self):
        pass

    @transition(
        field=state,
        source=[State.EVALUATED, State.REVIEWED],
        target=State.IN_EVALUATION,
        conditions=[lambda self: self.is_in_evaluation_period],
    )
    def reopen_evaluation(self):
        pass

    @transition(field=state, source=State.IN_EVALUATION, target=State.EVALUATED)
    def end_evaluation(self):
        pass

    @transition(
        field=state, source=State.EVALUATED, target=State.REVIEWED, conditions=[lambda self: self.is_fully_reviewed]
    )
    def end_review(self):
        pass

    @transition(
        field=state,
        source=[State.NEW, State.REVIEWED],
        target=State.REVIEWED,
        conditions=[lambda self: self.is_single_result],
    )
    def skip_review_single_result(self):
        pass

    @transition(
        field=state, source=State.REVIEWED, target=State.EVALUATED, conditions=[lambda self: not self.is_fully_reviewed]
    )
    def reopen_review(self):
        pass

    @transition(field=state, source=State.REVIEWED, target=State.PUBLISHED)
    def publish(self):
        assert self.is_single_result or self._voter_count is None and self._participant_count is None
        self._voter_count = self.num_voters
        self._participant_count = self.num_participants

        if not self.can_publish_text_results:
            self.textanswer_set.delete()
        else:
            self.textanswer_set.filter(review_decision=TextAnswer.ReviewDecision.DELETED).delete()
            self.textanswer_set.update(original_answer=None)

    @transition(field=state, source=State.PUBLISHED, target=State.REVIEWED)
    def unpublish(self):
        assert (
            self.is_single_result
            or self._voter_count == self.voters.count()
            and self._participant_count == self.participants.count()
        )
        self._voter_count = None
        self._participant_count = None

    STATE_STR_CONVERSION = {
        State.NEW: _("new"),
        State.PREPARED: _("prepared"),
        State.EDITOR_APPROVED: _("editor_approved"),
        State.APPROVED: _("approved"),
        State.IN_EVALUATION: _("in_evaluation"),
        State.EVALUATED: _("evaluated"),
        State.REVIEWED: _("reviewed"),
        State.PUBLISHED: _("published"),
    }

    @classmethod
    def state_to_str(cls, state):
        return cls.STATE_STR_CONVERSION[state]

    @property
    def state_str(self):
        return self.state_to_str(self.state)

    @cached_property
    def general_contribution(self):
        if self.pk is None:
            return None

        try:
            return self.contributions.get(contributor=None)
        except Contribution.DoesNotExist:
            return None

    @cached_property
    def num_voters(self):
        if self._voter_count is not None:
            return self._voter_count
        return self.voters.count()

    @property
    def voter_ratio(self):
        if self.is_single_result or self.num_participants == 0:
            return 0
        return self.num_voters / self.num_participants

    @property
    def due_participants(self):
        return self.participants.exclude(pk__in=self.voters.all())

    @cached_property
    def num_contributors(self):
        return UserProfile.objects.filter(contributions__evaluation=self).count()

    @property
    def days_left_for_evaluation(self):
        return (self.vote_end_date - date.today()).days

    @property
    def display_time_left_for_evaluation(self):
        return self.display_vote_end_datetime - datetime.now()

    @property
    def time_left_for_evaluation(self):
        return self.vote_end_datetime - datetime.now()

    @property
    def display_hours_left_for_evaluation(self):
        return self.display_time_left_for_evaluation / timedelta(hours=1)

    @property
    def hours_left_for_evaluation(self):
        return self.time_left_for_evaluation / timedelta(hours=1)

    @property
    def ends_soon(self):
        return 0 < self.time_left_for_evaluation.total_seconds() < settings.EVALUATION_END_WARNING_PERIOD * 3600

    @property
    def days_until_evaluation(self):
        days_left = (self.vote_start_datetime.date() - date.today()).days
        if self.vote_start_datetime < datetime.now():
            days_left -= 1
        return days_left

    @property
    def hours_until_evaluation(self):
        return (self.vote_start_datetime - datetime.now()) / timedelta(hours=1)

    def is_user_editor_or_delegate(self, user):
        represented_users = user.represented_users.all() | UserProfile.objects.filter(pk=user.pk)
        return (
            self.contributions.filter(contributor__in=represented_users, role=Contribution.Role.EDITOR).exists()
            or self.course.responsibles.filter(pk__in=represented_users).exists()
        )

    def is_user_responsible_or_contributor_or_delegate(self, user):
        # early out that saves database hits since is_responsible_or_contributor_or_delegate is a cached_property
        if not user.is_responsible_or_contributor_or_delegate:
            return False
        represented_users = user.represented_users.all() | UserProfile.objects.filter(pk=user.pk)
        return (
            self.contributions.filter(contributor__in=represented_users).exists()
            or self.course.responsibles.filter(pk__in=represented_users).exists()
        )

    def is_user_contributor(self, user):
        return self.contributions.filter(contributor=user).exists()

    @property
    def textanswer_set(self):
        return TextAnswer.objects.filter(contribution__evaluation=self)

    @cached_property
    def num_textanswers(self):
        if not self.can_publish_text_results:
            return 0
        return self.textanswer_set.count()

    @property
    def unreviewed_textanswer_set(self):
        return self.textanswer_set.filter(review_decision=TextAnswer.ReviewDecision.UNDECIDED)

    @property
    def reviewed_textanswer_set(self):
        return self.textanswer_set.exclude(review_decision=TextAnswer.ReviewDecision.UNDECIDED)

    @cached_property
    def num_reviewed_textanswers(self):
        return self.reviewed_textanswer_set.count()

    @property
    def textanswer_review_state(self):
        if self.num_textanswers == 0:
            return self.TextAnswerReviewState.NO_TEXTANSWERS

        if self.num_textanswers == self.num_reviewed_textanswers:
            return self.TextAnswerReviewState.REVIEWED

        if self.state < Evaluation.State.EVALUATED:
            return self.TextAnswerReviewState.NO_REVIEW_NEEDED

        if self.state == Evaluation.State.EVALUATED and self.grading_process_is_finished:
            return self.TextAnswerReviewState.REVIEW_URGENT

        return self.TextAnswerReviewState.REVIEW_NEEDED

    @property
    def ratinganswer_counters(self):
        return RatingAnswerCounter.objects.filter(contribution__evaluation=self)

    @property
    def grading_process_is_finished(self):
        return (
            not self.wait_for_grade_upload_before_publishing
            or self.course.gets_no_grade_documents
            or self.course.final_grade_documents.exists()
        )

    @classmethod
    def update_evaluations(cls):
        logger.info("update_evaluations called. Processing evaluations now.")

        evaluations_new_in_evaluation = []
        evaluation_results_evaluations = []

        for evaluation in cls.objects.all():
            try:
                if evaluation.state == Evaluation.State.APPROVED and evaluation.vote_start_datetime <= datetime.now():
                    evaluation.begin_evaluation()
                    evaluation.save()
                    evaluations_new_in_evaluation.append(evaluation)
                elif (
                    evaluation.state == Evaluation.State.IN_EVALUATION
                    and datetime.now() >= evaluation.vote_end_datetime
                ):
                    evaluation.end_evaluation()
                    if evaluation.is_fully_reviewed:
                        evaluation.end_review()
                        if evaluation.grading_process_is_finished:
                            evaluation.publish()
                            evaluation_results_evaluations.append(evaluation)
                    evaluation.save()
            except Exception:  # noqa: PERF203
                logger.exception(
                    'An error occured when updating the state of evaluation "%s" (id %d).', evaluation, evaluation.id
                )

        template = EmailTemplate.objects.get(name=EmailTemplate.EVALUATION_STARTED)
        template.send_to_users_in_evaluations(
            evaluations_new_in_evaluation, [EmailTemplate.Recipients.ALL_PARTICIPANTS], use_cc=False, request=None
        )

        EmailTemplate.send_participant_publish_notifications(evaluation_results_evaluations)
        EmailTemplate.send_contributor_publish_notifications(evaluation_results_evaluations)

        logger.info("update_evaluations finished.")

    @classmethod
    def annotate_with_participant_and_voter_counts(cls, evaluation_query):
        subquery = Evaluation.objects.filter(pk=OuterRef("pk"))

        participant_count_subquery = subquery.annotate(
            num_participants=Coalesce("_participant_count", Count("participants")),
        ).values("num_participants")

        voter_count_subquery = subquery.annotate(
            num_voters=Coalesce("_voter_count", Count("voters")),
        ).values("num_voters")

        return evaluation_query.annotate(
            num_participants=Subquery(participant_count_subquery),
            num_voters=Subquery(voter_count_subquery),
        )

    @property
    def unlogged_fields(self):
        return super().unlogged_fields + [
            "voters",
            "is_single_result",
            "can_publish_text_results",
            "_voter_count",
            "_participant_count",
        ]

    @classmethod
    def transform_log_action(cls, field_action):
        if field_action.label.lower() == Evaluation.state.field.verbose_name.lower():
            return FieldAction(
                field_action.label, field_action.type, [cls.state_to_str(state) for state in field_action.items]
            )
        return field_action


@receiver(post_transition, sender=Evaluation)
def evaluation_state_change(instance, source, **_kwargs):
    """Evaluation.save checks whether caches must be updated based on this value"""
    # if multiple state changes are happening, state_change_source should be the first source
    if not hasattr(instance, "state_change_source"):
        instance.state_change_source = source


@receiver(post_transition, sender=Evaluation)
def log_state_transition(instance, name, source, target, **_kwargs):
    logger.info(
        'Evaluation "%s" (id %d) moved from state "%s" to state "%s", caused by transition "%s".',
        instance,
        instance.pk,
        Evaluation.state_to_str(source),
        Evaluation.state_to_str(target),
        name,
    )


class Contribution(LoggedModel):
    """A contributor who is assigned to an evaluation and his questionnaires."""

    class TextAnswerVisibility(models.TextChoices):
        OWN_TEXTANSWERS = "OWN", _("Own")
        GENERAL_TEXTANSWERS = "GENERAL", _("Own and general")

    class Role(models.IntegerChoices):
        CONTRIBUTOR = 0, _("Contributor")
        EDITOR = 1, _("Editor")

    evaluation = models.ForeignKey(
        Evaluation, models.CASCADE, verbose_name=_("evaluation"), related_name="contributions"
    )
    contributor = models.ForeignKey(
        settings.AUTH_USER_MODEL,
        models.PROTECT,
        verbose_name=_("contributor"),
        blank=True,
        null=True,
        related_name="contributions",
    )
    questionnaires = models.ManyToManyField(
        Questionnaire, verbose_name=_("questionnaires"), blank=True, related_name="contributions"
    )
    role = models.IntegerField(choices=Role.choices, verbose_name=_("role"), default=Role.CONTRIBUTOR)
    textanswer_visibility = models.CharField(
        max_length=10,
        choices=TextAnswerVisibility.choices,
        verbose_name=_("text answer visibility"),
        default=TextAnswerVisibility.OWN_TEXTANSWERS,
    )
    label = models.CharField(max_length=255, blank=True, verbose_name=_("label"))

    order = models.IntegerField(verbose_name=_("contribution order"), default=-1)

    class Meta:
        unique_together = [["evaluation", "contributor"]]
        ordering = ["order"]
        verbose_name = _("contribution")
        verbose_name_plural = _("contributions")

    @property
    def unlogged_fields(self):
        return super().unlogged_fields + ["evaluation"] + (["contributor"] if self.is_general else [])

    @property
    def is_general(self):
        return self.contributor_id is None

    @property
    def object_to_attach_logentries_to(self):
        return Evaluation, self.evaluation_id

    def __str__(self):
        if self.contributor:
            return _("Contribution by {full_name}").format(full_name=self.contributor.full_name)
        return str(_("General Contribution"))

    def remove_answers_to_questionnaires(self, questionnaires):
        assert set(Answer.__subclasses__()) == {TextAnswer, RatingAnswerCounter}
        TextAnswer.objects.filter(contribution=self, question__questionnaire__in=questionnaires).delete()
        RatingAnswerCounter.objects.filter(contribution=self, question__questionnaire__in=questionnaires).delete()


class QuestionType:
    TEXT = 0
    POSITIVE_LIKERT = 1
    NEGATIVE_LIKERT = 12
    GRADE = 2
    EASY_DIFFICULT = 6
    FEW_MANY = 7
    LITTLE_MUCH = 8
    SMALL_LARGE = 9
    SLOW_FAST = 10
    SHORT_LONG = 11
    POSITIVE_YES_NO = 3
    NEGATIVE_YES_NO = 4
    HEADING = 5


class Question(models.Model):
    """A question including a type."""

    QUESTION_TYPES = (
        (_("Text"), ((QuestionType.TEXT, _("Text question")),)),
        (
            _("Unipolar Likert"),
            (
                (QuestionType.POSITIVE_LIKERT, _("Positive agreement question")),
                (QuestionType.NEGATIVE_LIKERT, _("Negative agreement question")),
            ),
        ),
        (_("Grade"), ((QuestionType.GRADE, _("Grade question")),)),
        (
            _("Bipolar Likert"),
            (
                (QuestionType.EASY_DIFFICULT, _("Easy-difficult question")),
                (QuestionType.FEW_MANY, _("Few-many question")),
                (QuestionType.LITTLE_MUCH, _("Little-much question")),
                (QuestionType.SMALL_LARGE, _("Small-large question")),
                (QuestionType.SLOW_FAST, _("Slow-fast question")),
                (QuestionType.SHORT_LONG, _("Short-long question")),
            ),
        ),
        (
            _("Yes-no"),
            (
                (QuestionType.POSITIVE_YES_NO, _("Positive yes-no question")),
                (QuestionType.NEGATIVE_YES_NO, _("Negative yes-no question")),
            ),
        ),
        (_("Layout"), ((QuestionType.HEADING, _("Heading")),)),
    )

    order = models.IntegerField(verbose_name=_("question order"), default=-1)
    questionnaire = models.ForeignKey(Questionnaire, models.CASCADE, related_name="questions")
    text_de = models.CharField(max_length=1024, verbose_name=_("question text (german)"))
    text_en = models.CharField(max_length=1024, verbose_name=_("question text (english)"))
    text = translate(en="text_en", de="text_de")
    allows_additional_textanswers = models.BooleanField(default=True, verbose_name=_("allow additional text answers"))

    type = models.PositiveSmallIntegerField(choices=QUESTION_TYPES, verbose_name=_("question type"))

    class Meta:
        ordering = ["order"]
        verbose_name = _("question")
        verbose_name_plural = _("questions")
        constraints = [
            CheckConstraint(
                check=~(Q(type=QuestionType.TEXT) | Q(type=QuestionType.HEADING))
                | ~Q(allows_additional_textanswers=True),
                name="check_evaluation_textanswer_or_heading_question_has_no_additional_textanswers",
            )
        ]

    def save(self, *args, **kwargs):
        if self.type in [QuestionType.TEXT, QuestionType.HEADING]:
            self.allows_additional_textanswers = False
            if "update_fields" in kwargs:
                kwargs["update_fields"] = {"allows_additional_textanswers"}.union(kwargs["update_fields"])

        super().save(*args, **kwargs)

    @property
    def answer_class(self):
        if self.is_text_question:
            return TextAnswer
        if self.is_rating_question:
            return RatingAnswerCounter

        raise AssertionError(f"Unknown answer type: {self.type!r}")

    @property
    def is_positive_likert_question(self):
        return self.type == QuestionType.POSITIVE_LIKERT

    @property
    def is_negative_likert_question(self):
        return self.type == QuestionType.NEGATIVE_LIKERT

    @property
    def is_bipolar_likert_question(self):
        return self.type in (
            QuestionType.EASY_DIFFICULT,
            QuestionType.FEW_MANY,
            QuestionType.LITTLE_MUCH,
            QuestionType.SLOW_FAST,
            QuestionType.SMALL_LARGE,
            QuestionType.SHORT_LONG,
        )

    @property
    def is_text_question(self):
        return self.type == QuestionType.TEXT

    @property
    def is_grade_question(self):
        return self.type == QuestionType.GRADE

    @property
    def is_positive_yes_no_question(self):
        return self.type == QuestionType.POSITIVE_YES_NO

    @property
    def is_negative_yes_no_question(self):
        return self.type == QuestionType.NEGATIVE_YES_NO

    @property
    def is_yes_no_question(self):
        return self.is_positive_yes_no_question or self.is_negative_yes_no_question

    @property
    def is_rating_question(self):
        return (
            self.is_grade_question
            or self.is_bipolar_likert_question
            or self.is_positive_likert_question
            or self.is_negative_likert_question
            or self.is_yes_no_question
        )

    @property
    def is_non_grade_rating_question(self):
        return self.is_rating_question and not self.is_grade_question

    @property
    def is_heading_question(self):
        return self.type == QuestionType.HEADING

    @property
    def can_have_textanswers(self):
        return self.is_text_question or self.is_rating_question and self.allows_additional_textanswers


@dataclass
class Choices:
    css_class: str
    values: tuple[Real]
    colors: tuple[str]
    grades: tuple[Real]
    names: list[StrOrPromise]
    is_inverted: bool

    def as_name_color_value_tuples(self):
        return zip(self.names, self.colors, self.values, strict=True)


@dataclass
class BipolarChoices(Choices):
    plus_name: StrOrPromise
    minus_name: StrOrPromise


NO_ANSWER = 6
BASE_UNIPOLAR_CHOICES = {
    "css_class": "vote-type-unipolar",
    "values": (1, 2, 3, 4, 5, NO_ANSWER),
    "colors": ("green", "lime", "yellow", "orange", "red", "gray"),
    "grades": (1, 2, 3, 4, 5),
}

BASE_BIPOLAR_CHOICES = {
    "css_class": "vote-type-bipolar",
    "values": (-3, -2, -1, 0, 1, 2, 3, NO_ANSWER),
    "colors": ("red", "orange", "lime", "green", "lime", "orange", "red", "gray"),
    "grades": (5, 11 / 3, 7 / 3, 1, 7 / 3, 11 / 3, 5),
    "is_inverted": False,
}

BASE_YES_NO_CHOICES = {
    "css_class": "vote-type-yes-no",
    "values": (1, 5, NO_ANSWER),
    "colors": ("green", "red", "gray"),
    "grades": (1, 5),
}

CHOICES: dict[int, Choices | BipolarChoices] = {
    QuestionType.POSITIVE_LIKERT: Choices(
        names=[
            _("Strongly\nagree"),
            _("Agree"),
            _("Neutral"),
            _("Disagree"),
            _("Strongly\ndisagree"),
            _("No answer"),
        ],
        is_inverted=False,
        **BASE_UNIPOLAR_CHOICES,  # type: ignore[arg-type]
    ),
    QuestionType.NEGATIVE_LIKERT: Choices(
        names=[
            _("Strongly\ndisagree"),
            _("Disagree"),
            _("Neutral"),
            _("Agree"),
            _("Strongly\nagree"),
            _("No answer"),
        ],
        is_inverted=True,
        **BASE_UNIPOLAR_CHOICES,  # type: ignore[arg-type]
    ),
    QuestionType.GRADE: Choices(
        names=[
            "1",
            "2",
            "3",
            "4",
            "5",
            _("No answer"),
        ],
        is_inverted=False,
        **BASE_UNIPOLAR_CHOICES,  # type: ignore[arg-type]
    ),
    QuestionType.EASY_DIFFICULT: BipolarChoices(
        minus_name=_("Easy"),
        plus_name=_("Difficult"),
        names=[
            _("Way too\neasy"),
            _("Too\neasy"),
            _("Slightly too\neasy"),
            _("Ideal"),
            _("Slightly too\ndifficult"),
            _("Too\ndifficult"),
            _("Way too\ndifficult"),
            _("No answer"),
        ],
        **BASE_BIPOLAR_CHOICES,  # type: ignore[arg-type]
    ),
    QuestionType.FEW_MANY: BipolarChoices(
        minus_name=_("Few"),
        plus_name=_("Many"),
        names=[
            _("Way too\nfew"),
            _("Too\nfew"),
            _("Slightly too\nfew"),
            _("Ideal"),
            _("Slightly too\nmany"),
            _("Too\nmany"),
            _("Way too\nmany"),
            _("No answer"),
        ],
        **BASE_BIPOLAR_CHOICES,  # type: ignore[arg-type]
    ),
    QuestionType.LITTLE_MUCH: BipolarChoices(
        minus_name=_("Little"),
        plus_name=_("Much"),
        names=[
            _("Way too\nlittle"),
            _("Too\nlittle"),
            _("Slightly too\nlittle"),
            _("Ideal"),
            _("Slightly too\nmuch"),
            _("Too\nmuch"),
            _("Way too\nmuch"),
            _("No answer"),
        ],
        **BASE_BIPOLAR_CHOICES,  # type: ignore[arg-type]
    ),
    QuestionType.SMALL_LARGE: BipolarChoices(
        minus_name=_("Small"),
        plus_name=_("Large"),
        names=[
            _("Way too\nsmall"),
            _("Too\nsmall"),
            _("Slightly too\nsmall"),
            _("Ideal"),
            _("Slightly too\nlarge"),
            _("Too\nlarge"),
            _("Way too\nlarge"),
            _("No answer"),
        ],
        **BASE_BIPOLAR_CHOICES,  # type: ignore[arg-type]
    ),
    QuestionType.SLOW_FAST: BipolarChoices(
        minus_name=_("Slow"),
        plus_name=_("Fast"),
        names=[
            _("Way too\nslow"),
            _("Too\nslow"),
            _("Slightly too\nslow"),
            _("Ideal"),
            _("Slightly too\nfast"),
            _("Too\nfast"),
            _("Way too\nfast"),
            _("No answer"),
        ],
        **BASE_BIPOLAR_CHOICES,  # type: ignore[arg-type]
    ),
    QuestionType.SHORT_LONG: BipolarChoices(
        minus_name=_("Short"),
        plus_name=_("Long"),
        names=[
            _("Way too\nshort"),
            _("Too\nshort"),
            _("Slightly too\nshort"),
            _("Ideal"),
            _("Slightly too\nlong"),
            _("Too\nlong"),
            _("Way too\nlong"),
            _("No answer"),
        ],
        **BASE_BIPOLAR_CHOICES,  # type: ignore[arg-type]
    ),
    QuestionType.POSITIVE_YES_NO: Choices(
        names=[
            _("Yes"),
            _("No"),
            _("No answer"),
        ],
        is_inverted=False,
        **BASE_YES_NO_CHOICES,  # type: ignore[arg-type]
    ),
    QuestionType.NEGATIVE_YES_NO: Choices(
        names=[
            _("No"),
            _("Yes"),
            _("No answer"),
        ],
        is_inverted=True,
        **BASE_YES_NO_CHOICES,  # type: ignore[arg-type]
    ),
}


class Answer(models.Model):
    """
    An abstract answer to a question. For anonymity purposes, the answering
    user ist not stored in the object. Concrete subclasses are
    `RatingAnswerCounter`, and `TextAnswer`.
    """

    # we use UUIDs to hide insertion order. See https://github.com/e-valuation/EvaP/wiki/Data-Economy
    id = models.UUIDField(primary_key=True, default=uuid.uuid4, editable=False)

    question = models.ForeignKey(Question, models.PROTECT)
    contribution = models.ForeignKey(Contribution, models.PROTECT, related_name="%(class)s_set")

    class Meta:
        abstract = True
        verbose_name = _("answer")
        verbose_name_plural = _("answers")


class RatingAnswerCounter(Answer):
    """
    A rating answer counter to a question.
    The interpretation depends on the type of question:
    unipolar: 1, 2, 3, 4, 5; where lower value means more agreement
    bipolar: -3, -2, -1, 0, 1, 2, 3; where a lower absolute means more agreement and the sign shows the pole
    yes / no: 1, 5; for 1 being the good answer
    """

    answer = models.IntegerField(verbose_name=_("answer"))
    count = models.IntegerField(verbose_name=_("count"), default=0)

    class Meta:
        unique_together = [["question", "contribution", "answer"]]
        verbose_name = _("rating answer")
        verbose_name_plural = _("rating answers")


class TextAnswer(Answer):
    """A free-form text answer to a question."""

    answer = models.TextField(verbose_name=_("answer"))
    # If the text answer was changed during review, original_answer holds the original text. Otherwise, it's null.
    original_answer = models.TextField(verbose_name=_("original answer"), blank=True, null=True)  # noqa: DJ001

    class ReviewDecision(models.TextChoices):
        """
        When publishing evaluation results, this answer should be ...
        """

        PUBLIC = "PU", _("public")
        PRIVATE = "PR", _("private")  # This answer should only be displayed to the contributor the question was about
        DELETED = "DE", _("deleted")

        UNDECIDED = "UN", _("undecided")

    review_decision = models.CharField(
        max_length=2,
        choices=ReviewDecision.choices,
        verbose_name=_("review decision for the answer"),
        default=ReviewDecision.UNDECIDED,
    )

    # Staff users marked this answer for internal purposes; the meaning of the flag is determined by users
    is_flagged = models.BooleanField(verbose_name=_("is flagged"), default=False)

    class Meta:
        # Prevent ordering by date for privacy reasons. Otherwise, entries
        # may be returned in insertion order.
        ordering = ["id"]
        verbose_name = _("text answer")
        verbose_name_plural = _("text answers")
        constraints = [
            CheckConstraint(check=~Q(answer=F("original_answer")), name="check_evaluation_text_answer_is_modified")
        ]

    @property
    def will_be_deleted(self):
        return self.review_decision == self.ReviewDecision.DELETED

    @property
    def will_be_private(self):
        return self.review_decision == self.ReviewDecision.PRIVATE

    @property
    def will_be_public(self):
        return self.review_decision == self.ReviewDecision.PUBLIC

    # Once evaluation results are published, the review decision is executed
    # and thus, an answer _is_ private or _is_ public from that point on.
    @property
    def is_public(self):
        return self.will_be_public

    @property
    def is_private(self):
        return self.will_be_private

    @property
    def is_reviewed(self):
        return self.review_decision != self.ReviewDecision.UNDECIDED


class FaqSection(models.Model):
    """Section in the frequently asked questions"""

    order = models.IntegerField(verbose_name=_("section order"), default=-1)

    title_de = models.CharField(max_length=255, verbose_name=_("section title (german)"))
    title_en = models.CharField(max_length=255, verbose_name=_("section title (english)"))
    title = translate(en="title_en", de="title_de")

    class Meta:
        ordering = ["order"]
        verbose_name = _("section")
        verbose_name_plural = _("sections")


class FaqQuestion(models.Model):
    """Question and answer in the frequently asked questions"""

    section = models.ForeignKey(FaqSection, models.CASCADE, related_name="questions")

    order = models.IntegerField(verbose_name=_("question order"), default=-1)

    question_de = models.CharField(max_length=1024, verbose_name=_("question (german)"))
    question_en = models.CharField(max_length=1024, verbose_name=_("question (english)"))
    question = translate(en="question_en", de="question_de")

    answer_de = models.TextField(verbose_name=_("answer (german)"))
    answer_en = models.TextField(verbose_name=_("answer (english)"))
    answer = translate(en="answer_en", de="answer_de")

    class Meta:
        ordering = ["order"]
        verbose_name = _("question")
        verbose_name_plural = _("questions")


class NotHalfEmptyConstraint(CheckConstraint):
    """Constraint, that all supplied fields are either all filled, or all empty."""

    fields: list[str] = []

    def __init__(self, *, fields: list[str], name: str, **kwargs):
        self.fields = fields
        assert "check" not in kwargs

        super().__init__(
            check=Q(**{field: "" for field in fields}) | ~Q(**{field: "" for field in fields}, _connector=Q.OR),
            name=name,
            **kwargs,
        )

    def deconstruct(self):
        path, args, kwargs = super().deconstruct()
        kwargs.pop("check")
        kwargs["fields"] = self.fields
        return path, args, kwargs

    def validate(self, model, instance, exclude=None, using=None):
        try:
            super().validate(model, instance, exclude, using)
        except ValidationError as e:
            e.error_dict = {
                field_name: ValidationError(instance._meta.get_field(field_name).error_messages["blank"], code="blank")
                for field_name in self.fields
                if getattr(instance, field_name) == ""
            }
            raise e


class Infotext(models.Model):
    """Infotext to display, e.g., at the student index and contributor index pages"""

    title_de = models.CharField(max_length=255, verbose_name=_("title (german)"), blank=True)
    title_en = models.CharField(max_length=255, verbose_name=_("title (english)"), blank=True)
    title = translate(en="title_en", de="title_de", blank=True)

    content_de = models.TextField(verbose_name=_("content (german)"), blank=True)
    content_en = models.TextField(verbose_name=_("content (english)"), blank=True)
    content = translate(en="content_en", de="content_de")

    class Page(models.TextChoices):
        STUDENT_INDEX = ("student_index", "Student index page")
        CONTRIBUTOR_INDEX = ("contributor_index", "Contributor index page")
        GRADES_PAGES = ("grades_pages", "Grade publishing pages")

    page = models.CharField(
        choices=Page.choices,
        verbose_name="page for the infotext to be visible on",
        max_length=30,
        unique=True,
        null=False,
        blank=False,
    )

    class Meta:
        verbose_name = _("infotext")
        verbose_name_plural = _("infotexts")
        constraints = (
            NotHalfEmptyConstraint(
                name="infotext_not_half_empty",
                fields=["title_de", "title_en", "content_de", "content_en"],
            ),
        )

    def is_empty(self):
        return not (self.title or self.content)


class UserProfileManager(BaseUserManager):
    def create_user(self, *, email, password=None, first_name=None, last_name=None):
        user = self.model(email=self.normalize_email(email), first_name_given=first_name, last_name=last_name)
        validate_password(password, user=user)
        user.set_password(password)
        user.save()
        return user

    def create_superuser(self, *, email, password=None, first_name=None, last_name=None):
        user = self.create_user(
            password=password,
            email=self.normalize_email(email),
            first_name=first_name,
            last_name=last_name,
        )
        user.is_superuser = True
        user.save()
        user.groups.add(Group.objects.get(name="Manager"))
        return user


class UserProfile(AbstractBaseUser, PermissionsMixin):
    # null=True because certain external users don't have an address
    email = models.EmailField(max_length=255, unique=True, blank=True, null=True, verbose_name=_("email address"))

    title = models.CharField(max_length=255, blank=True, default="", verbose_name=_("Title"))
    first_name_given = models.CharField(max_length=255, blank=True, verbose_name=_("first name"))
    first_name_chosen = models.CharField(
        max_length=255,
        blank=True,
        default="",
        verbose_name=_("display name"),
        help_text=_("This will replace your first name."),
    )
    last_name = models.CharField(max_length=255, blank=True, verbose_name=_("last name"))

    language = models.CharField(max_length=8, blank=True, default="", verbose_name=_("language"))

    # delegates of the user, which can also manage their evaluations
    delegates = models.ManyToManyField(
        "evaluation.UserProfile", verbose_name=_("Delegates"), related_name="represented_users", blank=True
    )

    # users to which all emails should be sent in cc without giving them delegate rights
    cc_users = models.ManyToManyField(
        "evaluation.UserProfile", verbose_name=_("CC Users"), related_name="ccing_users", blank=True
    )

    # flag for proxy users which represent a group of users
    is_proxy_user = models.BooleanField(default=False, verbose_name=_("Proxy user"))

    # key for url based login of this user
    MAX_LOGIN_KEY = 2**31 - 1

    login_key = models.IntegerField(verbose_name=_("Login Key"), unique=True, blank=True, null=True)
    login_key_valid_until = models.DateField(verbose_name=_("Login Key Validity"), blank=True, null=True)

    is_active = models.BooleanField(default=True, verbose_name=_("active"))

    notes = models.TextField(verbose_name=_("notes"), blank=True, default="", max_length=1024 * 1024)

    class StartPage(models.TextChoices):
        DEFAULT = "DE", _("default")
        STUDENT = "ST", _("student")
        CONTRIBUTOR = "CO", _("contributor")
        GRADES = "GR", _("grades")

    startpage = models.CharField(
        max_length=2,
        choices=StartPage.choices,
        verbose_name=_("start page of the user"),
        default=StartPage.DEFAULT,
    )

    class Meta:
        # keep in sync with ordering_key
        ordering = [
            Lower(NullIf("last_name", Value(""))),
            Lower(Coalesce(NullIf("first_name_chosen", Value("")), NullIf("first_name_given", Value("")))),
            Lower("email"),
        ]

        verbose_name = _("user")
        verbose_name_plural = _("users")

    USERNAME_FIELD = "email"
    REQUIRED_FIELDS = []

    objects = UserProfileManager()

    def save(self, *args, **kwargs):
        # This is not guaranteed to be called on every insert. For example, the importers use bulk insertion.

        self.email = clean_email(self.email)
        super().save(*args, **kwargs)

    @property
    def first_name(self):
        return self.first_name_chosen or self.first_name_given

    def ordering_key(self):
        # keep in sync with Meta.ordering
        lower_last_name = (self.last_name or "").lower()
        lower_first_name = (self.first_name or "").lower()
        lower_email = (self.email or "").lower()
        return (lower_last_name, lower_first_name, lower_email)

    @property
    def full_name(self):
        if self.last_name:
            name = self.last_name
            if self.first_name:
                name = self.first_name + " " + name
            if self.title:
                name = self.title + " " + name
            return name

        name = "<unnamed>"
        if self.email:
            name = self.email.split("@")[0]
        if self.is_external:
            name += f" (User {self.id})"
        return name

    @property
    def full_name_with_additional_info(self):
        name = self.full_name
        if self.is_external:
            return name + " [ext.]"
        return f"{name} ({self.email})"

    def __str__(self):
        return self.full_name

    @cached_property
    def is_staff(self):
        return self.is_manager or self.is_reviewer

    # Required for staff mode to work, since several other cached properties (including is_staff) are overwritten
    @property
    def has_staff_permission(self):
        return self.groups.filter(name="Manager").exists() or self.groups.filter(name="Reviewer").exists()

    @cached_property
    def is_manager(self):
        return self.groups.filter(name="Manager").exists()

    @cached_property
    def is_reviewer(self):
        return self.is_manager or self.groups.filter(name="Reviewer").exists()

    @cached_property
    def is_grade_publisher(self):
        return self.groups.filter(name="Grade publisher").exists()

    @property
    def can_be_marked_inactive_by_manager(self):
        if self.is_reviewer or self.is_grade_publisher or self.is_superuser:
            return False
        if any(not evaluation.participations_are_archived for evaluation in self.evaluations_participating_in.all()):
            return False
        if any(not contribution.evaluation.participations_are_archived for contribution in self.contributions.all()):
            return False
        if self.is_proxy_user:
            return False
        return True

    @property
    def can_be_deleted_by_manager(self):
        if (
            self.is_responsible
            or self.is_contributor
            or self.is_reviewer
            or self.is_grade_publisher
            or self.is_superuser
        ):
            return False
        if any(not evaluation.participations_are_archived for evaluation in self.evaluations_participating_in.all()):
            return False
        if self.is_proxy_user:
            return False
        return True

    @cached_property
    def is_participant(self):
        return self.evaluations_participating_in.exists()

    @cached_property
    def is_student(self):
        """
        A UserProfile is not considered to be a student anymore if the
        newest contribution is newer than the newest participation.
        """
        if not self.is_participant:
            return False

        if not self.is_contributor or self.is_responsible:
            return True

        last_semester_participated = (
            Semester.objects.filter(courses__evaluations__participants=self).order_by("-created_at").first()
        )
        last_semester_contributed = (
            Semester.objects.filter(courses__evaluations__contributions__contributor=self)
            .order_by("-created_at")
            .first()
        )

        return last_semester_participated.created_at >= last_semester_contributed.created_at

    @cached_property
    def is_contributor(self):
        return self.contributions.exists()

    @cached_property
    def is_editor(self):
        return self.contributions.filter(role=Contribution.Role.EDITOR).exists() or self.is_responsible

    @cached_property
    def is_responsible(self):
        return self.courses_responsible_for.exists()

    @cached_property
    def is_delegate(self):
        return self.represented_users.exists()

    @cached_property
    def is_editor_or_delegate(self):
        return self.is_editor or self.is_delegate

    @cached_property
    def is_responsible_or_contributor_or_delegate(self):
        return self.is_responsible or self.is_contributor or self.is_delegate

    @cached_property
    def show_startpage_button(self):
        return [self.is_participant, self.is_responsible_or_contributor_or_delegate, self.is_grade_publisher].count(
            True
        ) > 1

    @property
    def is_external(self):
        if not self.email:
            return True
        return is_external_email(self.email)

    @property
    def can_download_grades(self):
        return not self.is_external

    @staticmethod
    def email_needs_login_key(email):
        return is_external_email(email)

    @property
    def needs_login_key(self):
        return UserProfile.email_needs_login_key(self.email)

    def ensure_valid_login_key(self):
        if self.login_key and self.login_key_valid_until > date.today():
            self.reset_login_key_validity()
            return

        while True:
            key = secrets.choice(range(UserProfile.MAX_LOGIN_KEY))
            try:
                self.login_key = key
                self.reset_login_key_validity()
                break
            except IntegrityError:
                # unique constraint failed, the login key was already in use. Generate another one.
                continue

    def reset_login_key_validity(self):
        self.login_key_valid_until = date.today() + timedelta(settings.LOGIN_KEY_VALIDITY)
        self.save()

    @property
    def login_url(self):
        if not self.needs_login_key:
            return ""
        return settings.PAGE_URL + reverse("evaluation:login_key_authentication", args=[self.login_key])

    def get_sorted_courses_responsible_for(self):
        return self.courses_responsible_for.order_by("semester__created_at", "name_de")

    def get_sorted_contributions(self):
        return self.contributions.order_by("evaluation__course__semester__created_at", "evaluation__name_de")

    def get_sorted_evaluations_participating_in(self):
        return self.evaluations_participating_in.order_by("course__semester__created_at", "name_de")

    def get_sorted_evaluations_voted_for(self):
        return self.evaluations_voted_for.order_by("course__semester__created_at", "name_de")

    def get_sorted_due_evaluations(self):
        evaluations_and_days_left = (
            (evaluation, evaluation.days_left_for_evaluation)
            for evaluation in Evaluation.objects.filter(
                participants=self, state=Evaluation.State.IN_EVALUATION
            ).exclude(voters=self)
        )
        return sorted(evaluations_and_days_left, key=lambda tup: (tup[1], tup[0].full_name))


def validate_template(value):
    """Field validator which ensures that the value can be compiled into a
    Django Template."""
    try:
        Template(value)
    except TemplateSyntaxError as e:
        raise ValidationError(str(e)) from e


class EmailTemplate(models.Model):
    name = models.CharField(max_length=1024, unique=True, verbose_name=_("Name"))

    subject = models.CharField(max_length=1024, verbose_name=_("Subject"), validators=[validate_template])
    plain_content = models.TextField(verbose_name=_("Plain Text"), validators=[validate_template])
    html_content = models.TextField(verbose_name=_("HTML"), validators=[validate_template])

    EDITOR_REVIEW_NOTICE = "Editor Review Notice"
    EDITOR_REVIEW_REMINDER = "Editor Review Reminder"
    STUDENT_REMINDER = "Student Reminder"
    PUBLISHING_NOTICE_CONTRIBUTOR = "Publishing Notice Contributor"
    PUBLISHING_NOTICE_PARTICIPANT = "Publishing Notice Participant"
    LOGIN_KEY_CREATED = "Login Key Created"
    EVALUATION_STARTED = "Evaluation Started"
    DIRECT_DELEGATION = "Direct Delegation"
    TEXT_ANSWER_REVIEW_REMINDER = "Text Answer Review Reminder"

    class Recipients(models.TextChoices):
        ALL_PARTICIPANTS = "all_participants", _("all participants")
        DUE_PARTICIPANTS = "due_participants", _("due participants")
        RESPONSIBLE = "responsible", _("responsible person")
        EDITORS = "editors", _("all editors")
        CONTRIBUTORS = "contributors", _("all contributors")

    @classmethod
    def recipient_list_for_evaluation(cls, evaluation, recipient_groups, filter_users_in_cc):
        recipients = set()

        if (
            cls.Recipients.CONTRIBUTORS in recipient_groups
            or cls.Recipients.EDITORS in recipient_groups
            or cls.Recipients.RESPONSIBLE in recipient_groups
        ):
            recipients.update(evaluation.course.responsibles.all())
            if cls.Recipients.CONTRIBUTORS in recipient_groups:
                recipients.update(UserProfile.objects.filter(contributions__evaluation=evaluation))
            elif cls.Recipients.EDITORS in recipient_groups:
                recipients.update(
                    UserProfile.objects.filter(
                        contributions__evaluation=evaluation,
                        contributions__role=Contribution.Role.EDITOR,
                    )
                )

        if cls.Recipients.ALL_PARTICIPANTS in recipient_groups:
            recipients.update(evaluation.participants.all())
        elif cls.Recipients.DUE_PARTICIPANTS in recipient_groups:
            recipients.update(evaluation.due_participants)

        if filter_users_in_cc:
            # remove delegates and CC users of recipients from the recipient list
            # so they won't get the exact same email twice
            users_excluded = UserProfile.objects.filter(
                Q(represented_users__in=recipients) | Q(ccing_users__in=recipients)
            )
            # but do so only if they have no delegates/cc_users, because otherwise
            # those won't get the email at all. consequently, some "edge case users"
            # will get the email twice, but there is no satisfying way around that.
            users_excluded = users_excluded.filter(delegates=None, cc_users=None)

            recipients = recipients - set(users_excluded)

        return list(recipients)

    @staticmethod
    def render_string(text, dictionary, *, autoescape=True):
        result = Template(text).render(Context(dictionary, autoescape))

        # Template.render would return a SafeData instance. If we didn't escape, this should not be marked as safe.
        if not autoescape:
            result = result + ""
            assert not isinstance(result, SafeData)

        return result

    def send_to_users_in_evaluations(self, evaluations, recipient_groups, use_cc, request):
        user_evaluation_map = {}
        for evaluation in evaluations:
            recipients = self.recipient_list_for_evaluation(evaluation, recipient_groups, filter_users_in_cc=use_cc)
            for user in recipients:
                user_evaluation_map.setdefault(user, []).append(evaluation)

        for user, user_evaluations in user_evaluation_map.items():
            subject_params = {}
            evaluations_with_date = {}
            for evaluation in user_evaluations:
                evaluations_with_date[evaluation] = (evaluation.vote_end_date - date.today()).days
            evaluations_with_date = sorted(evaluations_with_date.items(), key=lambda tup: tup[0].full_name)
            body_params = {
                "user": user,
                "evaluations": evaluations_with_date,
                "due_evaluations": user.get_sorted_due_evaluations(),
            }
            self.send_to_user(user, subject_params, body_params, use_cc=use_cc, request=request)

    def send_to_user(self, user, subject_params, body_params, use_cc, additional_cc_users=(), request=None):
        if not user.email:
            warning_message = (
                f"{user.full_name_with_additional_info} has no email address defined. Could not send email."
            )
            # If this method is triggered by a cronjob changing evaluation states, the request is None.
            # In this case warnings should be sent to the admins via email (configured in the settings for logger.error).
            # If a request exists, the page is displayed in the browser and the message can be shown on the page (messages.warning).
            if request is not None:
                logger.warning(warning_message)
                messages.warning(request, _(warning_message))
            else:
                logger.error(warning_message)
            return

        cc_users = set(additional_cc_users)

        if use_cc:
            users = {user, *additional_cc_users}
            cc_users |= set(UserProfile.objects.filter(Q(represented_users__in=users) | Q(ccing_users__in=users)))

        cc_addresses = [p.email for p in cc_users if p.email]

        send_separate_login_url = False
        body_params["login_url"] = ""
        if user.needs_login_key:
            user.ensure_valid_login_key()
            if not cc_addresses:
                body_params["login_url"] = user.login_url
            else:
                send_separate_login_url = True

        body_params["page_url"] = settings.PAGE_URL
        body_params["contact_email"] = settings.CONTACT_EMAIL

        mail = self.construct_mail(user.email, cc_addresses, subject_params, body_params)

        try:
            mail.send(False)
            if cc_addresses:
                logger.info(
                    'Sent email "%s" to %s (%s), CC: %s.',
                    mail.subject,
                    user.full_name,
                    user.email,
                    ", ".join(cc_addresses),
                )
            else:
                logger.info('Sent email "%s" to %s (%s).', mail.subject, user.full_name, user.email)
            if send_separate_login_url:
                self.send_login_url_to_user(user)
        except Exception:
            logger.exception(
                'An exception occurred when sending the following email to user "%s":\n%s\n',
                user.full_name_with_additional_info,
                mail.message(),
            )

    def construct_mail(self, to_email, cc_addresses, subject_params, body_params):
        subject = self.render_string(self.subject, subject_params, autoescape=False)
        plain_content = self.render_string(self.plain_content, body_params, autoescape=False)

        html_content = self.html_content if self.html_content else linebreaksbr(self.plain_content)
        rendered_content = self.render_string(html_content, body_params)
        wrapper_template_params = {"email_content": rendered_content, "email_subject": subject, **body_params}
        wrapped_content = render_to_string("email_base.html", wrapper_template_params)

<<<<<<< HEAD
        return EmailMultiAlternatives(
=======
        bcc_addresses = []
        if settings.SEND_ALL_EMAILS_TO_ADMINS_IN_BCC:
            bcc_addresses = [a[1] for a in settings.ADMINS]

        mail = EmailMultiAlternatives(
>>>>>>> 92a92b53
            subject=subject,
            body=plain_content,
            to=[to_email],
            cc=cc_addresses,
            bcc=bcc_addresses,
            headers={"Reply-To": settings.REPLY_TO_EMAIL},
            alternatives=[(wrapped_content, "text/html")],
        )

    @classmethod
    def send_reminder_to_user(cls, user, first_due_in_days, due_evaluations):
        template = cls.objects.get(name=cls.STUDENT_REMINDER)
        subject_params = {"user": user, "first_due_in_days": first_due_in_days}
        body_params = {"user": user, "first_due_in_days": first_due_in_days, "due_evaluations": due_evaluations}

        template.send_to_user(user, subject_params, body_params, use_cc=False)

    @classmethod
    def send_login_url_to_user(cls, user):
        template = cls.objects.get(name=cls.LOGIN_KEY_CREATED)
        subject_params = {}
        body_params = {"user": user}

        template.send_to_user(user, subject_params, body_params, use_cc=False)
        logger.info("Sent login url email to %s.", user.email)

    @classmethod
    def send_contributor_publish_notifications(cls, evaluations, template=None):
        if not template:
            template = cls.objects.get(name=cls.PUBLISHING_NOTICE_CONTRIBUTOR)

        evaluations_per_contributor = defaultdict(set)
        for evaluation in evaluations:
            # an average grade is published or a general text answer exists
            relevant_information_published_for_responsibles = (
                evaluation.can_publish_average_grade
                or evaluation.textanswer_set.filter(contribution=evaluation.general_contribution).exists()
            )
            if relevant_information_published_for_responsibles:
                for responsible in evaluation.course.responsibles.all():
                    evaluations_per_contributor[responsible].add(evaluation)

            # for evaluations with published averaged grade, all contributors get a notification
            # we don't send a notification if the significance threshold isn't met
            if evaluation.can_publish_average_grade:
                for contribution in evaluation.contributions.all():
                    if contribution.contributor:
                        evaluations_per_contributor[contribution.contributor].add(evaluation)

            # if the average grade was not published, notifications are only sent for contributors who can see text answers
            elif evaluation.textanswer_set:
                for textanswer in evaluation.textanswer_set:
                    if textanswer.contribution.contributor:
                        evaluations_per_contributor[textanswer.contribution.contributor].add(evaluation)

        for contributor, evaluation_set in evaluations_per_contributor.items():
            body_params = {"user": contributor, "evaluations": evaluation_set}
            template.send_to_user(contributor, {}, body_params, use_cc=True)

    @classmethod
    def send_participant_publish_notifications(cls, evaluations, template=None):
        if not template:
            template = cls.objects.get(name=cls.PUBLISHING_NOTICE_PARTICIPANT)

        evaluations_per_participant = defaultdict(set)
        for evaluation in evaluations:
            # for evaluations with published averaged grade, participants get a notification
            # we don't send a notification if the significance threshold isn't met
            if evaluation.can_publish_average_grade:
                for participant in evaluation.participants.all():
                    evaluations_per_participant[participant].add(evaluation)

        for participant, evaluation_set in evaluations_per_participant.items():
            body_params = {"user": participant, "evaluations": evaluation_set}
            template.send_to_user(participant, {}, body_params, use_cc=True)

    @classmethod
    def send_textanswer_reminder_to_user(cls, user: UserProfile, evaluation_url_tuples: list[tuple[Evaluation, str]]):
        body_params = {"user": user, "evaluation_url_tuples": evaluation_url_tuples}
        template = cls.objects.get(name=cls.TEXT_ANSWER_REVIEW_REMINDER)
        template.send_to_user(user, {}, body_params, use_cc=False)


class VoteTimestamp(models.Model):
    evaluation = models.ForeignKey(Evaluation, models.CASCADE)
    timestamp = models.DateTimeField(verbose_name=_("vote timestamp"), default=now)<|MERGE_RESOLUTION|>--- conflicted
+++ resolved
@@ -2118,15 +2118,11 @@
         wrapper_template_params = {"email_content": rendered_content, "email_subject": subject, **body_params}
         wrapped_content = render_to_string("email_base.html", wrapper_template_params)
 
-<<<<<<< HEAD
-        return EmailMultiAlternatives(
-=======
         bcc_addresses = []
         if settings.SEND_ALL_EMAILS_TO_ADMINS_IN_BCC:
             bcc_addresses = [a[1] for a in settings.ADMINS]
 
-        mail = EmailMultiAlternatives(
->>>>>>> 92a92b53
+        return EmailMultiAlternatives(
             subject=subject,
             body=plain_content,
             to=[to_email],
