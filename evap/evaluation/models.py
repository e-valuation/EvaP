import datetime
import json
import logging
<<<<<<< HEAD
import operator
import random
=======
import secrets
>>>>>>> 94fc6dc8
import uuid
from collections import defaultdict, namedtuple
from datetime import date, datetime, timedelta

from django.conf import settings
from django.contrib import messages
from django.contrib.auth.models import (AbstractBaseUser, BaseUserManager,
                                        Group, PermissionsMixin)
from django.contrib.contenttypes.fields import GenericForeignKey
from django.contrib.contenttypes.models import ContentType
from django.core.cache import caches
from django.core.exceptions import FieldDoesNotExist, ValidationError
from django.core.mail import EmailMessage
from django.core.serializers.json import DjangoJSONEncoder
from django.db import IntegrityError, models, transaction
from django.db.models import Count, Manager, Q
from django.db.models.signals import m2m_changed
from django.dispatch import Signal, receiver
from django.forms.models import model_to_dict
from django.template import Context, Template
from django.template.base import TemplateSyntaxError
from django.template.loader import render_to_string
from django.urls import reverse
from django.utils import timezone
from django.utils.formats import localize
from django.utils.functional import cached_property
<<<<<<< HEAD
from django.utils.translation import ugettext_lazy as _
=======
from django.utils.translation import gettext_lazy as _
from django.urls import reverse
>>>>>>> 94fc6dc8
from django_fsm import FSMField, transition
from django_fsm.signals import post_transition

from evap.evaluation.tools import clean_email, date_to_datetime, is_external_email, translate

logger = logging.getLogger(__name__)


FieldAction = namedtuple("FieldAction", "label type items")

class LogEntry(models.Model):
    content_type = models.ForeignKey(ContentType, on_delete=models.CASCADE, related_name="log_entries_about_me")
    content_object_id = models.PositiveIntegerField(db_index=True)
    content_object = GenericForeignKey("content_type", "content_object_id")
    attached_to_object_type = models.ForeignKey(ContentType, on_delete=models.CASCADE, related_name="log_entries_shown_to_me")
    attached_to_object_id = models.PositiveIntegerField(db_index=True)
    attached_to_object = GenericForeignKey("attached_to_object_type", "attached_to_object_id")
    datetime = models.DateTimeField(auto_now_add=True)
    user = models.ForeignKey(settings.AUTH_USER_MODEL, null=True, blank=True, on_delete=models.PROTECT)
    action_type = models.CharField(max_length=255)
    data = models.TextField(default="{}")

    class Meta:
        ordering = ("-datetime", "-id")

    def _evaluation_log_template_context(self, data):
        fields = defaultdict(list)
        for field_name, actions in data.items():
            for action_type, items in actions.items():
                try:
                    model = self.content_type.model_class()
                    field = model._meta.get_field(field_name)
                    label = getattr(field, "verbose_name", field_name)
                    if field.many_to_many or field.many_to_one or field.one_to_one:
                        related_objects = field.related_model.objects.filter(pk__in=items)
                        bool(related_objects)  # force queryset evaluation
                        items = [str(related_objects.get(pk=item)) if item is not None else "" for item in items]
                except FieldDoesNotExist:
                    label = field_name
                except Exception:
                    pass  # TODO: remove when everything works
                finally:
                    fields[field_name].append(FieldAction(label, action_type, items))
        return dict(fields)

    def display(self):
        if self.action_type not in ("changed", "created", "deleted"): 
            return self.action_type +": " + self.data

        message = None
        field_data = json.loads(self.data)

        if self.action_type == 'changed':
            message = _("The {cls} {obj} was changed.")
        elif self.action_type == 'created':
            message = _("The {cls} {obj} was created.")
        elif self.action_type == 'deleted':
            message = _("A {cls} was deleted.").format(
                    cls=ContentType.objects.get_for_id(field_data.pop('_content_type')).model_class(),
            )

        return render_to_string("log/changed_fields_entry.html", {
            'message': message.format(cls=str(type(self.content_object)), obj=str(self.content_object)),
            'fields': self._evaluation_log_template_context(field_data),
        })


def log_serialize(obj):
    if obj is None:
        return ""
    if type(obj) in (datetime.date, datetime.time, datetime.datetime):
        return localize(obj)
    return str(obj)


FIELD_BLACKLIST = {'id'}

class LoggedModel(models.Model):
    class Meta:
        abstract = True

    def __init__(self, *args, **kwargs):
        super().__init__(*args, **kwargs)
        self._initial = self._dict
        self._m2m_changes = defaultdict(lambda: defaultdict(list))
        self._logentry = None
        
        for field in type(self)._meta.many_to_many:
            self.register_logged_m2m_field(field)

    def register_logged_m2m_field(self, field):
        through = getattr(type(self), field.name).through  # converting from field to its descriptor
        m2m_changed.connect(
                LoggedModel.m2m_changed,
                sender=through,
                dispatch_uid="m2m_log-{!r}-{!r}".format(type(self), field)
        )

    @staticmethod
    def m2m_changed(sender, instance, action, reverse, model, pk_set, **kwargs):
        if reverse:
            return

        field_name = next((field.name for field in type(instance)._meta.many_to_many
                                     if getattr(type(instance), field.name).through == sender), None)

        if action == 'pre_remove':
            instance._m2m_changes[field_name]['remove'] += list(pk_set)
        elif action == 'pre_add':
            instance._m2m_changes[field_name]['add'] += list(pk_set)
        elif action == 'pre_clear':
            instance._m2m_changes[field_name]['cleared'] = []

        if "pre" in action:
            instance.update_log()

    @property
    def _dict(self):
        return model_to_dict(self)

    @property
    def changes(self):
        d1 = self._initial
        d2 = self._dict
        changes = {field_name: {'change': [old_value, d2[field_name]]} for field_name, old_value in d1.items()
                                                                       if old_value != d2[field_name]
                                                                       and field_name not in FIELD_BLACKLIST}
        changes.update(self._m2m_changes)
        return changes

    @property
    def deletion_data(self):
        # flatten list because these might also be m2m changes
        changes = {}
        for field_name, old_value in self._initial.items():
            if field_name in FIELD_BLACKLIST:
                continue
            field = self._meta.get_field(field_name)
            if field.many_to_many:
                action_items = [obj.pk for obj in getattr(self, field_name).all()]
            else:
                action_items = [old_value]
            changes[field_name] = {'delete': action_items}
        changes.update(self._m2m_changes)
        changes.update({
            "_content_type": ContentType.objects.get_for_model(type(self)).id
        })
        return changes


    def update_log(self, user=None, delete=False):
        data = json.dumps(self.changes, default=log_serialize)
        if not self._logentry:
            if delete:
                action = 'deleted'
                data = json.dumps(self.deletion_data, default=log_serialize)
            elif 'id' not in self._initial or not self._initial['id']:
                action = 'created'
            else:
                action = 'changed'
            self._logentry = LogEntry(content_object=self, attached_to_object=self.object_to_attach_logentries_to, user=user, action_type=action, data=data)
            # when importing test_data, I think looking up self.evaluation on contributions fails due to the way fixtures are imported in bulk....
        else:
            self._logentry.data = data
        self._logentry.save()

    def save(self, *args, **kw):
        request = kw.pop('request', getattr(self, '_request', None))
        user = request and request.user or self._logentry and self._logentry.user or None
        super().save(*args, **kw)
        self.update_log(user=user)

    def delete(self, *args, **kw):
        request = kw.pop('request', getattr(self, '_request', None))
        user = request and request.user or self._logentry and self._logentry.user or None
        self.update_log(user=user, delete=True)
        super().delete(*args, **kw)

    def all_logentries(self):
        """
        Return a queryset with all logentries that should be shown with this model. By default, show logentries
        related to self.
        """
        return LogEntry.objects.filter(
            attached_to_object_type=ContentType.objects.get_for_model(type(self)), attached_to_object_id=self.pk,
        ).select_related("user")

    @property
    def object_to_attach_logentries_to(self):
        return self


class NotArchiveable(Exception):
    """An attempt has been made to archive something that is not archiveable."""


class Semester(models.Model):
    """Represents a semester, e.g. the winter term of 2011/2012."""

    name_de = models.CharField(max_length=1024, unique=True, verbose_name=_("name (german)"))
    name_en = models.CharField(max_length=1024, unique=True, verbose_name=_("name (english)"))
    name = translate(en='name_en', de='name_de')

    short_name_de = models.CharField(max_length=20, unique=True, verbose_name=_("short name (german)"))
    short_name_en = models.CharField(max_length=20, unique=True, verbose_name=_("short name (english)"))
    short_name = translate(en='short_name_en', de='short_name_de')

    participations_are_archived = models.BooleanField(default=False, verbose_name=_("participations are archived"))
    grade_documents_are_deleted = models.BooleanField(default=False, verbose_name=_("grade documents are deleted"))
    results_are_archived = models.BooleanField(default=False, verbose_name=_("results are archived"))

    created_at = models.DateField(verbose_name=_("created at"), auto_now_add=True)

    class Meta:
        ordering = ('-created_at', 'pk')
        verbose_name = _("semester")
        verbose_name_plural = _("semesters")

    def __str__(self):
        return self.name

    @property
    def can_be_deleted_by_manager(self):
        return self.evaluations.count() == 0 or (self.participations_are_archived and self.grade_documents_are_deleted and self.results_are_archived)

    @property
    def participations_can_be_archived(self):
        return not self.participations_are_archived and all(evaluation.participations_can_be_archived for evaluation in self.evaluations.all())

    @property
    def grade_documents_can_be_deleted(self):
        return not self.grade_documents_are_deleted

    @property
    def results_can_be_archived(self):
        return not self.results_are_archived

    @transaction.atomic
    def archive_participations(self):
        if not self.participations_can_be_archived:
            raise NotArchiveable()
        for evaluation in self.evaluations.all():
            evaluation._archive_participations()
        self.participations_are_archived = True
        self.save()

    @transaction.atomic
    def delete_grade_documents(self):
        # Resolving this circular dependency makes the code more ugly, so we leave it.
        # pylint: disable=import-outside-toplevel
        from evap.grades.models import GradeDocument

        if not self.grade_documents_can_be_deleted:
            raise NotArchiveable()
        GradeDocument.objects.filter(course__semester=self).delete()
        self.grade_documents_are_deleted = True
        self.save()

    def archive_results(self):
        if not self.results_can_be_archived:
            raise NotArchiveable()
        self.results_are_archived = True
        self.save()

    @classmethod
    def get_all_with_unarchived_results(cls):
        return cls.objects.filter(results_are_archived=False).distinct()

    @classmethod
    def get_all_with_published_unarchived_results(cls):
        return cls.objects.filter(courses__evaluations__state="published", results_are_archived=False).distinct()

    @classmethod
    def active_semester(cls):
        return cls.objects.order_by("created_at").last()

    @property
    def is_active_semester(self):
        return self == Semester.active_semester()

    @property
    def evaluations(self):
        return Evaluation.objects.filter(course__semester=self)


class QuestionnaireManager(Manager):
    def general_questionnaires(self):
        return super().get_queryset().exclude(type=Questionnaire.Type.CONTRIBUTOR)

    def contributor_questionnaires(self):
        return super().get_queryset().filter(type=Questionnaire.Type.CONTRIBUTOR)


class Questionnaire(models.Model):
    """A named collection of questions."""

    class Type(models.IntegerChoices):
        TOP = 10, _('Top questionnaire')
        CONTRIBUTOR = 20, _('Contributor questionnaire')
        BOTTOM = 30, _('Bottom questionnaire')

    type = models.IntegerField(choices=Type.choices, verbose_name=_('type'), default=Type.TOP)

    name_de = models.CharField(max_length=1024, unique=True, verbose_name=_("name (german)"))
    name_en = models.CharField(max_length=1024, unique=True, verbose_name=_("name (english)"))
    name = translate(en='name_en', de='name_de')

    description_de = models.TextField(verbose_name=_("description (german)"), blank=True, null=True)
    description_en = models.TextField(verbose_name=_("description (english)"), blank=True, null=True)
    description = translate(en='description_en', de='description_de')

    public_name_de = models.CharField(max_length=1024, verbose_name=_("display name (german)"))
    public_name_en = models.CharField(max_length=1024, verbose_name=_("display name (english)"))
    public_name = translate(en='public_name_en', de='public_name_de')

    teaser_de = models.TextField(verbose_name=_("teaser (german)"), blank=True, null=True)
    teaser_en = models.TextField(verbose_name=_("teaser (english)"), blank=True, null=True)
    teaser = translate(en='teaser_en', de='teaser_de')

    order = models.IntegerField(verbose_name=_("ordering index"), default=0)

    class Visibility(models.IntegerChoices):
        HIDDEN = 0, _("Don't show")
        MANAGERS = 1, _("Managers only")
        EDITORS = 2, _("Managers and editors")

    visibility = models.IntegerField(choices=Visibility.choices, verbose_name=_('visibility'), default=Visibility.MANAGERS)

    objects = QuestionnaireManager()

    class Meta:
        ordering = ('type', 'order', 'pk')
        verbose_name = _("questionnaire")
        verbose_name_plural = _("questionnaires")

    def __str__(self):
        return self.name

    def __lt__(self, other):
        return (self.type, self.order, self.pk) < (other.type, other.order, other.pk)

    def __gt__(self, other):
        return (self.type, self.order, self.pk) > (other.type, other.order, other.pk)

    @property
    def is_above_contributors(self):
        return self.type == self.Type.TOP

    @property
    def is_below_contributors(self):
        return self.type == self.Type.BOTTOM

    @property
    def can_be_edited_by_manager(self):
        return not self.contributions.exclude(evaluation__state='new').exists()

    @property
    def can_be_deleted_by_manager(self):
        return not self.contributions.exists()

    @property
    def text_questions(self):
        return [question for question in self.questions.all() if question.is_text_question]

    @property
    def rating_questions(self):
        return [question for question in self.questions.all() if question.is_rating_question]

    SINGLE_RESULT_QUESTIONNAIRE_NAME = "Single result"

    @classmethod
    def single_result_questionnaire(cls):
        return cls.objects.get(name_en=cls.SINGLE_RESULT_QUESTIONNAIRE_NAME)


class Degree(models.Model):
    name_de = models.CharField(max_length=1024, verbose_name=_("name (german)"), unique=True)
    name_en = models.CharField(max_length=1024, verbose_name=_("name (english)"), unique=True)
    name = translate(en='name_en', de='name_de')

    order = models.IntegerField(verbose_name=_("degree order"), default=-1)

    class Meta:
        ordering = ['order', ]

    def __str__(self):
        return self.name

    def can_be_deleted_by_manager(self):
        if self.pk is None:
            return True
        return not self.courses.all().exists()


class CourseType(models.Model):
    """Model for the type of a course, e.g. a lecture"""

    name_de = models.CharField(max_length=1024, verbose_name=_("name (german)"), unique=True)
    name_en = models.CharField(max_length=1024, verbose_name=_("name (english)"), unique=True)
    name = translate(en='name_en', de='name_de')

    order = models.IntegerField(verbose_name=_("course type order"), default=-1)

    class Meta:
        ordering = ['order', ]

    def __str__(self):
        return self.name

    def can_be_deleted_by_manager(self):
        if not self.pk:
            return True
        return not self.courses.all().exists()


class Course(models.Model):
    """Models a single course, e.g. the Math 101 course of 2002."""
    semester = models.ForeignKey(Semester, models.PROTECT, verbose_name=_("semester"), related_name="courses")

    name_de = models.CharField(max_length=1024, verbose_name=_("name (german)"))
    name_en = models.CharField(max_length=1024, verbose_name=_("name (english)"))
    name = translate(en='name_en', de='name_de')

    # type of course: lecture, seminar, project
    type = models.ForeignKey(CourseType, models.PROTECT, verbose_name=_("course type"), related_name="courses")

    # e.g. Bachelor, Master
    degrees = models.ManyToManyField(Degree, verbose_name=_("degrees"), related_name="courses")

    # default is True as that's the more restrictive option
    is_graded = models.BooleanField(verbose_name=_("is graded"), default=True)

    # defines whether results can only be seen by contributors and participants
    is_private = models.BooleanField(verbose_name=_("is private"), default=False)

    # persons responsible for the course; their names will be shown next to course, they can edit the course and see general text answers
    responsibles = models.ManyToManyField(settings.AUTH_USER_MODEL, verbose_name=_("responsibles"), related_name="courses_responsible_for")

    # grade publishers can set this to True, then the course will be handled as if final grades have already been uploaded
    gets_no_grade_documents = models.BooleanField(verbose_name=_("gets no grade documents"), default=False)

    # who last modified this course
    last_modified_time = models.DateTimeField(default=timezone.now, verbose_name=_("Last modified"))
    last_modified_user = models.ForeignKey(settings.AUTH_USER_MODEL, models.SET_NULL, null=True, blank=True, related_name="courses_last_modified+")

    class Meta:
        unique_together = (
            ('semester', 'name_de'),
            ('semester', 'name_en'),
        )
        verbose_name = _("course")
        verbose_name_plural = _("courses")

    def __str__(self):
        return self.name

    def set_last_modified(self, modifying_user):
        self.last_modified_user = modifying_user
        self.last_modified_time = timezone.now()
        logger.info('Course "{}" (id {}) was edited by user {}.'.format(self, self.id, modifying_user.username))

    @property
    def can_be_edited_by_manager(self):
        return not self.semester.participations_are_archived

    @property
    def can_be_deleted_by_manager(self):
        return not self.evaluations.exists()

    @property
    def final_grade_documents(self):
        # We think it's better to use the imported constant here instead of using some workaround
        # pylint: disable=import-outside-toplevel
        from evap.grades.models import GradeDocument
        return self.grade_documents.filter(type=GradeDocument.Type.FINAL_GRADES)

    @property
    def midterm_grade_documents(self):
        # We think it's better to use the imported constant here instead of using some workaround
        # pylint: disable=import-outside-toplevel
        from evap.grades.models import GradeDocument
        return self.grade_documents.filter(type=GradeDocument.Type.MIDTERM_GRADES)

    @cached_property
    def responsibles_names(self):
        return ", ".join([responsible.full_name for responsible in self.responsibles.all().order_by("last_name")])

    @property
    def has_external_responsible(self):
        return any(responsible.is_external for responsible in self.responsibles.all())

    @property
    def all_evaluations_finished(self):
        return not self.evaluations.exclude(state__in=['evaluated', 'reviewed', 'published']).exists()


class Evaluation(LoggedModel):
    """Models a single evaluation, e.g. the exam evaluation of the Math 101 course of 2002."""

    state = FSMField(default='new', protected=True)

    course = models.ForeignKey(Course, models.PROTECT, verbose_name=_("course"), related_name="evaluations")

    # names can be empty, e.g., when there is just one evaluation in a course
    name_de = models.CharField(max_length=1024, verbose_name=_("name (german)"), blank=True)
    name_en = models.CharField(max_length=1024, verbose_name=_("name (english)"), blank=True)
    name = translate(en='name_en', de='name_de')

    # defines how large the influence of this evaluation's grade is on the total grade of its course
    weight = models.PositiveSmallIntegerField(verbose_name=_("weight"), default=1)

    is_single_result = models.BooleanField(verbose_name=_("is single result"), default=False)

    # whether participants must vote to qualify for reward points
    is_rewarded = models.BooleanField(verbose_name=_("is rewarded"), default=True)

    # whether the evaluation does take place during the semester, stating that evaluation results will be published while the course is still running
    is_midterm_evaluation = models.BooleanField(verbose_name=_("is midterm evaluation"), default=False)

    # True, if the evaluation has at least two voters or if the first voter explicitly confirmed that given text answers
    # can be published even if no other person evaluates the evaluation
    can_publish_text_results = models.BooleanField(verbose_name=_("can publish text results"), default=False)

    # students that are allowed to vote
    participants = models.ManyToManyField(settings.AUTH_USER_MODEL, verbose_name=_("participants"), blank=True, related_name='evaluations_participating_in')
    _participant_count = models.IntegerField(verbose_name=_("participant count"), blank=True, null=True, default=None)

    # students that already voted
    voters = models.ManyToManyField(settings.AUTH_USER_MODEL, verbose_name=_("voters"), blank=True, related_name='evaluations_voted_for')
    _voter_count = models.IntegerField(verbose_name=_("voter count"), blank=True, null=True, default=None)

    # when the evaluation takes place
    vote_start_datetime = models.DateTimeField(verbose_name=_("start of evaluation"))
    vote_end_date = models.DateField(verbose_name=_("last day of evaluation"))

    # who last modified this evaluation
    last_modified_time = models.DateTimeField(default=timezone.now, verbose_name=_("Last modified"))
    last_modified_user = models.ForeignKey(settings.AUTH_USER_MODEL, models.SET_NULL, null=True, blank=True, related_name="evaluations_last_modified+")

    evaluation_evaluated = Signal(providing_args=['request', 'semester'])

    class Meta:
        unique_together = (
            ('course', 'name_de'),
            ('course', 'name_en'),
        )
        verbose_name = _("evaluation")
        verbose_name_plural = _("evaluations")

    def __str__(self):
        return self.full_name

    def save(self, *args, **kw):
        super().save(*args, **kw)

        # make sure there is a general contribution
        if not self.general_contribution:
            self.contributions.create(contributor=None)
            del self.general_contribution  # invalidate cached property

        assert self.vote_end_date >= self.vote_start_datetime.date()

        if hasattr(self, 'state_change'):
            # It's clear that results.models will need to reference evaluation.models' classes in ForeignKeys.
            # However, this method only makes sense as a method of Evaluation. Thus, we can't get rid of these imports
            # pylint: disable=import-outside-toplevel
            if self.state_change == "published":
                from evap.results.tools import collect_results
                from evap.results.views import update_template_cache_of_published_evaluations_in_course
                collect_results(self)
                update_template_cache_of_published_evaluations_in_course(self.course)
            elif self.state_change == "unpublished":
                from evap.results.tools import get_collect_results_cache_key
                from evap.results.views import delete_template_cache, update_template_cache_of_published_evaluations_in_course
                caches['results'].delete(get_collect_results_cache_key(self))
                delete_template_cache(self)
                update_template_cache_of_published_evaluations_in_course(self.course)

    def set_last_modified(self, modifying_user):
        self.last_modified_user = modifying_user
        self.last_modified_time = timezone.now()
        logger.info('Evaluation "{}" (id {}) was edited by user {}.'.format(self, self.id, modifying_user.username))

    @property
    def full_name(self):
        if self.name:
            return "{} – {}".format(self.course.name, self.name)
        return self.course.name

    @property
    def full_name_de(self):
        if self.name_de:
            return "{} – {}".format(self.course.name_de, self.name_de)
        return self.course.name_de

    @property
    def full_name_en(self):
        if self.name_en:
            return "{} – {}".format(self.course.name_en, self.name_en)
        return self.course.name_en

    @property
    def is_fully_reviewed(self):
        if not self.can_publish_text_results:
            return True
        return not self.unreviewed_textanswer_set.exists()

    @property
    def vote_end_datetime(self):
        # The evaluation ends at EVALUATION_END_OFFSET_HOURS:00 of the day AFTER self.vote_end_date.
        return date_to_datetime(self.vote_end_date) + timedelta(hours=24 + settings.EVALUATION_END_OFFSET_HOURS)

    @property
    def is_in_evaluation_period(self):
        return self.vote_start_datetime <= datetime.now() <= self.vote_end_datetime

    @property
    def general_contribution_has_questionnaires(self):
        return self.general_contribution and self.general_contribution.questionnaires.count() > 0

    @property
    def all_contributions_have_questionnaires(self):
        return self.general_contribution and not self.contributions.annotate(Count('questionnaires')).filter(questionnaires__count=0).exists()

    def can_be_voted_for_by(self, user):
        """Returns whether the user is allowed to vote on this evaluation."""
        return (self.state == "in_evaluation"
            and self.is_in_evaluation_period
            and user in self.participants.all()
            and user not in self.voters.all())

    def can_be_seen_by(self, user):
        if user.is_manager:
            return True
        if self.state == 'new':
            return False
        if user.is_reviewer and not self.course.semester.results_are_archived:
            return True
        if self.course.is_private or user.is_external:
            return self.is_user_responsible_or_contributor_or_delegate(user) or self.participants.filter(pk=user.pk).exists()
        return True

    def can_results_page_be_seen_by(self, user):
        if self.is_single_result:
            return False
        if user.is_manager:
            return True
        if user.is_reviewer and not self.course.semester.results_are_archived:
            return True
        if self.state != 'published':
            return False
        if not self.can_publish_rating_results or self.course.semester.results_are_archived:
            return self.is_user_responsible_or_contributor_or_delegate(user)
        return self.can_be_seen_by(user)

    @property
    def can_be_edited_by_manager(self):
        return not self.participations_are_archived and self.state in ['new', 'prepared', 'editor_approved', 'approved', 'in_evaluation', 'evaluated', 'reviewed']

    @property
    def can_be_deleted_by_manager(self):
        return self.can_be_edited_by_manager and (self.num_voters == 0 or self.is_single_result)

    @cached_property
    def num_participants(self):
        if self._participant_count is not None:
            return self._participant_count
        return self.participants.count()

    def _archive_participations(self):
        """Should be called only via Semester.archive_participations"""
        if not self.participations_can_be_archived:
            raise NotArchiveable()
        if self._participant_count is not None:
            assert self._voter_count is not None
            assert self.is_single_result or self._voter_count == self.voters.count() and self._participant_count == self.participants.count()
            return
        assert self._participant_count is None and self._voter_count is None
        self._participant_count = self.num_participants
        self._voter_count = self.num_voters
        self.save()

    @property
    def participations_are_archived(self):
        semester_participations_are_archived = self.course.semester.participations_are_archived
        if semester_participations_are_archived:
            assert self._participant_count is not None and self._voter_count is not None
        return semester_participations_are_archived

    @property
    def participations_can_be_archived(self):
        return not self.course.semester.participations_are_archived and self.state in ["new", "published"]

    @property
    def has_external_participant(self):
        return any(participant.is_external for participant in self.participants.all())

    @property
    def can_publish_average_grade(self):
        if self.is_single_result:
            return True

        # the average grade is only published if at least the configured percentage of participants voted during the evaluation for significance reasons
        return self.can_publish_rating_results and self.num_voters / self.num_participants >= settings.VOTER_PERCENTAGE_NEEDED_FOR_PUBLISHING_AVERAGE_GRADE

    @property
    def can_publish_rating_results(self):
        if self.is_single_result:
            return True

        # the rating results are only published if at least the configured number of participants voted during the evaluation for anonymity reasons
        return self.num_voters >= settings.VOTER_COUNT_NEEDED_FOR_PUBLISHING_RATING_RESULTS

    @transition(field=state, source=['new', 'editor_approved'], target='prepared')
    def ready_for_editors(self):
        pass

    @transition(field=state, source='prepared', target='editor_approved')
    def editor_approve(self):
        pass

    @transition(field=state, source=['new', 'prepared', 'editor_approved'], target='approved', conditions=[lambda self: self.general_contribution_has_questionnaires])
    def manager_approve(self):
        pass

    @transition(field=state, source=['prepared', 'editor_approved', 'approved'], target='new')
    def revert_to_new(self):
        pass

    @transition(field=state, source='approved', target='in_evaluation', conditions=[lambda self: self.is_in_evaluation_period])
    def evaluation_begin(self):
        pass

    @transition(field=state, source=['evaluated', 'reviewed'], target='in_evaluation', conditions=[lambda self: self.is_in_evaluation_period])
    def reopen_evaluation(self):
        pass

    @transition(field=state, source='in_evaluation', target='evaluated')
    def evaluation_end(self):
        pass

    @transition(field=state, source='evaluated', target='reviewed', conditions=[lambda self: self.is_fully_reviewed])
    def review_finished(self):
        pass

    @transition(field=state, source=['new', 'reviewed'], target='reviewed', conditions=[lambda self: self.is_single_result])
    def single_result_created(self):
        pass

    @transition(field=state, source='reviewed', target='evaluated', conditions=[lambda self: not self.is_fully_reviewed])
    def reopen_review(self):
        pass

    @transition(field=state, source='reviewed', target='published')
    def publish(self):
        assert self.is_single_result or self._voter_count is None and self._participant_count is None
        self._voter_count = self.num_voters
        self._participant_count = self.num_participants

        if not self.can_publish_text_results:
            self.textanswer_set.delete()
        else:
            self.textanswer_set.filter(state=TextAnswer.State.HIDDEN).delete()
            self.textanswer_set.update(original_answer=None)

    @transition(field=state, source='published', target='reviewed')
    def unpublish(self):
        assert self.is_single_result or self._voter_count == self.voters.count() and self._participant_count == self.participants.count()
        self._voter_count = None
        self._participant_count = None

    @cached_property
    def general_contribution(self):
        try:
            return self.contributions.get(contributor=None)
        except Contribution.DoesNotExist:
            return None

    @cached_property
    def num_voters(self):
        if self._voter_count is not None:
            return self._voter_count
        return self.voters.count()

    @property
    def due_participants(self):
        return self.participants.exclude(pk__in=self.voters.all())

    @cached_property
    def num_contributors(self):
        return UserProfile.objects.filter(contributions__evaluation=self).count()

    @property
    def days_left_for_evaluation(self):
        return (self.vote_end_date - date.today()).days

    @property
    def time_left_for_evaluation(self):
        return self.vote_end_datetime - datetime.now()

    def evaluation_ends_soon(self):
        return 0 < self.time_left_for_evaluation.total_seconds() < settings.EVALUATION_END_WARNING_PERIOD * 3600

    @property
    def days_until_evaluation(self):
        days_left = (self.vote_start_datetime.date() - date.today()).days
        if self.vote_start_datetime < datetime.now():
            days_left -= 1
        return days_left

    def is_user_editor_or_delegate(self, user):
        represented_user_pks = [represented_user.pk for represented_user in user.represented_users.all()]
        represented_user_pks.append(user.pk)
        return self.contributions.filter(contributor__pk__in=represented_user_pks, can_edit=True).exists() or self.course.responsibles.filter(pk__in=represented_user_pks).exists()

    def is_user_responsible_or_contributor_or_delegate(self, user):
        # early out that saves database hits since is_responsible_or_contributor_or_delegate is a cached_property
        if not user.is_responsible_or_contributor_or_delegate:
            return False
        represented_user_pks = [represented_user.pk for represented_user in user.represented_users.all()]
        represented_user_pks.append(user.pk)
        return self.contributions.filter(contributor__pk__in=represented_user_pks).exists() or self.course.responsibles.filter(pk__in=represented_user_pks).exists()

    def is_user_contributor(self, user):
        return self.contributions.filter(contributor=user).exists()

    @property
    def textanswer_set(self):
        return TextAnswer.objects.filter(contribution__evaluation=self)

    @cached_property
    def num_textanswers(self):
        if not self.can_publish_text_results:
            return 0
        return self.textanswer_set.count()

    @property
    def unreviewed_textanswer_set(self):
        return self.textanswer_set.filter(state=TextAnswer.State.NOT_REVIEWED)

    @property
    def reviewed_textanswer_set(self):
        return self.textanswer_set.exclude(state=TextAnswer.State.NOT_REVIEWED)

    @cached_property
    def num_reviewed_textanswers(self):
        return self.reviewed_textanswer_set.count()

    @property
    def ratinganswer_counters(self):
        return RatingAnswerCounter.objects.filter(contribution__evaluation=self)

    @classmethod
    def update_evaluations(cls):
        logger.info("update_evaluations called. Processing evaluations now.")

        evaluations_new_in_evaluation = []
        evaluation_results_evaluations = []

        for evaluation in cls.objects.all():
            try:
                if evaluation.state == "approved" and evaluation.vote_start_datetime <= datetime.now():
                    evaluation.evaluation_begin()
                    evaluation.save()
                    evaluations_new_in_evaluation.append(evaluation)
                elif evaluation.state == "in_evaluation" and datetime.now() >= evaluation.vote_end_datetime:
                    evaluation.evaluation_end()
                    if evaluation.is_fully_reviewed:
                        evaluation.review_finished()
                        if not evaluation.course.is_graded or evaluation.course.final_grade_documents.exists() or evaluation.course.gets_no_grade_documents:
                            evaluation.publish()
                            evaluation_results_evaluations.append(evaluation)
                    evaluation.save()
            except Exception:  # pylint: disable=broad-except
                logger.exception('An error occured when updating the state of evaluation "{}" (id {}).'.format(evaluation, evaluation.id))

        template = EmailTemplate.objects.get(name=EmailTemplate.EVALUATION_STARTED)
        template.send_to_users_in_evaluations(evaluations_new_in_evaluation, [EmailTemplate.Recipients.ALL_PARTICIPANTS], use_cc=False, request=None)

        EmailTemplate.send_participant_publish_notifications(evaluation_results_evaluations)
        EmailTemplate.send_contributor_publish_notifications(evaluation_results_evaluations)

        logger.info("update_evaluations finished.")


@receiver(post_transition, sender=Evaluation)
def course_was_published(instance, target, **_kwargs):
    """ Evaluation.save checks whether caches must be updated based on this value """
    if target == 'published':
        instance.state_change = "published"


@receiver(post_transition, sender=Evaluation)
def course_was_unpublished(instance, source, **_kwargs):
    """ Evaluation.save checks whether caches must be updated based on this value """
    if source == 'published':
        instance.state_change = "unpublished"


@receiver(post_transition, sender=Evaluation)
def log_state_transition(instance, name, source, target, **_kwargs):
    logger.info('Evaluation "{}" (id {}) moved from state "{}" to state "{}", caused by transition "{}".'.format(instance, instance.pk, source, target, name))


class Contribution(LoggedModel):
    """A contributor who is assigned to an evaluation and his questionnaires."""

    class TextAnswerVisibility(models.TextChoices):
        OWN_TEXTANSWERS = 'OWN', _('Own')
        GENERAL_TEXTANSWERS = 'GENERAL', _('Own and general')

    class Responsibility(models.TextChoices):
        IS_CONTRIBUTOR = 'CONTRIBUTOR', _('Contributor')
        IS_EDITOR = 'EDITOR', _('Editor')

    evaluation = models.ForeignKey(Evaluation, models.CASCADE, verbose_name=_("evaluation"), related_name='contributions')
    contributor = models.ForeignKey(settings.AUTH_USER_MODEL, models.PROTECT, verbose_name=_("contributor"), blank=True, null=True, related_name='contributions')
    questionnaires = models.ManyToManyField(Questionnaire, verbose_name=_("questionnaires"), blank=True, related_name="contributions")
    can_edit = models.BooleanField(verbose_name=_("can edit"), default=False)
    textanswer_visibility = models.CharField(max_length=10, choices=TextAnswerVisibility.choices, verbose_name=_('text answer visibility'), default=TextAnswerVisibility.OWN_TEXTANSWERS)
    label = models.CharField(max_length=255, blank=True, null=True, verbose_name=_("label"))

    order = models.IntegerField(verbose_name=_("contribution order"), default=-1)

    class Meta:
        unique_together = (
            ('evaluation', 'contributor'),
        )
        ordering = ['order', ]

    @property
    def is_general(self):
        return self.contributor_id is None

    @property
    def object_to_attach_logentries_to(self):
        try:
            return self.evaluation
        except:  # TODO: needed for loading testdata, but wrong
            return self

class Question(models.Model):
    """A question including a type."""

    TEXT = 0
    LIKERT = 1
    GRADE = 2
    EASY_DIFFICULT = 6
    FEW_MANY = 7
    LITTLE_MUCH = 8
    SMALL_LARGE = 9
    SLOW_FAST = 10
    SHORT_LONG = 11
    POSITIVE_YES_NO = 3
    NEGATIVE_YES_NO = 4
    HEADING = 5
    QUESTION_TYPES = (
        (_("Text"), (
            (TEXT, _("Text question")),
        )),
        (_("Unipolar Likert"), (
            (LIKERT, _("Agreement question")),
        )),
        (_("Grade"), (
            (GRADE, _("Grade question")),
        )),
        (_("Bipolar Likert"), (
            (EASY_DIFFICULT, _("Easy-difficult question")),
            (FEW_MANY, _("Few-many question")),
            (LITTLE_MUCH, _("Little-much question")),
            (SMALL_LARGE, _("Small-large question")),
            (SLOW_FAST, _("Slow-fast question")),
            (SHORT_LONG, _("Short-long question")),
        )),
        (_("Yes-no"), (
            (POSITIVE_YES_NO, _("Positive yes-no question")),
            (NEGATIVE_YES_NO, _("Negative yes-no question")),
        )),
        (_("Layout"), (
            (HEADING, _("Heading")),
        ))
    )

    order = models.IntegerField(verbose_name=_("question order"), default=-1)
    questionnaire = models.ForeignKey(Questionnaire, models.CASCADE, related_name="questions")
    text_de = models.CharField(max_length=1024, verbose_name=_("question text (german)"))
    text_en = models.CharField(max_length=1024, verbose_name=_("question text (english)"))
    text = translate(en='text_en', de='text_de')

    type = models.PositiveSmallIntegerField(choices=QUESTION_TYPES, verbose_name=_("question type"))

    class Meta:
        ordering = ['order', ]
        verbose_name = _("question")
        verbose_name_plural = _("questions")

    @property
    def answer_class(self):
        if self.is_text_question:
            return TextAnswer
        if self.is_rating_question:
            return RatingAnswerCounter

        raise Exception("Unknown answer type: %r" % self.type)

    @property
    def is_likert_question(self):
        return self.type == self.LIKERT

    @property
    def is_bipolar_likert_question(self):
        return self.type in (self.EASY_DIFFICULT, self.FEW_MANY, self.LITTLE_MUCH, self.SLOW_FAST, self.SMALL_LARGE, self.SHORT_LONG)

    @property
    def is_text_question(self):
        return self.type == self.TEXT

    @property
    def is_grade_question(self):
        return self.type == self.GRADE

    @property
    def is_positive_yes_no_question(self):
        return self.type == self.POSITIVE_YES_NO

    @property
    def is_negative_yes_no_question(self):
        return self.type == self.NEGATIVE_YES_NO

    @property
    def is_yes_no_question(self):
        return self.is_positive_yes_no_question or self.is_negative_yes_no_question

    @property
    def is_rating_question(self):
        return self.is_grade_question or self.is_bipolar_likert_question or self.is_likert_question or self.is_yes_no_question

    @property
    def is_non_grade_rating_question(self):
        return self.is_rating_question and not self.is_grade_question

    @property
    def is_heading_question(self):
        return self.type == self.HEADING


Choices = namedtuple('Choices', ('cssClass', 'values', 'colors', 'grades', 'names'))
BipolarChoices = namedtuple('BipolarChoices', Choices._fields + ('plus_name', 'minus_name'))  # pylint: disable=invalid-name

NO_ANSWER = 6
BASE_UNIPOLAR_CHOICES = {
    'cssClass': 'vote-type-unipolar',
    'values': (1, 2, 3, 4, 5, NO_ANSWER),
    'colors': ('green', 'lime', 'yellow', 'orange', 'red', 'gray'),
    'grades': (1, 2, 3, 4, 5)
}

BASE_BIPOLAR_CHOICES = {
    'cssClass': 'vote-type-bipolar',
    'values': (-3, -2, -1, 0, 1, 2, 3, NO_ANSWER),
    'colors': ('red', 'orange', 'lime', 'green', 'lime', 'orange', 'red', 'gray'),
    'grades': (5, 11 / 3, 7 / 3, 1, 7 / 3, 11 / 3, 5)
}

BASE_YES_NO_CHOICES = {
    'cssClass': 'vote-type-yes-no',
    'values': (1, 5, NO_ANSWER),
    'colors': ('green', 'red', 'gray'),
    'grades': (1, 5)
}

CHOICES = {
    Question.LIKERT: Choices(
        names=[
            _("Strongly\nagree"),
            _("Agree"),
            _("Neutral"),
            _("Disagree"),
            _("Strongly\ndisagree"),
            _("No answer")
        ],
        **BASE_UNIPOLAR_CHOICES
    ),
    Question.GRADE: Choices(
        names=[
            "1",
            "2",
            "3",
            "4",
            "5",
            _("No answer")
        ],
        **BASE_UNIPOLAR_CHOICES
    ),
    Question.EASY_DIFFICULT: BipolarChoices(
        minus_name=_("Easy"),
        plus_name=_("Difficult"),
        names=[
            _("Way too\neasy"),
            _("Too\neasy"),
            _("Slightly too\neasy"),
            _("Ideal"),
            _("Slightly too\ndifficult"),
            _("Too\ndifficult"),
            _("Way too\ndifficult"),
            _("No answer")
        ],
        **BASE_BIPOLAR_CHOICES
    ),
    Question.FEW_MANY: BipolarChoices(
        minus_name=_("Few"),
        plus_name=_("Many"),
        names=[
            _("Way too\nfew"),
            _("Too\nfew"),
            _("Slightly too\nfew"),
            _("Ideal"),
            _("Slightly too\nmany"),
            _("Too\nmany"),
            _("Way too\nmany"),
            _("No answer")
        ],
        **BASE_BIPOLAR_CHOICES
    ),
    Question.LITTLE_MUCH: BipolarChoices(
        minus_name=_("Little"),
        plus_name=_("Much"),
        names=[
            _("Way too\nlittle"),
            _("Too\nlittle"),
            _("Slightly too\nlittle"),
            _("Ideal"),
            _("Slightly too\nmuch"),
            _("Too\nmuch"),
            _("Way too\nmuch"),
            _("No answer")
        ],
        **BASE_BIPOLAR_CHOICES
    ),
    Question.SMALL_LARGE: BipolarChoices(
        minus_name=_("Small"),
        plus_name=_("Large"),
        names=[
            _("Way too\nsmall"),
            _("Too\nsmall"),
            _("Slightly too\nsmall"),
            _("Ideal"),
            _("Slightly too\nlarge"),
            _("Too\nlarge"),
            _("Way too\nlarge"),
            _("No answer")
        ],
        **BASE_BIPOLAR_CHOICES
    ),
    Question.SLOW_FAST: BipolarChoices(
        minus_name=_("Slow"),
        plus_name=_("Fast"),
        names=[
            _("Way too\nslow"),
            _("Too\nslow"),
            _("Slightly too\nslow"),
            _("Ideal"),
            _("Slightly too\nfast"),
            _("Too\nfast"),
            _("Way too\nfast"),
            _("No answer")
        ],
        **BASE_BIPOLAR_CHOICES
    ),
    Question.SHORT_LONG: BipolarChoices(
        minus_name=_("Short"),
        plus_name=_("Long"),
        names=[
            _("Way too\nshort"),
            _("Too\nshort"),
            _("Slightly too\nshort"),
            _("Ideal"),
            _("Slightly too\nlong"),
            _("Too\nlong"),
            _("Way too\nlong"),
            _("No answer")
        ],
        **BASE_BIPOLAR_CHOICES
    ),
    Question.POSITIVE_YES_NO: Choices(
        names=[
            _("Yes"),
            _("No"),
            _("No answer")
        ],
        **BASE_YES_NO_CHOICES
    ),
    Question.NEGATIVE_YES_NO: Choices(
        names=[
            _("No"),
            _("Yes"),
            _("No answer")
        ],
        **BASE_YES_NO_CHOICES
    )
}


class Answer(models.Model):
    """An abstract answer to a question. For anonymity purposes, the answering
    user ist not stored in the object. Concrete subclasses are `RatingAnswerCounter`,
    and `TextAnswer`."""

    question = models.ForeignKey(Question, models.PROTECT)
    contribution = models.ForeignKey(Contribution, models.PROTECT, related_name="%(class)s_set")

    class Meta:
        abstract = True
        verbose_name = _("answer")
        verbose_name_plural = _("answers")


class RatingAnswerCounter(Answer):
    """A rating answer counter to a question.
    The interpretation depends on the type of question:
    unipolar: 1, 2, 3, 4, 5; where lower value means more agreement
    bipolar: -3, -2, -1, 0, 1, 2, 3; where a lower absolute means more agreement and the sign shows the pole
    yes / no: 1, 5; for 1 being the good answer"""

    id = models.UUIDField(primary_key=True, default=uuid.uuid4, editable=False)

    answer = models.IntegerField(verbose_name=_("answer"))
    count = models.IntegerField(verbose_name=_("count"), default=0)

    class Meta:
        unique_together = (
            ('question', 'contribution', 'answer'),
        )
        verbose_name = _("rating answer")
        verbose_name_plural = _("rating answers")


class TextAnswer(Answer):
    """A free-form text answer to a question."""

    id = models.UUIDField(primary_key=True, default=uuid.uuid4, editable=False)

    answer = models.TextField(verbose_name=_("answer"))
    original_answer = models.TextField(verbose_name=_("original answer"), blank=True, null=True)

    class State(models.TextChoices):
        HIDDEN = 'HI', _('hidden')
        PUBLISHED = 'PU', _('published')
        PRIVATE = 'PR', _('private')
        NOT_REVIEWED = 'NR', _('not reviewed')

    state = models.CharField(max_length=2, choices=State.choices, verbose_name=_('state of answer'), default=State.NOT_REVIEWED)

    class Meta:
        # Prevent ordering by date for privacy reasons. Otherwise, entries
        # may be returned in insertion order.
        ordering = ['id', ]
        verbose_name = _("text answer")
        verbose_name_plural = _("text answers")

    @property
    def is_hidden(self):
        return self.state == self.State.HIDDEN

    @property
    def is_private(self):
        return self.state == self.State.PRIVATE

    @property
    def is_published(self):
        return self.state == self.State.PUBLISHED

    @property
    def is_reviewed(self):
        return self.state != self.State.NOT_REVIEWED

    def save(self, *args, **kwargs):
        super().save(*args, **kwargs)
        assert self.answer != self.original_answer

    def publish(self):
        self.state = self.State.PUBLISHED

    def hide(self):
        self.state = self.State.HIDDEN

    def make_private(self):
        self.state = self.State.PRIVATE

    def unreview(self):
        self.state = self.State.NOT_REVIEWED


class FaqSection(models.Model):
    """Section in the frequently asked questions"""


    order = models.IntegerField(verbose_name=_("section order"), default=-1)

    title_de = models.CharField(max_length=255, verbose_name=_("section title (german)"))
    title_en = models.CharField(max_length=255, verbose_name=_("section title (english)"))
    title = translate(en='title_en', de='title_de')

    class Meta:
        ordering = ['order', ]
        verbose_name = _("section")
        verbose_name_plural = _("sections")


class FaqQuestion(models.Model):
    """Question and answer in the frequently asked questions"""

    section = models.ForeignKey(FaqSection, models.CASCADE, related_name="questions")

    order = models.IntegerField(verbose_name=_("question order"), default=-1)

    question_de = models.CharField(max_length=1024, verbose_name=_("question (german)"))
    question_en = models.CharField(max_length=1024, verbose_name=_("question (english)"))
    question = translate(en='question_en', de='question_de')

    answer_de = models.TextField(verbose_name=_("answer (german)"))
    answer_en = models.TextField(verbose_name=_("answer (english)"))
    answer = translate(en='answer_en', de='answer_de')

    class Meta:
        ordering = ['order', ]
        verbose_name = _("question")
        verbose_name_plural = _("questions")


class UserProfileManager(BaseUserManager):
    def create_user(self, username, email=None, password=None, first_name=None, last_name=None):
        if not username:
            raise ValueError(_("Users must have a username"))

        user = self.model(
            username=username, email=self.normalize_email(email), first_name=first_name, last_name=last_name,
        )
        user.set_password(password)
        user.save()
        return user

    def create_superuser(self, username, password, email=None, first_name=None, last_name=None):
        user = self.create_user(
            username=username,
            password=password,
            email=self.normalize_email(email),
            first_name=first_name,
            last_name=last_name,
        )
        user.is_superuser = True
        user.save()
        user.groups.add(Group.objects.get(name="Manager"))
        return user


class UserProfile(AbstractBaseUser, PermissionsMixin):
    username = models.CharField(max_length=255, unique=True, verbose_name=_("username"))

    # null=True because certain external users don't have an address
    email = models.EmailField(max_length=255, unique=True, blank=True, null=True, verbose_name=_("email address"),)

    title = models.CharField(max_length=255, blank=True, null=True, verbose_name=_("Title"))
    first_name = models.CharField(max_length=255, blank=True, null=True, verbose_name=_("first name"))
    last_name = models.CharField(max_length=255, blank=True, null=True, verbose_name=_("last name"))

    language = models.CharField(max_length=8, blank=True, null=True, verbose_name=_("language"))

    # delegates of the user, which can also manage their evaluations
    delegates = models.ManyToManyField(
        "UserProfile", verbose_name=_("Delegates"), related_name="represented_users", blank=True,
    )

    # users to which all emails should be sent in cc without giving them delegate rights
    cc_users = models.ManyToManyField(
        "UserProfile", verbose_name=_("CC Users"), related_name="ccing_users", blank=True,
    )

    # flag for proxy users which represent a group of users
    is_proxy_user = models.BooleanField(default=False, verbose_name=_("Proxy user"))

    # key for url based login of this user
    MAX_LOGIN_KEY = 2 ** 31 - 1

    login_key = models.IntegerField(verbose_name=_("Login Key"), unique=True, blank=True, null=True)
    login_key_valid_until = models.DateField(verbose_name=_("Login Key Validity"), blank=True, null=True)

    is_active = models.BooleanField(default=True, verbose_name=_("active"))

    class Meta:
        ordering = ("last_name", "first_name", "username")
        verbose_name = _("user")
        verbose_name_plural = _("users")

    USERNAME_FIELD = "username"
    REQUIRED_FIELDS = []

    objects = UserProfileManager()

    def save(self, *args, **kwargs):
        self.email = clean_email(self.email)
        super().save(*args, **kwargs)

    @property
    def full_name(self):
        if self.last_name:
            name = self.last_name
            if self.first_name:
                name = self.first_name + " " + name
            if self.title:
                name = self.title + " " + name
            return name

        return self.username

    @property
    def full_name_with_username(self):
        name = self.full_name
        if self.username not in name:
            name += " (" + self.username + ")"
        return name

    def __str__(self):
        return self.full_name

    @cached_property
    def is_staff(self):
        return self.is_manager or self.is_reviewer

    @cached_property
    def is_manager(self):
        return self.groups.filter(name="Manager").exists()

    @cached_property
    def is_reviewer(self):
        return self.is_manager or self.groups.filter(name="Reviewer").exists()

    @cached_property
    def is_grade_publisher(self):
        return self.groups.filter(name="Grade publisher").exists()

    @property
    def can_be_marked_inactive_by_manager(self):
        if self.is_reviewer or self.is_grade_publisher or self.is_superuser:
            return False
        if any(not evaluation.participations_are_archived for evaluation in self.evaluations_participating_in.all()):
            return False
        if any(not contribution.evaluation.participations_are_archived for contribution in self.contributions.all()):
            return False
        if self.is_proxy_user:
            return False
        return True

    @property
    def can_be_deleted_by_manager(self):
        if self.is_responsible or self.is_contributor or self.is_reviewer or self.is_grade_publisher or self.is_superuser:
            return False
        if any(not evaluation.participations_are_archived for evaluation in self.evaluations_participating_in.all()):
            return False
        if any(not user.can_be_deleted_by_manager for user in self.represented_users.all()):
            return False
        if any(not user.can_be_deleted_by_manager for user in self.ccing_users.all()):
            return False
        if self.is_proxy_user:
            return False
        return True

    @property
    def is_participant(self):
        return self.evaluations_participating_in.exists()

    @property
    def is_student(self):
        """
            A UserProfile is not considered to be a student anymore if the
            newest contribution is newer than the newest participation.
        """
        if not self.is_participant:
            return False

        if not self.is_contributor or self.is_responsible:
            return True

        last_semester_participated = (
            Semester.objects.filter(courses__evaluations__participants=self).order_by("-created_at").first()
        )
        last_semester_contributed = (
            Semester.objects.filter(courses__evaluations__contributions__contributor=self)
            .order_by("-created_at")
            .first()
        )

        return last_semester_participated.created_at >= last_semester_contributed.created_at

    @property
    def is_contributor(self):
        return self.contributions.exists()

    @property
    def is_editor(self):
        return self.contributions.filter(can_edit=True).exists() or self.is_responsible

    @property
    def is_responsible(self):
        return self.courses_responsible_for.exists()

    @property
    def is_delegate(self):
        return self.represented_users.exists()

    @property
    def is_editor_or_delegate(self):
        return self.is_editor or self.is_delegate

    @cached_property
    def is_responsible_or_contributor_or_delegate(self):
        return self.is_responsible or self.is_contributor or self.is_delegate

    @property
    def is_external(self):
        if not self.email:
            return True
        return is_external_email(self.email)

    @property
    def can_download_grades(self):
        return not self.is_external

    @staticmethod
    def email_needs_login_key(email):
        return is_external_email(email)

    @property
    def needs_login_key(self):
        return UserProfile.email_needs_login_key(self.email)

    def ensure_valid_login_key(self):
        if self.login_key and self.login_key_valid_until > date.today():
            self.reset_login_key_validity()
            return

        while True:
            key = secrets.choice(range(0, UserProfile.MAX_LOGIN_KEY))
            try:
                self.login_key = key
                self.reset_login_key_validity()
                break
            except IntegrityError:
                # unique constraint failed, the login key was already in use. Generate another one.
                continue

    def reset_login_key_validity(self):
        self.login_key_valid_until = date.today() + timedelta(settings.LOGIN_KEY_VALIDITY)
        self.save()

    @property
    def login_url(self):
        if not self.needs_login_key:
            return ""
        return settings.PAGE_URL + reverse("evaluation:login_key_authentication", args=[self.login_key])

    def get_sorted_courses_responsible_for(self):
        return self.courses_responsible_for.order_by("semester__created_at", "name_de")

    def get_sorted_contributions(self):
        return self.contributions.order_by("evaluation__course__semester__created_at", "evaluation__name_de")

    def get_sorted_evaluations_participating_in(self):
        return self.evaluations_participating_in.order_by("course__semester__created_at", "name_de")

    def get_sorted_evaluations_voted_for(self):
        return self.evaluations_voted_for.order_by("course__semester__created_at", "name_de")

    def get_sorted_due_evaluations(self):
        due_evaluations = dict()
        for evaluation in Evaluation.objects.filter(participants=self, state="in_evaluation").exclude(voters=self):
            due_evaluations[evaluation] = (evaluation.vote_end_date - date.today()).days

        # Sort evaluations by number of days left for evaluation and bring them to following format:
        # [(evaluation, due_in_days), ...]
        return sorted(due_evaluations.items(), key=operator.itemgetter(1))


def validate_template(value):
    """Field validator which ensures that the value can be compiled into a
    Django Template."""
    try:
        Template(value)
    except TemplateSyntaxError as e:
        raise ValidationError(str(e))


class EmailTemplate(models.Model):
    name = models.CharField(max_length=1024, unique=True, verbose_name=_("Name"))

    subject = models.CharField(max_length=1024, verbose_name=_("Subject"), validators=[validate_template])
    body = models.TextField(verbose_name=_("Body"), validators=[validate_template])

    EDITOR_REVIEW_NOTICE = "Editor Review Notice"
    EDITOR_REVIEW_REMINDER = "Editor Review Reminder"
    STUDENT_REMINDER = "Student Reminder"
    PUBLISHING_NOTICE_CONTRIBUTOR = "Publishing Notice Contributor"
    PUBLISHING_NOTICE_PARTICIPANT = "Publishing Notice Participant"
    LOGIN_KEY_CREATED = "Login Key Created"
    EVALUATION_STARTED = "Evaluation Started"
    DIRECT_DELEGATION = "Direct Delegation"

    class Recipients(models.TextChoices):
        ALL_PARTICIPANTS = 'all_participants', _('all participants')
        DUE_PARTICIPANTS = 'due_participants', _('due participants')
        RESPONSIBLE = 'responsible', _('responsible person')
        EDITORS = 'editors', _('all editors')
        CONTRIBUTORS = 'contributors', _('all contributors')

    @classmethod
    def recipient_list_for_evaluation(cls, evaluation, recipient_groups, filter_users_in_cc):
        recipients = set()

        if cls.Recipients.CONTRIBUTORS in recipient_groups or cls.Recipients.EDITORS in recipient_groups or cls.Recipients.RESPONSIBLE in recipient_groups:
            recipients.update(evaluation.course.responsibles.all())
            if cls.Recipients.CONTRIBUTORS in recipient_groups:
                recipients.update(UserProfile.objects.filter(contributions__evaluation=evaluation))
            elif cls.Recipients.EDITORS in recipient_groups:
                recipients.update(UserProfile.objects.filter(contributions__evaluation=evaluation, contributions__can_edit=True))

        if cls.Recipients.ALL_PARTICIPANTS in recipient_groups:
            recipients.update(evaluation.participants.all())
        elif cls.Recipients.DUE_PARTICIPANTS in recipient_groups:
            recipients.update(evaluation.due_participants)

        if filter_users_in_cc:
            # remove delegates and CC users of recipients from the recipient list
            # so they won't get the exact same email twice
            users_excluded = UserProfile.objects.filter(Q(represented_users__in=recipients) | Q(ccing_users__in=recipients))
            # but do so only if they have no delegates/cc_users, because otherwise
            # those won't get the email at all. consequently, some "edge case users"
            # will get the email twice, but there is no satisfying way around that.
            users_excluded = users_excluded.filter(delegates=None, cc_users=None)

            recipients = recipients - set(users_excluded)

        return list(recipients)

    @staticmethod
    def render_string(text, dictionary):
        return Template(text).render(Context(dictionary, autoescape=False))

    def send_to_users_in_evaluations(self, evaluations, recipient_groups, use_cc, request):
        user_evaluation_map = {}
        for evaluation in evaluations:
            recipients = self.recipient_list_for_evaluation(evaluation, recipient_groups, filter_users_in_cc=use_cc)
            for user in recipients:
                user_evaluation_map.setdefault(user, []).append(evaluation)

        for user, user_evaluations in user_evaluation_map.items():
            subject_params = {}
            body_params = {'user': user, 'evaluations': user_evaluations, 'due_evaluations': user.get_sorted_due_evaluations()}
            self.send_to_user(user, subject_params, body_params, use_cc=use_cc, request=request)

    def send_to_user(self, user, subject_params, body_params, use_cc, additional_cc_users=(), request=None):
        if not user.email:
            warning_message = "{} has no email address defined. Could not send email.".format(user.username)
            # If this method is triggered by a cronjob changing evaluation states, the request is None.
            # In this case warnings should be sent to the admins via email (configured in the settings for logger.error).
            # If a request exists, the page is displayed in the browser and the message can be shown on the page (messages.warning).
            if request is not None:
                logger.warning(warning_message)
                messages.warning(request, _(warning_message))
            else:
                logger.error(warning_message)
            return

        cc_users = set(additional_cc_users)

        if use_cc:
            users = {user, *additional_cc_users}
            cc_users |= set(UserProfile.objects.filter(Q(represented_users__in=users) | Q(ccing_users__in=users)))

        cc_addresses = [p.email for p in cc_users if p.email]

        send_separate_login_url = False
        body_params['login_url'] = ""
        if user.needs_login_key:
            user.ensure_valid_login_key()
            if not cc_addresses:
                body_params['login_url'] = user.login_url
            else:
                send_separate_login_url = True

        subject = self.render_string(self.subject, subject_params)
        body = self.render_string(self.body, body_params)

        mail = EmailMessage(
            subject=subject,
            body=body,
            to=[user.email],
            cc=cc_addresses,
            bcc=[a[1] for a in settings.MANAGERS],
            headers={'Reply-To': settings.REPLY_TO_EMAIL})

        try:
            mail.send(False)
            logger.info(('Sent email "{}" to {}.').format(subject, user.username))
            if send_separate_login_url:
                self.send_login_url_to_user(user)
        except Exception:  # pylint: disable=broad-except
            logger.exception('An exception occurred when sending the following email to user "{}":\n{}\n'.format(user.username, mail.message()))

    @classmethod
    def send_reminder_to_user(cls, user, first_due_in_days, due_evaluations):
        template = cls.objects.get(name=cls.STUDENT_REMINDER)
        subject_params = {'user': user, 'first_due_in_days': first_due_in_days}
        body_params = {'user': user, 'first_due_in_days': first_due_in_days, 'due_evaluations': due_evaluations}

        template.send_to_user(user, subject_params, body_params, use_cc=False)

    @classmethod
    def send_login_url_to_user(cls, user):
        template = cls.objects.get(name=cls.LOGIN_KEY_CREATED)
        subject_params = {}
        body_params = {'user': user, 'login_url': user.login_url}

        template.send_to_user(user, subject_params, body_params, use_cc=False)
        logger.info(('Sent login url to {}.').format(user.username))

    @classmethod
    def send_contributor_publish_notifications(cls, evaluations, template=None):
        if not template:
            template = cls.objects.get(name=cls.PUBLISHING_NOTICE_CONTRIBUTOR)

        evaluations_per_contributor = defaultdict(set)
        for evaluation in evaluations:
            # for evaluations with published averaged grade, all contributors get a notification
            # we don't send a notification if the significance threshold isn't met
            if evaluation.can_publish_average_grade:
                for contribution in evaluation.contributions.all():
                    if contribution.contributor:
                        evaluations_per_contributor[contribution.contributor].add(evaluation)

            # if the average grade was not published, notifications are only sent for contributors who can see text answers
            elif evaluation.textanswer_set:
                for textanswer in evaluation.textanswer_set:
                    if textanswer.contribution.contributor:
                        evaluations_per_contributor[textanswer.contribution.contributor].add(evaluation)

                for contributor in evaluation.course.responsibles.all():
                    evaluations_per_contributor[contributor].add(evaluation)

        for contributor, evaluation_set in evaluations_per_contributor.items():
            body_params = {'user': contributor, 'evaluations': list(evaluation_set)}
            template.send_to_user(contributor, {}, body_params, use_cc=True)

    @classmethod
    def send_participant_publish_notifications(cls, evaluations, template=None):
        if not template:
            template = cls.objects.get(name=cls.PUBLISHING_NOTICE_PARTICIPANT)

        evaluations_per_participant = defaultdict(set)
        for evaluation in evaluations:
            # for evaluations with published averaged grade, participants get a notification
            # we don't send a notification if the significance threshold isn't met
            if evaluation.can_publish_average_grade:
                for participant in evaluation.participants.all():
                    evaluations_per_participant[participant].add(evaluation)

        for participant, evaluation_set in evaluations_per_participant.items():
            body_params = {'user': participant, 'evaluations': list(evaluation_set)}
            template.send_to_user(participant, {}, body_params, use_cc=True)<|MERGE_RESOLUTION|>--- conflicted
+++ resolved
@@ -1,12 +1,9 @@
 import datetime
 import json
 import logging
-<<<<<<< HEAD
 import operator
 import random
-=======
 import secrets
->>>>>>> 94fc6dc8
 import uuid
 from collections import defaultdict, namedtuple
 from datetime import date, datetime, timedelta
@@ -33,12 +30,8 @@
 from django.utils import timezone
 from django.utils.formats import localize
 from django.utils.functional import cached_property
-<<<<<<< HEAD
-from django.utils.translation import ugettext_lazy as _
-=======
 from django.utils.translation import gettext_lazy as _
 from django.urls import reverse
->>>>>>> 94fc6dc8
 from django_fsm import FSMField, transition
 from django_fsm.signals import post_transition
 
