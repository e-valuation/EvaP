--- conflicted
+++ resolved
@@ -13,14 +13,9 @@
 from django.core.cache import caches
 from django.core.exceptions import ValidationError
 from django.core.mail import EmailMessage
-<<<<<<< HEAD
 from django.db import IntegrityError, models, transaction
-from django.db.models import Count, Manager, Q
-=======
-from django.db import models, transaction, IntegrityError
 from django.db.models import Count, Q, Manager, OuterRef, Subquery
 from django.db.models.functions import Coalesce
->>>>>>> ed622325
 from django.dispatch import Signal, receiver
 from django.template import Context, Template
 from django.template.base import TemplateSyntaxError
@@ -31,12 +26,8 @@
 from django_fsm import FSMField, transition
 from django_fsm.signals import post_transition
 
-<<<<<<< HEAD
 from evap.evaluation.models_logging import LoggedModel
-from evap.evaluation.tools import clean_email, date_to_datetime, is_external_email, translate
-=======
 from evap.evaluation.tools import clean_email, date_to_datetime, translate, is_external_email, is_prefetched
->>>>>>> ed622325
 
 logger = logging.getLogger(__name__)
 
@@ -826,16 +817,9 @@
 
         logger.info("update_evaluations finished.")
 
-<<<<<<< HEAD
-    @property
-    def unlogged_fields(self):
-        return super().unlogged_fields + ["voters", "is_single_result", "can_publish_text_results", "_voter_count", "_participant_count"]
-
-=======
     @classmethod
     def annotate_with_participant_and_voter_counts(cls, evaluation_query):
         subquery = Evaluation.objects.filter(pk=OuterRef('pk'))
->>>>>>> ed622325
 
         participant_count_subquery = subquery.annotate(
             num_participants=Coalesce('_participant_count', Count("participants")),
@@ -849,6 +833,10 @@
             num_participants=Subquery(participant_count_subquery),
             num_voters=Subquery(voter_count_subquery),
         )
+
+    @property
+    def unlogged_fields(self):
+        return super().unlogged_fields + ["voters", "is_single_result", "can_publish_text_results", "_voter_count", "_participant_count"]
 
 
 @receiver(post_transition, sender=Evaluation)
