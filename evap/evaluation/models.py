--- conflicted
+++ resolved
@@ -1,11 +1,8 @@
-<<<<<<< HEAD
-import itertools
-import json
-=======
 from collections import namedtuple, defaultdict
 from datetime import datetime, date, timedelta
 from enum import Enum, auto
->>>>>>> a1dca61b
+import itertools
+import json
 import logging
 import operator
 import secrets
@@ -17,12 +14,9 @@
 from django.conf import settings
 from django.contrib import messages
 from django.contrib.auth.models import AbstractBaseUser, BaseUserManager, Group, PermissionsMixin
-<<<<<<< HEAD
 from django.contrib.contenttypes.fields import GenericForeignKey
 from django.contrib.contenttypes.models import ContentType
-=======
 from django.contrib.postgres.fields import ArrayField
->>>>>>> a1dca61b
 from django.core.cache import caches
 from django.core.exceptions import FieldDoesNotExist, ValidationError
 from django.core.mail import EmailMessage
@@ -1491,20 +1485,11 @@
 
 
 class UserProfileManager(BaseUserManager):
-<<<<<<< HEAD
-    def create_user(self, username, email=None, password=None, first_name=None, last_name=None):
-        if not username:
-            raise ValueError(_("Users must have a username"))
-
-        user = self.model(
-            username=username, email=self.normalize_email(email), first_name=first_name, last_name=last_name,
-=======
     def create_user(self, email, password=None, first_name=None, last_name=None):
         user = self.model(
             email=self.normalize_email(email),
             first_name=first_name,
             last_name=last_name
->>>>>>> a1dca61b
         )
         user.set_password(password)
         user.save()
@@ -1524,11 +1509,6 @@
 
 
 class UserProfile(AbstractBaseUser, PermissionsMixin):
-<<<<<<< HEAD
-    username = models.CharField(max_length=255, unique=True, verbose_name=_("username"))
-
-=======
->>>>>>> a1dca61b
     # null=True because certain external users don't have an address
     email = models.EmailField(max_length=255, unique=True, blank=True, null=True, verbose_name=_("email address"),)
 
