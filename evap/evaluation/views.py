--- conflicted
+++ resolved
@@ -15,14 +15,11 @@
 from django.views.decorators.http import require_POST
 from django.views.i18n import set_language
 
-<<<<<<< HEAD
 from evap.evaluation.forms import LoginEmailForm, NewKeyForm, NotebookForm, ProfileForm
 from evap.evaluation.models import EmailTemplate, FaqSection, Semester
 from evap.evaluation.tools import HttpResponseNoContent
-=======
 from evap.evaluation.forms import LoginEmailForm, NewKeyForm, ProfileForm
 from evap.evaluation.models import EmailTemplate, FaqSection, Semester, UserProfile
->>>>>>> 4e7c8a78
 from evap.middleware import no_login_required
 
 logger = logging.getLogger(__name__)
@@ -230,14 +227,13 @@
 
 
 @require_POST
-<<<<<<< HEAD
 def notebook(request):
     form = NotebookForm(request.POST, instance=request.user)
     if form.is_valid():
         form.save()
         return HttpResponseNoContent()
     return HttpResponseBadRequest()
-=======
+
 def set_startpage(request):
     user = request.user
     startpage = request.POST.get("page")
@@ -246,5 +242,4 @@
     user.startpage = startpage
     user.save()
 
-    return redirect("evaluation:index")
->>>>>>> 4e7c8a78
+    return redirect("evaluation:index")