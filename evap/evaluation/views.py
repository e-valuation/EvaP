--- conflicted
+++ resolved
@@ -15,11 +15,7 @@
 from django.views.decorators.http import require_POST
 from django.views.i18n import set_language
 
-<<<<<<< HEAD
-from evap.evaluation.forms import DelegatesForm, LoginEmailForm, NewKeyForm, NotebookForm
-=======
-from evap.evaluation.forms import DelegatesForm, LoginEmailForm, NewKeyForm, ProfileForm
->>>>>>> 70930d46
+from evap.evaluation.forms import DelegatesForm, LoginEmailForm, NewKeyForm, NotebookForm, ProfileForm
 from evap.evaluation.models import EmailTemplate, FaqSection, Semester
 from evap.evaluation.tools import HttpResponseNoContent
 from evap.middleware import no_login_required
@@ -206,22 +202,6 @@
     profile_form = ProfileForm(request.POST or None, request.FILES or None, instance=user)
     delegates_form = DelegatesForm(request.POST or None, request.FILES or None, instance=user)
 
-<<<<<<< HEAD
-    return render(
-        request,
-        "profile.html",
-        {"user": user},
-    )
-
-
-@require_POST
-def notebook(request):
-    form = NotebookForm(request.POST, instance=request.user)
-    if form.is_valid():
-        form.save()
-        return HttpResponseNoContent()
-    return HttpResponseBadRequest()
-=======
     if request.method == "POST":
         operation = request.POST.get("operation")
         if operation not in ("profile", "delegates"):
@@ -248,4 +228,11 @@
     context = {"user": user, "profile_form": profile_form, **(editor_context if user.is_editor else {})}
 
     return render(request, "profile.html", context)
->>>>>>> 70930d46
+  
+@require_POST
+def notebook(request):
+    form = NotebookForm(request.POST, instance=request.user)
+    if form.is_valid():
+        form.save()
+        return HttpResponseNoContent()
+    return HttpResponseBadRequest()