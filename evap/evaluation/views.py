--- conflicted
+++ resolved
@@ -222,10 +222,7 @@
     return render(
         request,
         "profile.html",
-<<<<<<< HEAD
-        dict(
-            user=user,
-        ),
+        {"user": user},
     )
 
 
@@ -235,8 +232,4 @@
     if form.is_valid():
         form.save()
         return HttpResponse(status=204)
-    return HttpResponseBadRequest()
-=======
-        {"user": user},
-    )
->>>>>>> f307dbdf
+    return HttpResponseBadRequest()