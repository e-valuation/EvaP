{% load static %}

<div class="modal fade" id="successMessageModal_{{ modal_id }}" tabindex="-1" role="dialog" aria-labelledby="successMessageModalLabel_{{ modal_id }}" aria-hidden="true">
    <div class="modal-dialog" role="document">
        <div class="modal-content">
            <div class="modal-header">
                <h5 class="modal-title" id="successMessageModalLabel_{{ modal_id }}">{% trans 'Message sent' %}</h5>
            </div>
            <div class="modal-body">
                {% trans 'Your message was successfully sent.' %}
            </div>
        </div>
    </div>
</div>

<div class="modal fade" id="{{ modal_id }}" tabindex="-1" role="dialog" aria-labelledby="{{ modal_id }}Label" aria-hidden="true">
    <div class="modal-dialog modal-lg" role="document">
        <div class="modal-content">
            <div class="modal-header">
                <h5 class="modal-title" id="{{ modal_id }}Label">{{ title }}</h5>
                <button type="button" class="btn-close" data-bs-dismiss="modal" aria-label="Close"></button>
            </div>
            <form id="{{ modal_id }}Form">
                <div class="modal-body">
                    {{ teaser }}
                    <div class="modal-grid">
                        <label for="{{ modal_id }}SenderName" class="control-label my-auto pe-4">{% trans 'Sender' %}</label>
                        {% if modal_id == "feedbackModal" and allow_anonymous_feedback_messages %}
                            <div class="btn-group text-wrap" role="group" aria-label="{{ modal_id }} Radio Group">
                                <input type="radio" class="btn-check" name="{{ modal_id }}RadioGroup" id="{{ modal_id }}SenderName" checked>
                                <label class="btn btn-sm btn-outline-primary text-break" for="{{ modal_id }}SenderName">{{ user.full_name }}</label>
                                <input type="radio" class="btn-check" name="{{ modal_id }}RadioGroup" id="{{ modal_id }}AnonymName">
                                <label class="btn btn-sm btn-outline-primary" for="{{ modal_id }}AnonymName">{% trans 'Anonymous' %}</label>
                            </div>
                        {% else %}
                            <input type="text" class="form-control mx-auto text-break" id="{{ modal_id }}SenderName" disabled value="{{ user.full_name }}"/>
                        {% endif %}
                        <label for="{{ modal_id }}Subject" class="control-label my-auto pe-4 text-break">{% trans 'Subject' %}</label>
                        <input type="text" class="form-control mx-auto" id="{{ modal_id }}Subject" disabled value="{{ title }}"/>
                    </div>
<<<<<<< HEAD
                    <textarea autofocus class="form-control modal-textfield" id="{{ modal_id }}MessageText"></textarea>
                </div>
                <div class="modal-footer">
                    <button type="button" class="btn btn-light" data-bs-dismiss="modal">{% trans 'Cancel' %}</button>
                    <button type="submit" id="{{ modal_id }}ActionButton" class="btn btn-primary">{% trans 'Send Message' %}</button>
=======
                    <div class="modal-submit-group">
                        <button type="button" class="btn btn-light me-1" data-bs-dismiss="modal">{% trans 'Cancel' %}</button>
                        <button type="submit" id="{{ modal_id }}ActionButton" class="btn btn-primary ms-1">{% trans 'Send Message' %}</button>
                    </div>
>>>>>>> ba680aa4
                </div>
            </form>
        </div>
    </div>
</div>
<script type="module" src="/static/js/contact_modal.js"></script>
<script type="module">
    import { ContactModalLogic } from "{% static 'js/contact_modal.js' %}";

    new ContactModalLogic("{{ modal_id }}", "{{ title|escapejs }}").attach();
</script><|MERGE_RESOLUTION|>--- conflicted
+++ resolved
@@ -38,18 +38,11 @@
                         <label for="{{ modal_id }}Subject" class="control-label my-auto pe-4 text-break">{% trans 'Subject' %}</label>
                         <input type="text" class="form-control mx-auto" id="{{ modal_id }}Subject" disabled value="{{ title }}"/>
                     </div>
-<<<<<<< HEAD
                     <textarea autofocus class="form-control modal-textfield" id="{{ modal_id }}MessageText"></textarea>
-                </div>
-                <div class="modal-footer">
-                    <button type="button" class="btn btn-light" data-bs-dismiss="modal">{% trans 'Cancel' %}</button>
-                    <button type="submit" id="{{ modal_id }}ActionButton" class="btn btn-primary">{% trans 'Send Message' %}</button>
-=======
                     <div class="modal-submit-group">
                         <button type="button" class="btn btn-light me-1" data-bs-dismiss="modal">{% trans 'Cancel' %}</button>
                         <button type="submit" id="{{ modal_id }}ActionButton" class="btn btn-primary ms-1">{% trans 'Send Message' %}</button>
                     </div>
->>>>>>> ba680aa4
                 </div>
             </form>
         </div>
