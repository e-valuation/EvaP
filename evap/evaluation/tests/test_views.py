--- conflicted
+++ resolved
@@ -183,7 +183,6 @@
         self.assertTrue(UserProfile.objects.filter(first_name_chosen="testdisplayname").exists())
 
         page = self.app.get(self.url, user=self.responsible)
-<<<<<<< HEAD
         self.assertContains(page, "testdisplayname")
 
         form = page.forms["profile-form"]
@@ -206,7 +205,4 @@
         form.submit()
 
         user.refresh_from_db()
-        self.assertEqual(user.notes, self.note)
-=======
-        self.assertContains(page, "testdisplayname")
->>>>>>> a09372a7
+        self.assertEqual(user.notes, self.note)