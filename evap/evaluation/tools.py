import datetime
from abc import ABC, abstractmethod
from collections import defaultdict
from collections.abc import Iterable, Mapping
from typing import Any, Protocol, TypeVar
from urllib.parse import quote

import xlwt
from django.conf import settings
from django.core.exceptions import SuspiciousOperation, ValidationError
from django.db.models import Model
from django.forms.formsets import BaseFormSet
from django.http import HttpRequest, HttpResponse
from django.shortcuts import get_object_or_404
from django.utils.translation import get_language
from django.views.generic import FormView

M = TypeVar("M", bound=Model)
T = TypeVar("T")
Key = TypeVar("Key")
Value = TypeVar("Value")


def unordered_groupby(key_value_pairs: Iterable[tuple[Key, Value]]) -> dict[Key, list[Value]]:
    """
    We need this in several places: Take list of (key, value) pairs and make
    them into the aggregated all-values-of-every-unique-key dict. Note that
    this slightly differs from itertools.groupby (and uniq), as we don't
    require anything to be sorted and you get a dict as return value.
    """
    result = defaultdict(list)
    for key, value in key_value_pairs:
        result[key].append(value)

    return dict(result)


def get_object_from_dict_pk_entry_or_logged_40x(model_cls: type[M], dict_obj: Mapping[str, Any], key: str) -> M:
    try:
        return get_object_or_404(model_cls, pk=dict_obj[key])
    # ValidationError happens for UUID id fields when passing invalid arguments
    except (KeyError, ValueError, ValidationError) as e:
        raise SuspiciousOperation from e


def is_prefetched(instance, attribute_name: str) -> bool:
    """
    Is the given related attribute prefetched? Can be used to do ordering or counting in python and avoid additional
    database queries
    """
    # foreign key fields
    if attribute_name in instance._state.fields_cache:
        return True

    # m2m and inverse foreign key fields
    if hasattr(instance, "_prefetched_objects_cache") and attribute_name in instance._prefetched_objects_cache:
        return True

    return False


def discard_cached_related_objects(instance: M) -> M:
    """
    Discard all cached related objects (for ForeignKey and M2M Fields). Useful
    if there were changes, but django's caching would still give us the old
    values. Also useful for pickling objects without pickling the whole model
    hierarchy (e.g. for storing instances in a cache)
    """
    # Extracted from django's refresh_from_db, which sadly doesn't offer this part alone (without hitting the DB).
    for field in instance._meta.concrete_fields:  # type: ignore
        if field.is_relation and field.is_cached(instance):
            field.delete_cached_value(instance)

    for field in instance._meta.related_objects:  # type: ignore
        if field.is_cached(instance):
            field.delete_cached_value(instance)

    instance._prefetched_objects_cache = {}  # type: ignore

    return instance


def is_external_email(email: str) -> bool:
    return not any(email.endswith("@" + domain) for domain in settings.INSTITUTION_EMAIL_DOMAINS)


def sort_formset(request: HttpRequest, formset: BaseFormSet) -> None:
    if request.POST:  # if not, there will be no cleaned_data and the models should already be sorted anyways
        formset.is_valid()  # make sure all forms have cleaned_data
        formset.forms.sort(key=lambda f: f.cleaned_data.get("order", 9001))


def date_to_datetime(date: datetime.date) -> datetime.datetime:
    return datetime.datetime(year=date.year, month=date.month, day=date.day)


def vote_end_datetime(vote_end_date: datetime.date) -> datetime.datetime:
    # The evaluation actually ends at EVALUATION_END_OFFSET_HOURS:00 of the day AFTER self.vote_end_date.
    return date_to_datetime(vote_end_date) + datetime.timedelta(hours=24 + settings.EVALUATION_END_OFFSET_HOURS)


<<<<<<< HEAD
def get_parameter_from_url_or_session(request, parameter, default=False) -> bool:
    result = request.GET.get(parameter, None)
    if result is None:  # if no parameter is given take session value
=======
def get_parameter_from_url_or_session(request: HttpRequest, parameter: str, default=False) -> bool:
    result_str = request.GET.get(parameter, None)
    if result_str is None:  # if no parameter is given take session value
>>>>>>> f983e220
        result = request.session.get(parameter, default)
    else:
        result = {"true": True, "false": False}.get(result_str.lower())  # convert parameter to boolean
    request.session[parameter] = result  # store value for session
    return result


def translate(**kwargs):
    # pylint is really buggy with this method.
    # pylint: disable=unused-variable, useless-suppression
    # get_language may return None if there is no session (e.g. during management commands)
    return property(lambda self: getattr(self, kwargs[get_language() or "en"]))


EmailT = TypeVar("EmailT", str, None)


def clean_email(email: EmailT) -> EmailT:
    if email:
        email = email.strip().lower()
        # Replace email domains in case there are multiple alias domains used in the organisation and all emails should
        # have the same domain on EvaP.
        for original_domain, replaced_domain in settings.INSTITUTION_EMAIL_REPLACEMENTS:
            if email.endswith(original_domain):
                return email[: -len(original_domain)] + replaced_domain
    return email


def capitalize_first(string: str) -> str:
    return string[0].upper() + string[1:]


def ilen(iterable: Iterable) -> int:
    return sum(1 for _ in iterable)


def assert_not_none(value: T | None) -> T:
    assert value is not None
    return value


class FormsetView(FormView):
    """
    Just like `FormView`, but with a renaming from "form" to "formset".
    """

    @property
    def form_class(self):
        return self.formset_class

    def get_context_data(self, **kwargs) -> dict[str, Any]:
        context = super().get_context_data(**kwargs)
        context["formset"] = context.pop("form")
        return context

    # As an example for the logic, consider the following: Django calls `get_form_kwargs`, which we delegate to
    # `get_formset_kwargs`. Users can thus override `get_formset_kwargs` instead. If it is not overridden, we delegate
    # to the original `get_form_kwargs` instead. The same approach is used for the other renamed methods.

    def get_form_kwargs(self) -> dict:
        return self.get_formset_kwargs()

    def get_formset_kwargs(self) -> dict:
        return super().get_form_kwargs()

    def form_valid(self, form) -> HttpResponse:
        return self.formset_valid(form)

    def formset_valid(self, formset) -> HttpResponse:
        return super().form_valid(formset)


class HasFormValid(Protocol):
    def form_valid(self, form):
        pass


class SaveValidFormMixin:
    """
    Call `form.save()` if the submitted form is valid.

    Django's `ModelFormMixin` (which inherits from `SingleObjectMixin`) does the same, but cannot always be used, for
    example if a formset for a collection of objects is submitted.
    """

    def form_valid(self: HasFormValid, form) -> HttpResponse:
        form.save()
        return super().form_valid(form)


class AttachmentResponse(HttpResponse):
    """
    Helper class that sets the correct Content-Disposition header for a given
    filename.

    In contrast to `django.http.FileResponse`, this class does not read (and
    stream) the content from a filelike object. The content should be written
    _to the response instance_ as if it was a writable file.
    """

    def __init__(self, filename: str, content_type=None, **kwargs) -> None:
        super().__init__(content_type=content_type, **kwargs)
        self.set_content_disposition(filename)

    def set_content_disposition(self, filename: str) -> None:
        try:
            filename.encode("ascii")
            self["Content-Disposition"] = f'attachment; filename="{filename}"'
        except UnicodeEncodeError:
            self["Content-Disposition"] = f"attachment; filename*=utf-8''{quote(filename)}"


class HttpResponseNoContent(HttpResponse):
    """
    HTTP 204 No Content
    Analogous to the built-in `HttpResponseNotModified`.

    Browsers will not reload the page when this status code is returned from a form submission.
    """

    status_code = 204

    def __init__(self, *args, **kwargs) -> None:
        super().__init__(*args, **kwargs)
        del self["content-type"]

    @HttpResponse.content.setter  # type: ignore
    def content(self, value):
        if value:
            raise AttributeError("You cannot set content to a 204 (No Content) response")
        self._container = []


class ExcelExporter(ABC):
    styles = {
        "default": xlwt.Style.default_style,
        "headline": xlwt.easyxf(
            "font: bold on, height 400; alignment: horiz centre, vert centre, wrap on; borders: bottom medium",
            num_format_str="0.0",
        ),
        "bold": xlwt.easyxf("font: bold on"),
        "italic": xlwt.easyxf("font: italic on"),
        "border_left_right": xlwt.easyxf("borders: left medium, right medium"),
        "border_top_bottom_right": xlwt.easyxf("borders: top medium, bottom medium, right medium"),
        "border_top": xlwt.easyxf("borders: top medium"),
    }

    # Derived classes can set this to
    # have a sheet added at initialization.
    default_sheet_name: str | None = None

    def __init__(self) -> None:
        self.workbook = xlwt.Workbook()
        self.cur_row = 0
        self.cur_col = 0
        if self.default_sheet_name is not None:
            self.cur_sheet = self.workbook.add_sheet(self.default_sheet_name)
        else:
            self.cur_sheet = None

    def write_cell(self, label: str | None = "", style: str = "default") -> None:
        """Write a single cell and move to the next column."""
        self.cur_sheet.write(
            self.cur_row,
            self.cur_col,
            label,
            self.styles[style],
        )
        self.cur_col += 1

    def next_row(self) -> None:
        self.cur_col = 0
        self.cur_row += 1

    def write_row(self, vals: Iterable[str], style: str = "default") -> None:
        """
        Write a cell for every value and go to the next row.
        Styling can be chosen
          - once for all cells by providing a string.
          - separately for every value, based on a callable that maps the value to a style name.
        """
        for val in vals:
            self.write_cell(val, style=style(val) if callable(style) else style)
        self.next_row()

    def write_empty_row_with_styles(self, styles: Iterable[str]) -> None:
        for style in styles:
            self.write_cell(None, style)
        self.next_row()

    @abstractmethod
    def export_impl(self, *args, **kwargs) -> None:
        """Specify the logic to insert the data into the sheet here."""

    def export(self, response, *args, **kwargs) -> None:
        """Convenience method to avoid some boilerplate."""
        self.export_impl(*args, **kwargs)
        self.workbook.save(response)<|MERGE_RESOLUTION|>--- conflicted
+++ resolved
@@ -99,15 +99,9 @@
     return date_to_datetime(vote_end_date) + datetime.timedelta(hours=24 + settings.EVALUATION_END_OFFSET_HOURS)
 
 
-<<<<<<< HEAD
-def get_parameter_from_url_or_session(request, parameter, default=False) -> bool:
-    result = request.GET.get(parameter, None)
-    if result is None:  # if no parameter is given take session value
-=======
 def get_parameter_from_url_or_session(request: HttpRequest, parameter: str, default=False) -> bool:
     result_str = request.GET.get(parameter, None)
     if result_str is None:  # if no parameter is given take session value
->>>>>>> f983e220
         result = request.session.get(parameter, default)
     else:
         result = {"true": True, "false": False}.get(result_str.lower())  # convert parameter to boolean
