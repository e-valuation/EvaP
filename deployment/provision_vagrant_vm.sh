#! /usr/bin/env bash

set -x # print executed commands

MOUNTPOINT="/evap"
USER="evap"
REPO_FOLDER="/opt/evap"
ENV_FOLDER="/home/$USER/venv"
NODE_MODULES_FOLDER="/home/$USER/node_modules"
EVAP_PYTHON=python3.10

# force apt to not ask, just do defaults.
export DEBIAN_FRONTEND=noninteractive

apt-get -q update

# system utilities that docker containers don't have
apt-get -q install -y sudo wget git bash-completion
# docker weirdly needs this -- see https://stackoverflow.com/questions/46247032/how-to-solve-invoke-rc-d-policy-rc-d-denied-execution-of-start-when-building
printf '#!/bin/sh\nexit 0' > /usr/sbin/policy-rc.d

# install python stuff
apt-get -q install -y $EVAP_PYTHON $EVAP_PYTHON-dev $EVAP_PYTHON-venv gettext

# setup postgres
apt-get -q install -y postgresql
sudo -u postgres createuser --createdb evap
sudo -u postgres psql -U postgres -d postgres -c "ALTER USER evap WITH PASSWORD 'evap';"
sudo -u postgres createdb -O evap evap

# setup redis
apt-get -q install -y redis-server
sed -i "s/^bind .*/bind 127.0.0.1/g" /etc/redis/redis.conf
service redis-server restart

# install apache
apt-get -q install -y apache2 apache2-dev libapache2-mod-wsgi-py3

<<<<<<< HEAD
# With docker for mac, root will own the mount point (uid=0). chmod does not touch the host file system in these cases.
OWNER=$(stat -c %U "$MOUNTPOINT/evap")

# make user, create home folder, set uid to the same set in the Vagrantfile (required for becoming the synced folder owner), set default shell to bash
useradd -m -u 1042 -s /bin/bash evap
=======
# link the mounted evap folder from the home directory:
OWNER=$(stat -c %u "$MOUNTPOINT/evap")
if [ "$OWNER" != 1042 ]; then
  #  if, for any reason, vagrant failed to mount evap under the correct uid, use bindfs to link it to /opt/evap using the wanted user id
  #  If you are using docker: Make sure /dev/fuse of your host is forwarded into the container
  apt-get -q install -y bindfs
  mkdir -p "$REPO_FOLDER"
  bindfs --map="$OWNER/1042:@$OWNER/@1042" "$MOUNTPOINT" "$REPO_FOLDER" || exit 1
  echo "sudo bindfs --map=$OWNER/1042:@$OWNER/@1042 '$MOUNTPOINT' '$REPO_FOLDER'" >> /home/$USER/.bashrc
else
  ln -s "$MOUNTPOINT" "$REPO_FOLDER"
fi

# make user, create home folder, set uid to the same set in the Vagrantfile (required for becoming the synced folder owner), set default shell to bash
useradd -m -u "$(stat -c "%u" "$MOUNTPOINT/evap")" -s /bin/bash evap
>>>>>>> b84d9181
# allow ssh login
cp -r /home/vagrant/.ssh /home/$USER/.ssh
chown -R $USER:$USER /home/$USER/.ssh
# allow sudo without password
echo "$USER ALL=(ALL) NOPASSWD:ALL" | tee /etc/sudoers.d/evap

<<<<<<< HEAD
cp /etc/skel/.bashrc /home/$USER/
# link the mounted evap folder from the home directory or mount it with bindfs to map uid and gid
if [ "$OWNER" == "root" ]; then
  apt-get -q install -y bindfs && \
  mkdir -p "$REPO_FOLDER"
  bindfs --map=0/1042:@0/@1042 "$MOUNTPOINT" "$REPO_FOLDER"
  echo "sudo bindfs --map=0/1042:@0/@1042 '$MOUNTPOINT' '$REPO_FOLDER'" >> /home/$USER/.bashrc
else
  ln -s "$MOUNTPOINT" "$REPO_FOLDER"
fi

=======
>>>>>>> b84d9181
sudo -H -u $USER $EVAP_PYTHON -m venv $ENV_FOLDER
# venv will use ensurepip to install a new version of pip. We need to update that version.
sudo -H -u $USER $ENV_FOLDER/bin/python -m pip install -U pip
sudo -H -u $USER $ENV_FOLDER/bin/pip install wheel

# setup apache
a2enmod headers
a2enmod wsgi
a2enmod rewrite
cp $REPO_FOLDER/deployment/apache.maintenance-template.conf /etc/apache2/sites-available/evap-maintenance.conf
cp $REPO_FOLDER/deployment/apache.template.conf /etc/apache2/sites-available/evap.conf
sed -i -e "s=\${ENV_FOLDER}=$ENV_FOLDER=" /etc/apache2/sites-available/evap.conf
sed -i -e "s=\${REPO_FOLDER}=$REPO_FOLDER=" /etc/apache2/sites-available/evap.conf
a2ensite evap.conf
a2dissite 000-default.conf
# this comments in some line in some apache config file to fix the locale.
# see https://github.com/e-valuation/EvaP/issues/626
# and https://docs.djangoproject.com/en/dev/howto/deployment/wsgi/modwsgi/#if-you-get-a-unicodeencodeerror
sed -i s,\#.\ /etc/default/locale,.\ /etc/default/locale,g /etc/apache2/envvars
service apache2 reload

# auto cd into /$USER on login and activate venv
echo "cd $REPO_FOLDER" >> /home/$USER/.bashrc
echo "source $ENV_FOLDER/bin/activate" >> /home/$USER/.bashrc

# required for docker (no-op if already started)
echo "sudo service postgresql start && sudo service redis-server start" >> /home/$USER/.bashrc

# install requirements
sudo -H -u $USER $ENV_FOLDER/bin/pip install -r $REPO_FOLDER/requirements-dev.txt

# deploy localsettings and insert random key
cp $REPO_FOLDER/deployment/localsettings.template.py $REPO_FOLDER/evap/localsettings.py
sed -i -e "s/\${SECRET_KEY}/$(head /dev/urandom | tr -dc A-Za-z0-9 | head -c 32)/" $REPO_FOLDER/evap/localsettings.py

# setup vm auto-completion
cp $REPO_FOLDER/deployment/manage_autocompletion.sh /etc/bash_completion.d/

# install chrome, see: https://github.com/puppeteer/puppeteer/issues/7740
apt-get -q install -y chromium-browser

# install libraries for puppeteer
apt-get -q install -y libasound2 libgconf-2-4 libgbm1 libgtk-3-0 libnss3 libx11-xcb1 libxss1 libxshmfence-dev

# install nvm
wget https://raw.githubusercontent.com/nvm-sh/nvm/v0.38.0/install.sh --no-verbose --output-document - | sudo -H -u $USER bash

# setup evap
<<<<<<< HEAD
cd "$REPO_FOLDER"
=======
cd "$MOUNTPOINT" || exit 1;
>>>>>>> b84d9181
sudo -H -u $USER git submodule update --init

sudo -H -u $USER mkdir node_modules
sudo -H -u $USER mkdir ${NODE_MODULES_FOLDER}
sudo mount --bind ${NODE_MODULES_FOLDER} ${MOUNTPOINT}/node_modules
echo "sudo mount --bind ${NODE_MODULES_FOLDER} ${MOUNTPOINT}/node_modules" >> /home/$USER/.bashrc

sudo -H -u $USER bash -c "source /home/$USER/.nvm/nvm.sh; nvm install --no-progress node; npm ci"
echo "nvm use node" >> /home/$USER/.bashrc

sudo -H -u $USER $ENV_FOLDER/bin/python manage.py migrate --noinput
sudo -H -u $USER $ENV_FOLDER/bin/python manage.py collectstatic --noinput
sudo -H -u $USER $ENV_FOLDER/bin/python manage.py compilemessages --locale de
sudo -H -u $USER $ENV_FOLDER/bin/python manage.py loaddata test_data.json
sudo -H -u $USER $ENV_FOLDER/bin/python manage.py refresh_results_cache<|MERGE_RESOLUTION|>--- conflicted
+++ resolved
@@ -36,13 +36,7 @@
 # install apache
 apt-get -q install -y apache2 apache2-dev libapache2-mod-wsgi-py3
 
-<<<<<<< HEAD
-# With docker for mac, root will own the mount point (uid=0). chmod does not touch the host file system in these cases.
-OWNER=$(stat -c %U "$MOUNTPOINT/evap")
-
-# make user, create home folder, set uid to the same set in the Vagrantfile (required for becoming the synced folder owner), set default shell to bash
-useradd -m -u 1042 -s /bin/bash evap
-=======
+cp /etc/skel/.bashrc /home/$USER/
 # link the mounted evap folder from the home directory:
 OWNER=$(stat -c %u "$MOUNTPOINT/evap")
 if [ "$OWNER" != 1042 ]; then
@@ -57,28 +51,16 @@
 fi
 
 # make user, create home folder, set uid to the same set in the Vagrantfile (required for becoming the synced folder owner), set default shell to bash
-useradd -m -u "$(stat -c "%u" "$MOUNTPOINT/evap")" -s /bin/bash evap
->>>>>>> b84d9181
+useradd -m -u 1042 -s /bin/bash evap
 # allow ssh login
 cp -r /home/vagrant/.ssh /home/$USER/.ssh
 chown -R $USER:$USER /home/$USER/.ssh
 # allow sudo without password
 echo "$USER ALL=(ALL) NOPASSWD:ALL" | tee /etc/sudoers.d/evap
 
-<<<<<<< HEAD
-cp /etc/skel/.bashrc /home/$USER/
-# link the mounted evap folder from the home directory or mount it with bindfs to map uid and gid
-if [ "$OWNER" == "root" ]; then
-  apt-get -q install -y bindfs && \
-  mkdir -p "$REPO_FOLDER"
-  bindfs --map=0/1042:@0/@1042 "$MOUNTPOINT" "$REPO_FOLDER"
-  echo "sudo bindfs --map=0/1042:@0/@1042 '$MOUNTPOINT' '$REPO_FOLDER'" >> /home/$USER/.bashrc
-else
-  ln -s "$MOUNTPOINT" "$REPO_FOLDER"
-fi
+# link the mounted evap folder from the home directory
+ln -s "$MOUNTPOINT" "$REPO_FOLDER"
 
-=======
->>>>>>> b84d9181
 sudo -H -u $USER $EVAP_PYTHON -m venv $ENV_FOLDER
 # venv will use ensurepip to install a new version of pip. We need to update that version.
 sudo -H -u $USER $ENV_FOLDER/bin/python -m pip install -U pip
@@ -127,11 +109,7 @@
 wget https://raw.githubusercontent.com/nvm-sh/nvm/v0.38.0/install.sh --no-verbose --output-document - | sudo -H -u $USER bash
 
 # setup evap
-<<<<<<< HEAD
-cd "$REPO_FOLDER"
-=======
-cd "$MOUNTPOINT" || exit 1;
->>>>>>> b84d9181
+cd "$REPO_FOLDER" || exit 1
 sudo -H -u $USER git submodule update --init
 
 sudo -H -u $USER mkdir node_modules
