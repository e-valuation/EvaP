--- conflicted
+++ resolved
@@ -34,14 +34,10 @@
     gettext
     git
 
-<<<<<<< HEAD
     firefox
     geckodriver
 
-    poetry-env
-=======
     venv
->>>>>>> 9c1588a8
     clean-setup
     evap-managepy-completion
   ] ++ extraPackages;
