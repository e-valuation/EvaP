name: EvaP Test Suite

on:
  push:
    branches:
      - main
  pull_request:

jobs:
  test:
    name: Test + Coverage

    runs-on: ubuntu-22.04

    services:
      postgres:
        image: postgres
        env:
          POSTGRES_USER: postgres
          POSTGRES_PASSWORD: postgres
          POSTGRES_DB: evap
        ports:
          - 5432:5432
        options: --health-cmd pg_isready --health-interval 10s --health-timeout 5s --health-retries 5

    steps:
      - name: Check out repository code
        uses: actions/checkout@v3

      - name: Setup python
        uses: ./.github/setup_python

      - name: Run tests
        run: coverage run manage.py test
      - name: Upload coverage
        uses: codecov/codecov-action@v3

  test_shuffled:
    name: Test (shuffled order)

    runs-on: ubuntu-22.04

    services:
      postgres:
        image: postgres
        env:
          POSTGRES_USER: postgres
          POSTGRES_PASSWORD: postgres
          POSTGRES_DB: evap
        ports:
          - 5432:5432
        options: --health-cmd pg_isready --health-interval 10s --health-timeout 5s --health-retries 5

    steps:
      - name: Check out repository code
        uses: actions/checkout@v3

      - name: Setup python
        uses: ./.github/setup_python

      - name: Run tests
        run: python manage.py test --shuffle

  mypy:
    runs-on: ubuntu-22.04

    name: MyPy

    steps:
      - name: Check out repository code
        uses: actions/checkout@v3

      - name: Setup python
        uses: ./.github/setup_python

      - name: Run MyPy
        run: mypy

  linter:
    runs-on: ubuntu-22.04

    name: Linter

    steps:
      - name: Check out repository code
        uses: actions/checkout@v3

      - name: Setup python
        uses: ./.github/setup_python

<<<<<<< HEAD
      - name: Run ruff
        run: ruff .

      - name: Run pylint
        run: pylint evap -j 0
=======
      - name: Run linter
        run: pylint evap tools
>>>>>>> f879b1ca


  formatter:
    runs-on: ubuntu-22.04

    name: Formatting

    steps:
      - name: Check out repository code
        uses: actions/checkout@v3

      - name: Setup python
        uses: ./.github/setup_python

      - name: Setup nodejs
        uses: ./.github/setup_nodejs

      - name: Check code formatting
        run: black --check evap
      - name: Check imports formatting
        run: isort . --check --diff
      - run: ls -laR evap/static/ts
      - name: Check TypeScript formatting
        run: npx prettier --list-different --loglevel debug 'evap/static/ts/**/*.ts'


  backup-process:
    runs-on: ubuntu-22.04

    services:
      postgres:
        image: postgres
        env:
          POSTGRES_USER: postgres
          POSTGRES_PASSWORD: postgres
          POSTGRES_DB: evap
        ports:
          - 5432:5432
        options: --health-cmd pg_isready --health-interval 10s --health-timeout 5s --health-retries 5
      redis:
        image: redis
        options: --health-cmd "redis-cli ping" --health-interval 10s --health-timeout 5s --health-retries 5
        ports:
          - 6379:6379

    name: Backup process

    steps:
      - name: Check out repository code
        uses: actions/checkout@v3
        with:
          submodules: true

      - name: Setup python
        uses: ./.github/setup_python

      - name: Setup nodejs
        uses: ./.github/setup_nodejs

      - name: Install additional dependencies
        run: sudo apt-get update && sudo apt-get install gettext

      - name: GitHub actions has wrong file ownership here, the checkout actions has a problem here (see their 1049)
        run: |
          git config --global --add safe.directory '*'
          sudo -H -u root git config --global --add safe.directory '*'

      - name: Load test data
        run: |
          python manage.py migrate
          python manage.py loaddata test_data
      - name: Backup database
        run: deployment/update_production.sh backup.json
        env:
          EVAP_OVERRIDE_BACKUP_FILENAME: true
          EVAP_SKIP_CHECKOUT: true
      - name: Reload backup
        run: echo "yy" | deployment/load_production_backup.sh backup.json

  compile_scss:
    runs-on: ubuntu-22.04

    name: Compile Scss

    steps:
      - name: Check out repository code
        uses: actions/checkout@v3
        with:
          submodules: true

      - name: Setup nodejs
        uses: ./.github/setup_nodejs

      - name: Compile Scss
        run: npx sass evap/static/scss/evap.scss evap/static/css/evap.css
      - name: Store Css
        uses: actions/upload-artifact@v3
        with:
          name: css
          path: evap/static/css/evap.css


  render_pages:
    runs-on: ubuntu-22.04

    name: Render Html pages

    services:
      postgres:
        image: postgres
        env:
          POSTGRES_USER: postgres
          POSTGRES_PASSWORD: postgres
          POSTGRES_DB: evap
        ports:
          - 5432:5432
        options: --health-cmd pg_isready --health-interval 10s --health-timeout 5s --health-retries 5
      redis:
        image: redis
        options: --health-cmd "redis-cli ping" --health-interval 10s --health-timeout 5s --health-retries 5
        ports:
          - 6379:6379

    steps:
      - name: Check out repository code
        uses: actions/checkout@v3

      - name: Setup python
        uses: ./.github/setup_python

      - name: Render pages
        run: coverage run manage.py ts render_pages
      - name: Upload coverage
        uses: codecov/codecov-action@v3
        with:
          flags: render-pages
      - name: Store rendered pages
        uses: actions/upload-artifact@v3
        with:
          name: rendered-pages
          path: evap/static/ts/rendered


  typescript:
    runs-on: ubuntu-22.04

    needs: [ compile_scss, render_pages ]

    name: Test Typescript

    steps:
      - name: Check out repository code
        uses: actions/checkout@v3
        with:
          submodules: true

      - name: Setup nodejs
        uses: ./.github/setup_nodejs

      - name: Compile Typescript
        run: npx tsc --project evap/static/ts/tsconfig.compile.json
      - name: Load rendered pages
        uses: actions/download-artifact@v3
        with:
          name: rendered-pages
          path: evap/static/ts/rendered
      - name: Load Css
        uses: actions/download-artifact@v3
        with:
          name: css
          path: evap/static/css
      - name: Run tests
        run: xvfb-run --auto-servernum npx jest<|MERGE_RESOLUTION|>--- conflicted
+++ resolved
@@ -88,16 +88,11 @@
       - name: Setup python
         uses: ./.github/setup_python
 
-<<<<<<< HEAD
       - name: Run ruff
-        run: ruff .
+        run: ruff check .
 
       - name: Run pylint
-        run: pylint evap -j 0
-=======
-      - name: Run linter
         run: pylint evap tools
->>>>>>> f879b1ca
 
 
   formatter:
