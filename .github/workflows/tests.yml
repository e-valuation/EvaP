--- conflicted
+++ resolved
@@ -39,41 +39,13 @@
       - name: Run tests
         run: python manage.py test --shuffle
 
-<<<<<<< HEAD
-  test_frontend:
-    name: Test Frontend
-
-    runs-on: ubuntu-22.04
-
-=======
   build_wheel:
     name: Build wheel
     runs-on: ubuntu-22.04
->>>>>>> aee0cdab
-    steps:
-      - uses: actions/checkout@v4
-        with:
-          submodules: true
-<<<<<<< HEAD
-
-      - uses: ./.github/setup_evap
-        with:
-          shell: .#evap-frontend-dev
-          start-db: true
-
-      - name: Compile assets
-        run: |
-          ./manage.py ts compile
-          ./manage.py scss
-
-      - name: Run tests (shuffled)
-        run: coverage run manage.py test --shuffle --tag selenium
-      - name: Upload coverage
-        uses: codecov/codecov-action@v5
-        with:
-          flags: frontend-tests
-          token: ${{ secrets.CODECOV_TOKEN }}
-=======
+    steps:
+      - uses: actions/checkout@v4
+        with:
+          submodules: true
       - uses: DeterminateSystems/nix-installer-action@main
       - run: nix run .#build-dist
       - run: tar tvf dist/*.tar.gz
@@ -97,7 +69,34 @@
       - run: pip install *.whl
       - name: Check that "evaluation" section appears in help string
         run: python -m evap --help | grep --fixed-strings "[evaluation]"
->>>>>>> aee0cdab
+
+  test_frontend:
+    name: Test Frontend
+
+    runs-on: ubuntu-22.04
+
+    steps:
+      - uses: actions/checkout@v4
+        with:
+          submodules: true
+
+      - uses: ./.github/setup_evap
+        with:
+          shell: .#evap-frontend-dev
+          start-db: true
+
+      - name: Compile assets
+        run: |
+          ./manage.py ts compile
+          ./manage.py scss
+
+      - name: Run tests (shuffled)
+        run: coverage run manage.py test --shuffle --tag selenium
+      - name: Upload coverage
+        uses: codecov/codecov-action@v5
+        with:
+          flags: frontend-tests
+          token: ${{ secrets.CODECOV_TOKEN }}
 
   mypy:
     runs-on: ubuntu-22.04
