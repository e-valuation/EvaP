--- conflicted
+++ resolved
@@ -199,51 +199,6 @@
           path: evap/static/css/evap.css
 
 
-<<<<<<< HEAD
-=======
-  render_pages:
-    runs-on: ubuntu-22.04
-
-    name: Render Html pages
-
-    services:
-      postgres:
-        image: postgres
-        env:
-          POSTGRES_USER: postgres
-          POSTGRES_PASSWORD: postgres
-          POSTGRES_DB: evap
-        ports:
-          - 5432:5432
-        options: --health-cmd pg_isready --health-interval 10s --health-timeout 5s --health-retries 5
-      redis:
-        image: redis
-        options: --health-cmd "redis-cli ping" --health-interval 10s --health-timeout 5s --health-retries 5
-        ports:
-          - 6379:6379
-
-    steps:
-      - name: Check out repository code
-        uses: actions/checkout@v4
-
-      - name: Setup python
-        uses: ./.github/setup_python
-
-      - name: Render pages
-        run: coverage run manage.py ts render_pages
-      - name: Upload coverage
-        uses: codecov/codecov-action@v4
-        with:
-          flags: render-pages
-          token: ${{ secrets.CODECOV_TOKEN }}
-      - name: Store rendered pages
-        uses: actions/upload-artifact@v4
-        with:
-          name: rendered-pages
-          path: evap/static/ts/rendered
-
->>>>>>> 581200eb
-
   typescript:
     runs-on: ubuntu-22.04
 
@@ -262,14 +217,6 @@
 
       - name: Compile Typescript
         run: npx tsc --project evap/static/ts/tsconfig.compile.json
-<<<<<<< HEAD
-=======
-      - name: Load rendered pages
-        uses: actions/download-artifact@v4
-        with:
-          name: rendered-pages
-          path: evap/static/ts/rendered
->>>>>>> 581200eb
       - name: Load Css
         uses: actions/download-artifact@v4
         with:
