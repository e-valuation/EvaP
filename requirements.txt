django >= 3.2, <3.3
xlrd == 2.0.1
xlwt == 1.3.0
xlutils == 2.0.0
<<<<<<< HEAD
openpyxl == 3.0.9
psycopg2-binary == 2.9.1
redis == 3.5.3
django-redis == 5.0.0
django-fsm == 2.7.1
django-webtest == 1.9.7
WebTest == 2.0.35
model-bakery == 1.3.2
django-extensions == 3.1.3
=======
psycopg2-binary == 2.9.3
redis == 4.1.1
django-redis == 5.2.0
django-fsm == 2.8.0
django-webtest == 1.9.9
WebTest == 3.0.0
model-bakery == 1.4.0
django-extensions == 3.1.5
>>>>>>> 5318125f
django-sendfile2 == 0.6.0
mozilla-django-oidc == 1.2.4<|MERGE_RESOLUTION|>--- conflicted
+++ resolved
@@ -2,17 +2,7 @@
 xlrd == 2.0.1
 xlwt == 1.3.0
 xlutils == 2.0.0
-<<<<<<< HEAD
 openpyxl == 3.0.9
-psycopg2-binary == 2.9.1
-redis == 3.5.3
-django-redis == 5.0.0
-django-fsm == 2.7.1
-django-webtest == 1.9.7
-WebTest == 2.0.35
-model-bakery == 1.3.2
-django-extensions == 3.1.3
-=======
 psycopg2-binary == 2.9.3
 redis == 4.1.1
 django-redis == 5.2.0
@@ -21,6 +11,5 @@
 WebTest == 3.0.0
 model-bakery == 1.4.0
 django-extensions == 3.1.5
->>>>>>> 5318125f
 django-sendfile2 == 0.6.0
 mozilla-django-oidc == 1.2.4