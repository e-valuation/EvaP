# EvaP - Evaluation Platform

[![Build Status](https://github.com/e-valuation/EvaP/workflows/EvaP%20Test%20Suite/badge.svg?branch=main)](https://github.com/e-valuation/EvaP/actions?query=workflow%3A%22EvaP+Test+Suite%22)
[![Codacy Badge](https://app.codacy.com/project/badge/Grade/2cf538781fdc4680a7103bcf96417a9a)](https://www.codacy.com/gh/e-valuation/EvaP/dashboard)
[![codecov](https://codecov.io/gh/e-valuation/EvaP/branch/main/graph/badge.svg)](https://codecov.io/gh/e-valuation/EvaP)


## What is EvaP?

EvaP is the course evaluation system used internally at Hasso Plattner Institute at the University of Potsdam.

For the documentation, please see our [wiki](https://github.com/e-valuation/EvaP/wiki).


## Installation (for Development)

The easiest setup using [Vagrant](https://www.vagrantup.com) is shown here.

1. Install [git](https://git-scm.com/downloads), [Vagrant](https://www.vagrantup.com/downloads.html), and one of [VirtualBox](https://www.virtualbox.org/wiki/Downloads) (recommended) or [Docker](https://docs.docker.com/engine/install/) (for ARM systems).

2. Run the following commands on the command line to clone the repository, create the Vagrant VM and run the Django development server.
   * If you are familiar with the fork-based open source workflow, create a fork and clone that (using SSH if you prefer that).

   * Windows users: We have observed [weird](https://www.github.com/git-for-windows/git/issues/4705) [behavior](https://www.github.com/git-for-windows/git/issues/4704) with SSH in Git Bash on Windows and thus recommend using PowerShell instead.

   * To use Docker, replace `vagrant up` with `vagrant up --provider docker && vagrant provision`.

   ```bash
   git clone --recurse-submodules https://github.com/e-valuation/EvaP.git
   cd EvaP
   vagrant up
   vagrant ssh
   ```
   and, after the last command opened an SSH session in the development machine:
   ```bash
   ./manage.py run
   ```

3. Open your browser at http://localhost:8000/ and login with email `evap@institution.example.com` and password `evap`.

That's it!

## Contributing

We'd love to see contributions, feel free to fork! You should probably branch off `main`, the branch `release` is used for stable revisions.

Before committing, run the following commands:
- `./manage.py test` (runs the test suite)
- `./manage.py lint` (runs linting)
- `./manage.py format` (applies automatic code formatting)

or, to combine all three, simply run `./manage.py precommit`.

You can also set up `pylint`, `isort`, `black` and `prettier` in your IDE to avoid doing this manually all the time.

<<<<<<< HEAD
### Meet The Team

Feel free to get in touch! Our core team members are listed [here](https://github.com/orgs/e-valuation/people), feel free to email us to discuss how you can get involved with EvaP. Creating an issue or linking a pull request works just as well as an icebreaker though, do what you're most comfortable with.
 
=======
### Creating a Pull Request (Workflow Suggestion)
1. (once) [Fork](https://github.com/e-valuation/EvaP/fork) the repository so you have a GitHub repo that you have write access to.

2. (once) Set up some authentication for GitHub that allows push access. A common option is using [SSH keys](https://docs.github.com/en/authentication/connecting-to-github-with-ssh/about-ssh), the remaining instructions assume an SSH key setup. An alternative is using the [GitHub CLI tool](https://cli.github.com/).

3. (once) Ensure your [git remotes](https://git-scm.com/book/en/v2/Git-Basics-Working-with-Remotes) are setup to use SSH. To fetch the up-to-date state of the official repo, it's useful to have an "upstream" remote configured:
   ```bash
   git remote set-url origin git@github.com:<your-username>/EvaP.git
   git remote add upstream git@github.com:e-valuation/EvaP.git
   ```

4. Create a branch (`git switch -c <your-branch-name>`), commit your changes (`git add` and `git commit`), and push them (`git push`). "Push" will ask you to specify an upstream branch (`git push -u origin <your-branch-name>`).

5. GitHub should now ask you whether you want to open a pull request ("PR"). If the PR solves an issue, use one of GitHub's [magic keywords](https://docs.github.com/en/issues/tracking-your-work-with-issues/linking-a-pull-request-to-an-issue) (like "fixes") in the pull request description to create a link between your PR and the issue. If necessary, please also provide a short summary of your changes in the description.

>>>>>>> 162500bd

## License

MIT, see [LICENSE.md](LICENSE.md).


## Supported Browsers

The platform is only tested in Mozilla Firefox and Google Chrome. Other browsers might not render all pages correctly.<|MERGE_RESOLUTION|>--- conflicted
+++ resolved
@@ -53,12 +53,10 @@
 
 You can also set up `pylint`, `isort`, `black` and `prettier` in your IDE to avoid doing this manually all the time.
 
-<<<<<<< HEAD
 ### Meet The Team
 
 Feel free to get in touch! Our core team members are listed [here](https://github.com/orgs/e-valuation/people), feel free to email us to discuss how you can get involved with EvaP. Creating an issue or linking a pull request works just as well as an icebreaker though, do what you're most comfortable with.
- 
-=======
+
 ### Creating a Pull Request (Workflow Suggestion)
 1. (once) [Fork](https://github.com/e-valuation/EvaP/fork) the repository so you have a GitHub repo that you have write access to.
 
@@ -74,7 +72,6 @@
 
 5. GitHub should now ask you whether you want to open a pull request ("PR"). If the PR solves an issue, use one of GitHub's [magic keywords](https://docs.github.com/en/issues/tracking-your-work-with-issues/linking-a-pull-request-to-an-issue) (like "fixes") in the pull request description to create a link between your PR and the issue. If necessary, please also provide a short summary of your changes in the description.
 
->>>>>>> 162500bd
 
 ## License
 
